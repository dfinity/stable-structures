--- conflicted
+++ resolved
@@ -12,15 +12,10 @@
 repository = "https://github.com/dfinity/stable-structures"
 
 [dependencies]
-<<<<<<< HEAD
 bit-vec = "0.6"
-# An optional dependency to profile parts of the code.
-profiler = { path = "./profiler", optional = true }
-=======
 ic_principal = { version = "0.1.1", default-features = false }
 # An optional dependency to benchmark parts of the code.
 canbench-rs = { version = "0.1.7", optional = true }
->>>>>>> ca8bdf5d
 
 [dev-dependencies]
 candid.workspace = true
