--- conflicted
+++ resolved
@@ -80,15 +80,6 @@
     stable_memory_size: 139
 btreemap_get_blob_8_u64:
   measurements:
-<<<<<<< HEAD
-    instructions: 426482525
-    node_load_v1: 294602061
-    stable_memory_size: 7
-btreemap_get_blob_8_u64_v2:
-  measurements:
-    instructions: 523481258
-    node_load_v2: 383093469
-=======
     instructions: 426463085
     node_load_v1: 296477748
     stable_memory_size: 7
@@ -96,7 +87,6 @@
   measurements:
     instructions: 519788190
     node_load_v2: 379351808
->>>>>>> ae08d638
     stable_memory_size: 5
 btreemap_get_u64_blob_8:
   measurements:
@@ -120,255 +110,140 @@
     stable_memory_size: 7
 btreemap_insert_10mib_values:
   measurements:
-<<<<<<< HEAD
-    instructions: 153646946
-    node_load_v2: 10377468
-=======
     instructions: 153598924
     node_load_v2: 10332346
->>>>>>> ae08d638
     node_save_v2: 121462145
     stable_memory_size: 33
 btreemap_insert_blob_128_1024:
   measurements:
-<<<<<<< HEAD
-    instructions: 1728428025
-    node_load_v1: 818923030
-=======
     instructions: 1729001322
     node_load_v1: 820967230
->>>>>>> ae08d638
     node_save_v1: 424336331
     stable_memory_size: 261
 btreemap_insert_blob_128_1024_v2:
   measurements:
-<<<<<<< HEAD
-    instructions: 1884192245
-    node_load_v2: 916598797
-=======
     instructions: 1881034364
     node_load_v2: 913088059
->>>>>>> ae08d638
     node_save_v2: 470597559
     stable_memory_size: 196
 btreemap_insert_blob_16_1024:
   measurements:
-<<<<<<< HEAD
-    instructions: 1175563345
-    node_load_v1: 362914338
-=======
     instructions: 1176157691
     node_load_v1: 364931829
->>>>>>> ae08d638
     node_save_v1: 403232566
     stable_memory_size: 216
 btreemap_insert_blob_16_1024_v2:
   measurements:
-<<<<<<< HEAD
-    instructions: 1294047879
-    node_load_v2: 440404989
-=======
     instructions: 1290957070
     node_load_v2: 436934445
->>>>>>> ae08d638
     node_save_v2: 448435449
     stable_memory_size: 162
 btreemap_insert_blob_256_1024:
   measurements:
-<<<<<<< HEAD
-    instructions: 2253929566
-    node_load_v1: 1272224795
-=======
     instructions: 2254502924
     node_load_v1: 1274264944
->>>>>>> ae08d638
     node_save_v1: 429936500
     stable_memory_size: 293
 btreemap_insert_blob_256_1024_v2:
   measurements:
-<<<<<<< HEAD
-    instructions: 2414756400
-    node_load_v2: 1368714490
-=======
     instructions: 2411607552
     node_load_v2: 1365213993
->>>>>>> ae08d638
     node_save_v2: 476169063
     stable_memory_size: 220
 btreemap_insert_blob_32_1024:
   measurements:
-<<<<<<< HEAD
-    instructions: 1222738372
-    node_load_v1: 390780802
-=======
     instructions: 1223338703
     node_load_v1: 392818595
->>>>>>> ae08d638
     node_save_v1: 415591575
     stable_memory_size: 231
 btreemap_insert_blob_32_1024_v2:
   measurements:
-<<<<<<< HEAD
-    instructions: 1344426632
-    node_load_v2: 477582317
-=======
     instructions: 1341305670
     node_load_v2: 474078817
->>>>>>> ae08d638
     node_save_v2: 461048387
     stable_memory_size: 174
 btreemap_insert_blob_4_1024:
   measurements:
-<<<<<<< HEAD
-    instructions: 937079494
-    node_load_v1: 246219371
-=======
     instructions: 939490323
     node_load_v1: 249902009
->>>>>>> ae08d638
     node_save_v1: 369888833
     stable_memory_size: 124
 btreemap_insert_blob_4_1024_v2:
   measurements:
-<<<<<<< HEAD
-    instructions: 1031796569
-    node_load_v2: 302721338
-=======
     instructions: 1029061484
     node_load_v2: 299676142
->>>>>>> ae08d638
     node_save_v2: 410342602
     stable_memory_size: 93
 btreemap_insert_blob_512_1024:
   measurements:
-<<<<<<< HEAD
-    instructions: 3304926382
-    node_load_v1: 2162164471
-=======
     instructions: 3305502165
     node_load_v1: 2164221161
->>>>>>> ae08d638
     node_save_v1: 447224687
     stable_memory_size: 352
 btreemap_insert_blob_512_1024_v2:
   measurements:
-<<<<<<< HEAD
-    instructions: 3437830597
-    node_load_v2: 2249806809
-=======
     instructions: 3434651353
     node_load_v2: 2246272432
->>>>>>> ae08d638
     node_save_v2: 493373365
     stable_memory_size: 264
 btreemap_insert_blob_64_1024:
   measurements:
-<<<<<<< HEAD
-    instructions: 1462294823
-    node_load_v1: 595998298
-=======
     instructions: 1462869567
     node_load_v1: 598055576
->>>>>>> ae08d638
     node_save_v1: 418506217
     stable_memory_size: 246
 btreemap_insert_blob_64_1024_v2:
   measurements:
-<<<<<<< HEAD
-    instructions: 1605039903
-    node_load_v2: 692239035
-=======
     instructions: 1601856849
     node_load_v2: 688700115
->>>>>>> ae08d638
     node_save_v2: 464486004
     stable_memory_size: 184
 btreemap_insert_blob_8_1024:
   measurements:
-<<<<<<< HEAD
-    instructions: 1083074595
-    node_load_v1: 286595797
-=======
     instructions: 1083241765
     node_load_v1: 288373408
->>>>>>> ae08d638
     node_save_v1: 394091363
     stable_memory_size: 184
 btreemap_insert_blob_8_1024_v2:
   measurements:
-<<<<<<< HEAD
-    instructions: 1182502650
-    node_load_v2: 344998681
-=======
     instructions: 1179304021
     node_load_v2: 341693533
->>>>>>> ae08d638
     node_save_v2: 437846838
     stable_memory_size: 139
 btreemap_insert_blob_8_u64:
   measurements:
-<<<<<<< HEAD
-    instructions: 678857141
-    node_load_v1: 279373875
-=======
     instructions: 678981213
     node_load_v1: 281156599
->>>>>>> ae08d638
     node_save_v1: 186568536
     stable_memory_size: 7
 btreemap_insert_blob_8_u64_v2:
   measurements:
-<<<<<<< HEAD
-    instructions: 794004499
-    node_load_v2: 347638079
-=======
     instructions: 790749667
     node_load_v2: 344316299
->>>>>>> ae08d638
     node_save_v2: 235014746
     stable_memory_size: 5
 btreemap_insert_u64_blob_8:
   measurements:
-<<<<<<< HEAD
-    instructions: 742981445
-    node_load_v1: 276551505
-=======
     instructions: 742448999
     node_load_v1: 277932054
->>>>>>> ae08d638
     node_save_v1: 256838739
     stable_memory_size: 8
 btreemap_insert_u64_blob_8_v2:
   measurements:
-<<<<<<< HEAD
-    instructions: 814978537
-    node_load_v2: 320369042
-=======
     instructions: 811296619
     node_load_v2: 316876553
->>>>>>> ae08d638
     node_save_v2: 289170404
     stable_memory_size: 6
 btreemap_insert_u64_u64:
   measurements:
-<<<<<<< HEAD
-    instructions: 758994729
-    node_load_v1: 271496229
-=======
     instructions: 758455600
     node_load_v1: 272885162
->>>>>>> ae08d638
     node_save_v1: 266589945
     stable_memory_size: 8
 btreemap_insert_u64_u64_v2:
   measurements:
-<<<<<<< HEAD
-    instructions: 836845668
-    node_load_v2: 320572126
-=======
     instructions: 833134370
     node_load_v2: 317051378
->>>>>>> ae08d638
     node_save_v2: 298663826
     stable_memory_size: 7
 btreemap_remove_blob_128_1024:
@@ -469,13 +344,8 @@
     stable_memory_size: 139
 btreemap_remove_blob_8_u64:
   measurements:
-<<<<<<< HEAD
-    instructions: 903169465
-    node_load_v1: 318747944
-=======
     instructions: 903249660
     node_load_v1: 320925615
->>>>>>> ae08d638
     node_save_v1: 301798231
     stable_memory_size: 7
 btreemap_remove_blob_8_u64_v2:
@@ -486,46 +356,26 @@
     stable_memory_size: 5
 btreemap_remove_u64_blob_8:
   measurements:
-<<<<<<< HEAD
-    instructions: 1076955435
-    node_load_v1: 313757215
-=======
     instructions: 1076323219
     node_load_v1: 315471004
->>>>>>> ae08d638
     node_save_v1: 459748260
     stable_memory_size: 8
 btreemap_remove_u64_blob_8_v2:
   measurements:
-<<<<<<< HEAD
-    instructions: 1195048404
-    node_load_v2: 366667638
-=======
     instructions: 1190574091
     node_load_v2: 362465594
->>>>>>> ae08d638
     node_save_v2: 520980316
     stable_memory_size: 6
 btreemap_remove_u64_u64:
   measurements:
-<<<<<<< HEAD
-    instructions: 1114260609
-    node_load_v1: 314148033
-=======
     instructions: 1113644969
     node_load_v1: 315855042
->>>>>>> ae08d638
     node_save_v1: 485183169
     stable_memory_size: 8
 btreemap_remove_u64_u64_v2:
   measurements:
-<<<<<<< HEAD
-    instructions: 1248478277
-    node_load_v2: 374499836
-=======
     instructions: 1244039449
     node_load_v2: 370321739
->>>>>>> ae08d638
     node_save_v2: 554139789
     stable_memory_size: 7
 memory_manager_baseline:
