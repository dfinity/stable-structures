btreemap_get_blob_128_1024:
  measurements:
    instructions: 1036041908
    node_load_v1: 839537545
    stable_memory_size: 261
btreemap_get_blob_128_1024_v2:
  measurements:
    instructions: 1140173858
    node_load_v2: 933785784
    stable_memory_size: 196
btreemap_get_blob_16_1024:
  measurements:
    instructions: 553966238
    node_load_v1: 383794822
    stable_memory_size: 216
btreemap_get_blob_16_1024_v2:
  measurements:
    instructions: 637391324
    node_load_v2: 464133703
    stable_memory_size: 162
btreemap_get_blob_256_1024:
  measurements:
    instructions: 1523593515
    node_load_v1: 1301924960
    stable_memory_size: 293
btreemap_get_blob_256_1024_v2:
  measurements:
    instructions: 1628351272
    node_load_v2: 1392993062
    stable_memory_size: 220
btreemap_get_blob_32_1024:
  measurements:
    instructions: 591716960
    node_load_v1: 410436451
    stable_memory_size: 231
btreemap_get_blob_32_1024_v2:
  measurements:
    instructions: 679662006
    node_load_v2: 495574095
    stable_memory_size: 174
btreemap_get_blob_4_1024:
  measurements:
    instructions: 401718154
    node_load_v1: 259275488
    stable_memory_size: 124
btreemap_get_blob_4_1024_v2:
  measurements:
    instructions: 480241876
    node_load_v2: 329436785
    stable_memory_size: 93
btreemap_get_blob_512_1024:
  measurements:
    instructions: 2489215042
    node_load_v1: 2219164452
    stable_memory_size: 352
btreemap_get_blob_512_1024_v2:
  measurements:
    instructions: 2596163236
    node_load_v2: 2312346281
    stable_memory_size: 264
btreemap_get_blob_64_1024:
  measurements:
    instructions: 814621589
    node_load_v1: 627796876
    stable_memory_size: 246
btreemap_get_blob_64_1024_v2:
  measurements:
    instructions: 902934555
    node_load_v2: 708745655
    stable_memory_size: 184
btreemap_get_blob_8_1024:
  measurements:
    instructions: 473964224
    node_load_v1: 304258691
    stable_memory_size: 184
btreemap_get_blob_8_1024_v2:
  measurements:
    instructions: 549627424
    node_load_v2: 371386524
    stable_memory_size: 139
btreemap_get_blob_8_u64:
  measurements:
    instructions: 426482546
    node_load_v1: 294602061
    stable_memory_size: 7
btreemap_get_blob_8_u64_v2:
  measurements:
<<<<<<< HEAD
    instructions: 511860381
    node_load_v2: 373992060
    stable_memory_size: 7
=======
    instructions: 523481237
    node_load_v2: 383093469
    stable_memory_size: 5
>>>>>>> 6a175648
btreemap_get_u64_blob_8:
  measurements:
    instructions: 409579480
    node_load_v1: 292395667
    stable_memory_size: 8
btreemap_get_u64_blob_8_v2:
  measurements:
    instructions: 465392638
    node_load_v2: 342799065
    stable_memory_size: 6
btreemap_get_u64_u64:
  measurements:
    instructions: 412643077
    node_load_v1: 290922161
    stable_memory_size: 8
btreemap_get_u64_u64_v2:
  measurements:
<<<<<<< HEAD
    instructions: 469869306
    node_load_v2: 341278594
    stable_memory_size: 8
=======
    instructions: 477401878
    node_load_v2: 347289827
    stable_memory_size: 7
>>>>>>> 6a175648
btreemap_insert_10mib_values:
  measurements:
    instructions: 158321842
    node_load_v2: 10377468
    node_save_v2: 126007892
    stable_memory_size: 33
btreemap_insert_blob_128_1024:
  measurements:
    instructions: 1729768012
    node_load_v1: 818923030
    node_save_v1: 424336331
    stable_memory_size: 261
btreemap_insert_blob_128_1024_v2:
  measurements:
<<<<<<< HEAD
    instructions: 1885672741
    node_load_v2: 916598797
    node_save_v2: 470957703
    stable_memory_size: 261
=======
    instructions: 2230592033
    node_load_v2: 916541484
    node_save_v2: 814064656
    stable_memory_size: 196
>>>>>>> 6a175648
btreemap_insert_blob_16_1024:
  measurements:
    instructions: 1176903332
    node_load_v1: 362914338
    node_save_v1: 403232566
    stable_memory_size: 216
btreemap_insert_blob_16_1024_v2:
  measurements:
<<<<<<< HEAD
    instructions: 1295546890
    node_load_v2: 440399043
    node_save_v2: 448818266
    stable_memory_size: 216
=======
    instructions: 1588123192
    node_load_v2: 440221819
    node_save_v2: 739898082
    stable_memory_size: 162
>>>>>>> 6a175648
btreemap_insert_blob_256_1024:
  measurements:
    instructions: 2255269553
    node_load_v1: 1272224795
    node_save_v1: 429936500
    stable_memory_size: 293
btreemap_insert_blob_256_1024_v2:
  measurements:
<<<<<<< HEAD
    instructions: 2416164659
    node_load_v2: 1368714490
    node_save_v2: 476456802
    stable_memory_size: 293
=======
    instructions: 2794429751
    node_load_v2: 1368657545
    node_save_v2: 851897559
    stable_memory_size: 220
>>>>>>> 6a175648
btreemap_insert_blob_32_1024:
  measurements:
    instructions: 1224078359
    node_load_v1: 390780802
    node_save_v1: 415591575
    stable_memory_size: 231
btreemap_insert_blob_32_1024_v2:
  measurements:
<<<<<<< HEAD
    instructions: 1345918082
    node_load_v2: 477582317
    node_save_v2: 461418653
    stable_memory_size: 231
=======
    instructions: 1655605924
    node_load_v2: 477569310
    node_save_v2: 768954087
    stable_memory_size: 174
>>>>>>> 6a175648
btreemap_insert_blob_4_1024:
  measurements:
    instructions: 938459480
    node_load_v1: 246219371
    node_save_v1: 369888833
    stable_memory_size: 124
btreemap_insert_blob_4_1024_v2:
  measurements:
<<<<<<< HEAD
    instructions: 1033183548
    node_load_v2: 302721338
    node_save_v2: 410566944
    stable_memory_size: 124
=======
    instructions: 1284860075
    node_load_v2: 302568355
    node_save_v2: 661255273
    stable_memory_size: 93
>>>>>>> 6a175648
btreemap_insert_blob_512_1024:
  measurements:
    instructions: 3306266369
    node_load_v1: 2162164471
    node_save_v1: 447224687
    stable_memory_size: 352
btreemap_insert_blob_512_1024_v2:
  measurements:
<<<<<<< HEAD
    instructions: 3439168228
    node_load_v2: 2249806809
    node_save_v2: 493589161
    stable_memory_size: 352
=======
    instructions: 3902055470
    node_load_v2: 2249757429
    node_save_v2: 953602203
    stable_memory_size: 264
>>>>>>> 6a175648
btreemap_insert_blob_64_1024:
  measurements:
    instructions: 1463634810
    node_load_v1: 595998298
    node_save_v1: 418506217
    stable_memory_size: 246
btreemap_insert_blob_64_1024_v2:
  measurements:
<<<<<<< HEAD
    instructions: 1606536169
    node_load_v2: 692239035
    node_save_v2: 464863981
    stable_memory_size: 246
=======
    instructions: 1928636138
    node_load_v2: 692235029
    node_save_v2: 785237958
    stable_memory_size: 184
>>>>>>> 6a175648
btreemap_insert_blob_8_1024:
  measurements:
    instructions: 1084454578
    node_load_v1: 286595797
    node_save_v1: 394091363
    stable_memory_size: 184
btreemap_insert_blob_8_1024_v2:
  measurements:
<<<<<<< HEAD
    instructions: 1183969018
    node_load_v2: 344994802
    node_save_v2: 438155700
    stable_memory_size: 184
=======
    instructions: 1458496280
    node_load_v2: 344800342
    node_save_v2: 711692000
    stable_memory_size: 139
>>>>>>> 6a175648
btreemap_insert_blob_8_u64:
  measurements:
    instructions: 684209106
    node_load_v1: 277937358
    node_save_v1: 189165744
    stable_memory_size: 7
btreemap_insert_blob_8_u64_v2:
  measurements:
<<<<<<< HEAD
    instructions: 802688497
    node_load_v2: 354976358
    node_save_v2: 234878135
    stable_memory_size: 7
=======
    instructions: 805533962
    node_load_v2: 358481378
    node_save_v2: 230438833
    stable_memory_size: 5
>>>>>>> 6a175648
btreemap_insert_u64_blob_8:
  measurements:
    instructions: 749642151
    node_load_v1: 276866073
    node_save_v1: 255566331
    stable_memory_size: 8
btreemap_insert_u64_blob_8_v2:
  measurements:
<<<<<<< HEAD
    instructions: 820358615
    node_load_v2: 320406521
    node_save_v2: 287445446
    stable_memory_size: 8
=======
    instructions: 806917372
    node_load_v2: 320660408
    node_save_v2: 272412341
    stable_memory_size: 6
>>>>>>> 6a175648
btreemap_insert_u64_u64:
  measurements:
    instructions: 771295973
    node_load_v1: 274520203
    node_save_v1: 266429035
    stable_memory_size: 8
btreemap_insert_u64_u64_v2:
  measurements:
<<<<<<< HEAD
    instructions: 844848075
    node_load_v2: 320667801
    node_save_v2: 298115032
    stable_memory_size: 8
=======
    instructions: 848175865
    node_load_v2: 324943098
    node_save_v2: 295936099
    stable_memory_size: 7
>>>>>>> 6a175648
btreemap_remove_blob_128_1024:
  measurements:
    instructions: 2235786044
    node_load_v1: 922607545
    node_save_v1: 716437888
    stable_memory_size: 261
btreemap_remove_blob_128_1024_v2:
  measurements:
<<<<<<< HEAD
    instructions: 2434217251
    node_load_v2: 1029552036
    node_save_v2: 813731257
    stable_memory_size: 261
=======
    instructions: 3031279182
    node_load_v2: 1029479582
    node_save_v2: 1412131798
    stable_memory_size: 196
>>>>>>> 6a175648
btreemap_remove_blob_16_1024:
  measurements:
    instructions: 1544195176
    node_load_v1: 420249550
    node_save_v1: 653989748
    stable_memory_size: 216
btreemap_remove_blob_16_1024_v2:
  measurements:
<<<<<<< HEAD
    instructions: 1718977571
    node_load_v2: 514792050
    node_save_v2: 742821168
    stable_memory_size: 216
=======
    instructions: 2218448732
    node_load_v2: 513947291
    node_save_v2: 1243769246
    stable_memory_size: 162
>>>>>>> 6a175648
btreemap_remove_blob_256_1024:
  measurements:
    instructions: 2838422216
    node_load_v1: 1421754484
    node_save_v1: 722240539
    stable_memory_size: 293
btreemap_remove_blob_256_1024_v2:
  measurements:
<<<<<<< HEAD
    instructions: 3039500513
    node_load_v2: 1528561438
    node_save_v2: 816969139
    stable_memory_size: 293
=======
    instructions: 3696334312
    node_load_v2: 1528516744
    node_save_v2: 1474999328
    stable_memory_size: 220
>>>>>>> 6a175648
btreemap_remove_blob_32_1024:
  measurements:
    instructions: 1622025795
    node_load_v1: 443614945
    node_save_v1: 680680401
    stable_memory_size: 231
btreemap_remove_blob_32_1024_v2:
  measurements:
<<<<<<< HEAD
    instructions: 1805728812
    node_load_v2: 545888022
    node_save_v2: 773231206
    stable_memory_size: 231
=======
    instructions: 2327559094
    node_load_v2: 545935373
    node_save_v2: 1295876421
    stable_memory_size: 174
>>>>>>> 6a175648
btreemap_remove_blob_4_1024:
  measurements:
    instructions: 1005989932
    node_load_v1: 269171795
    node_save_v1: 420883123
    stable_memory_size: 124
btreemap_remove_blob_4_1024_v2:
  measurements:
<<<<<<< HEAD
    instructions: 1123916215
    node_load_v2: 334520048
    node_save_v2: 477506500
    stable_memory_size: 124
=======
    instructions: 1417601784
    node_load_v2: 334156300
    node_save_v2: 771175843
    stable_memory_size: 93
>>>>>>> 6a175648
btreemap_remove_blob_512_1024:
  measurements:
    instructions: 4123516635
    node_load_v1: 2441544783
    node_save_v1: 764541981
    stable_memory_size: 352
btreemap_remove_blob_512_1024_v2:
  measurements:
<<<<<<< HEAD
    instructions: 4332567176
    node_load_v2: 2551503756
    node_save_v2: 863236858
    stable_memory_size: 352
=======
    instructions: 5148900105
    node_load_v2: 2551454747
    node_save_v2: 1679737551
    stable_memory_size: 264
>>>>>>> 6a175648
btreemap_remove_blob_64_1024:
  measurements:
    instructions: 1916261049
    node_load_v1: 675469604
    node_save_v1: 699843250
    stable_memory_size: 246
btreemap_remove_blob_64_1024_v2:
  measurements:
<<<<<<< HEAD
    instructions: 2111770035
    node_load_v2: 783191220
    node_save_v2: 795030992
    stable_memory_size: 246
=======
    instructions: 2663779711
    node_load_v2: 783139557
    node_save_v2: 1347825662
    stable_memory_size: 184
>>>>>>> 6a175648
btreemap_remove_blob_8_1024:
  measurements:
    instructions: 1299825273
    node_load_v1: 325916114
    node_save_v1: 561793980
    stable_memory_size: 184
btreemap_remove_blob_8_1024_v2:
  measurements:
<<<<<<< HEAD
    instructions: 1435762834
    node_load_v2: 391933707
    node_save_v2: 638595044
    stable_memory_size: 184
=======
    instructions: 1841887486
    node_load_v2: 391438934
    node_save_v2: 1045403922
    stable_memory_size: 139
>>>>>>> 6a175648
btreemap_remove_blob_8_u64:
  measurements:
    instructions: 903169486
    node_load_v1: 318747944
    node_save_v1: 301798231
    stable_memory_size: 7
btreemap_remove_blob_8_u64_v2:
  measurements:
<<<<<<< HEAD
    instructions: 1066956998
    node_load_v2: 399537975
    node_save_v2: 382247298
    stable_memory_size: 7
=======
    instructions: 1051368948
    node_load_v2: 405289279
    node_save_v2: 364434857
    stable_memory_size: 5
>>>>>>> 6a175648
btreemap_remove_u64_blob_8:
  measurements:
    instructions: 1072102455
    node_load_v1: 313757215
    node_save_v1: 457512144
    stable_memory_size: 8
btreemap_remove_u64_blob_8_v2:
  measurements:
<<<<<<< HEAD
    instructions: 1186857459
    node_load_v2: 364726642
    node_save_v2: 517296661
    stable_memory_size: 8
=======
    instructions: 1131312211
    node_load_v2: 364893854
    node_save_v2: 464658073
    stable_memory_size: 6
>>>>>>> 6a175648
btreemap_remove_u64_u64:
  measurements:
    instructions: 1109353494
    node_load_v1: 314148033
    node_save_v1: 482917665
    stable_memory_size: 8
btreemap_remove_u64_u64_v2:
  measurements:
<<<<<<< HEAD
    instructions: 1227062933
    node_load_v2: 366608916
    node_save_v2: 543163993
    stable_memory_size: 8
=======
    instructions: 1193726508
    node_load_v2: 372663005
    node_save_v2: 507231342
    stable_memory_size: 7
>>>>>>> 6a175648
memory_manager_baseline:
  measurements:
    instructions: 1176576551
    stable_memory_size: 8000
memory_manager_overhead:
  measurements:
    instructions: 1182012269
    stable_memory_size: 8321
vec_get_blob_128:
  measurements:
    instructions: 25331980
    stable_memory_size: 20
vec_get_blob_16:
  measurements:
    instructions: 14914959
    stable_memory_size: 3
vec_get_blob_32:
  measurements:
    instructions: 15584015
    stable_memory_size: 6
vec_get_blob_4:
  measurements:
    instructions: 10027133
    stable_memory_size: 1
vec_get_blob_8:
  measurements:
    instructions: 11988806
    stable_memory_size: 2
vec_get_u64:
  measurements:
    instructions: 11430290
    stable_memory_size: 2
vec_insert_blob_128:
  measurements:
    instructions: 6109513
    stable_memory_size: 20
vec_insert_blob_16:
  measurements:
    instructions: 5186050
    stable_memory_size: 3
vec_insert_blob_32:
  measurements:
    instructions: 5394984
    stable_memory_size: 6
vec_insert_blob_4:
  measurements:
    instructions: 5187495
    stable_memory_size: 1
vec_insert_blob_8:
  measurements:
    instructions: 5216814
    stable_memory_size: 2
vec_insert_u64:
  measurements:
    instructions: 12149357
    stable_memory_size: 2<|MERGE_RESOLUTION|>--- conflicted
+++ resolved
@@ -85,15 +85,9 @@
     stable_memory_size: 7
 btreemap_get_blob_8_u64_v2:
   measurements:
-<<<<<<< HEAD
-    instructions: 511860381
-    node_load_v2: 373992060
-    stable_memory_size: 7
-=======
     instructions: 523481237
     node_load_v2: 383093469
     stable_memory_size: 5
->>>>>>> 6a175648
 btreemap_get_u64_blob_8:
   measurements:
     instructions: 409579480
@@ -111,15 +105,9 @@
     stable_memory_size: 8
 btreemap_get_u64_u64_v2:
   measurements:
-<<<<<<< HEAD
-    instructions: 469869306
-    node_load_v2: 341278594
-    stable_memory_size: 8
-=======
-    instructions: 477401878
+    instructions: 477401968
     node_load_v2: 347289827
     stable_memory_size: 7
->>>>>>> 6a175648
 btreemap_insert_10mib_values:
   measurements:
     instructions: 158321842
@@ -134,17 +122,10 @@
     stable_memory_size: 261
 btreemap_insert_blob_128_1024_v2:
   measurements:
-<<<<<<< HEAD
-    instructions: 1885672741
+    instructions: 1885426376
     node_load_v2: 916598797
-    node_save_v2: 470957703
-    stable_memory_size: 261
-=======
-    instructions: 2230592033
-    node_load_v2: 916541484
-    node_save_v2: 814064656
+    node_save_v2: 470711703
     stable_memory_size: 196
->>>>>>> 6a175648
 btreemap_insert_blob_16_1024:
   measurements:
     instructions: 1176903332
@@ -153,17 +134,10 @@
     stable_memory_size: 216
 btreemap_insert_blob_16_1024_v2:
   measurements:
-<<<<<<< HEAD
-    instructions: 1295546890
-    node_load_v2: 440399043
-    node_save_v2: 448818266
-    stable_memory_size: 216
-=======
-    instructions: 1588123192
-    node_load_v2: 440221819
-    node_save_v2: 739898082
+    instructions: 1295285052
+    node_load_v2: 440404989
+    node_save_v2: 448552635
     stable_memory_size: 162
->>>>>>> 6a175648
 btreemap_insert_blob_256_1024:
   measurements:
     instructions: 2255269553
@@ -172,17 +146,10 @@
     stable_memory_size: 293
 btreemap_insert_blob_256_1024_v2:
   measurements:
-<<<<<<< HEAD
-    instructions: 2416164659
+    instructions: 2415990126
     node_load_v2: 1368714490
-    node_save_v2: 476456802
-    stable_memory_size: 293
-=======
-    instructions: 2794429751
-    node_load_v2: 1368657545
-    node_save_v2: 851897559
+    node_save_v2: 476282802
     stable_memory_size: 220
->>>>>>> 6a175648
 btreemap_insert_blob_32_1024:
   measurements:
     instructions: 1224078359
@@ -191,17 +158,10 @@
     stable_memory_size: 231
 btreemap_insert_blob_32_1024_v2:
   measurements:
-<<<<<<< HEAD
-    instructions: 1345918082
+    instructions: 1345658885
     node_load_v2: 477582317
-    node_save_v2: 461418653
-    stable_memory_size: 231
-=======
-    instructions: 1655605924
-    node_load_v2: 477569310
-    node_save_v2: 768954087
+    node_save_v2: 461160653
     stable_memory_size: 174
->>>>>>> 6a175648
 btreemap_insert_blob_4_1024:
   measurements:
     instructions: 938459480
@@ -210,17 +170,10 @@
     stable_memory_size: 124
 btreemap_insert_blob_4_1024_v2:
   measurements:
-<<<<<<< HEAD
-    instructions: 1033183548
+    instructions: 1033034897
     node_load_v2: 302721338
-    node_save_v2: 410566944
-    stable_memory_size: 124
-=======
-    instructions: 1284860075
-    node_load_v2: 302568355
-    node_save_v2: 661255273
+    node_save_v2: 410420944
     stable_memory_size: 93
->>>>>>> 6a175648
 btreemap_insert_blob_512_1024:
   measurements:
     instructions: 3306266369
@@ -229,17 +182,10 @@
     stable_memory_size: 352
 btreemap_insert_blob_512_1024_v2:
   measurements:
-<<<<<<< HEAD
-    instructions: 3439168228
+    instructions: 3439064380
     node_load_v2: 2249806809
-    node_save_v2: 493589161
-    stable_memory_size: 352
-=======
-    instructions: 3902055470
-    node_load_v2: 2249757429
-    node_save_v2: 953602203
+    node_save_v2: 493487161
     stable_memory_size: 264
->>>>>>> 6a175648
 btreemap_insert_blob_64_1024:
   measurements:
     instructions: 1463634810
@@ -248,17 +194,10 @@
     stable_memory_size: 246
 btreemap_insert_blob_64_1024_v2:
   measurements:
-<<<<<<< HEAD
-    instructions: 1606536169
+    instructions: 1606272867
     node_load_v2: 692239035
-    node_save_v2: 464863981
-    stable_memory_size: 246
-=======
-    instructions: 1928636138
-    node_load_v2: 692235029
-    node_save_v2: 785237958
-    stable_memory_size: 184
->>>>>>> 6a175648
+    node_save_v2: 464598981
+    stable_memory_size: 184
 btreemap_insert_blob_8_1024:
   measurements:
     instructions: 1084454578
@@ -267,17 +206,10 @@
     stable_memory_size: 184
 btreemap_insert_blob_8_1024_v2:
   measurements:
-<<<<<<< HEAD
-    instructions: 1183969018
-    node_load_v2: 344994802
-    node_save_v2: 438155700
-    stable_memory_size: 184
-=======
-    instructions: 1458496280
-    node_load_v2: 344800342
-    node_save_v2: 711692000
+    instructions: 1183760259
+    node_load_v2: 344998681
+    node_save_v2: 437944464
     stable_memory_size: 139
->>>>>>> 6a175648
 btreemap_insert_blob_8_u64:
   measurements:
     instructions: 684209106
@@ -286,17 +218,10 @@
     stable_memory_size: 7
 btreemap_insert_blob_8_u64_v2:
   measurements:
-<<<<<<< HEAD
-    instructions: 802688497
-    node_load_v2: 354976358
-    node_save_v2: 234878135
-    stable_memory_size: 7
-=======
-    instructions: 805533962
-    node_load_v2: 358481378
-    node_save_v2: 230438833
+    instructions: 811127219
+    node_load_v2: 358652286
+    node_save_v2: 237233172
     stable_memory_size: 5
->>>>>>> 6a175648
 btreemap_insert_u64_blob_8:
   measurements:
     instructions: 749642151
@@ -305,17 +230,10 @@
     stable_memory_size: 8
 btreemap_insert_u64_blob_8_v2:
   measurements:
-<<<<<<< HEAD
-    instructions: 820358615
-    node_load_v2: 320406521
-    node_save_v2: 287445446
-    stable_memory_size: 8
-=======
-    instructions: 806917372
-    node_load_v2: 320660408
-    node_save_v2: 272412341
+    instructions: 821522654
+    node_load_v2: 320684381
+    node_save_v2: 288040804
     stable_memory_size: 6
->>>>>>> 6a175648
 btreemap_insert_u64_u64:
   measurements:
     instructions: 771295973
@@ -324,17 +242,10 @@
     stable_memory_size: 8
 btreemap_insert_u64_u64_v2:
   measurements:
-<<<<<<< HEAD
-    instructions: 844848075
-    node_load_v2: 320667801
-    node_save_v2: 298115032
-    stable_memory_size: 8
-=======
-    instructions: 848175865
-    node_load_v2: 324943098
-    node_save_v2: 295936099
-    stable_memory_size: 7
->>>>>>> 6a175648
+    instructions: 852232016
+    node_load_v2: 324640651
+    node_save_v2: 300506147
+    stable_memory_size: 7
 btreemap_remove_blob_128_1024:
   measurements:
     instructions: 2235786044
@@ -343,17 +254,10 @@
     stable_memory_size: 261
 btreemap_remove_blob_128_1024_v2:
   measurements:
-<<<<<<< HEAD
-    instructions: 2434217251
+    instructions: 2434075251
     node_load_v2: 1029552036
-    node_save_v2: 813731257
-    stable_memory_size: 261
-=======
-    instructions: 3031279182
-    node_load_v2: 1029479582
-    node_save_v2: 1412131798
+    node_save_v2: 813589257
     stable_memory_size: 196
->>>>>>> 6a175648
 btreemap_remove_blob_16_1024:
   measurements:
     instructions: 1544195176
@@ -362,17 +266,10 @@
     stable_memory_size: 216
 btreemap_remove_blob_16_1024_v2:
   measurements:
-<<<<<<< HEAD
-    instructions: 1718977571
+    instructions: 1718854571
     node_load_v2: 514792050
-    node_save_v2: 742821168
-    stable_memory_size: 216
-=======
-    instructions: 2218448732
-    node_load_v2: 513947291
-    node_save_v2: 1243769246
+    node_save_v2: 742698168
     stable_memory_size: 162
->>>>>>> 6a175648
 btreemap_remove_blob_256_1024:
   measurements:
     instructions: 2838422216
@@ -381,17 +278,10 @@
     stable_memory_size: 293
 btreemap_remove_blob_256_1024_v2:
   measurements:
-<<<<<<< HEAD
-    instructions: 3039500513
+    instructions: 3039382513
     node_load_v2: 1528561438
-    node_save_v2: 816969139
-    stable_memory_size: 293
-=======
-    instructions: 3696334312
-    node_load_v2: 1528516744
-    node_save_v2: 1474999328
+    node_save_v2: 816851139
     stable_memory_size: 220
->>>>>>> 6a175648
 btreemap_remove_blob_32_1024:
   measurements:
     instructions: 1622025795
@@ -400,17 +290,10 @@
     stable_memory_size: 231
 btreemap_remove_blob_32_1024_v2:
   measurements:
-<<<<<<< HEAD
-    instructions: 1805728812
-    node_load_v2: 545888022
-    node_save_v2: 773231206
-    stable_memory_size: 231
-=======
-    instructions: 2327559094
-    node_load_v2: 545935373
-    node_save_v2: 1295876421
+    instructions: 1805574712
+    node_load_v2: 545887374
+    node_save_v2: 773078003
     stable_memory_size: 174
->>>>>>> 6a175648
 btreemap_remove_blob_4_1024:
   measurements:
     instructions: 1005989932
@@ -419,17 +302,10 @@
     stable_memory_size: 124
 btreemap_remove_blob_4_1024_v2:
   measurements:
-<<<<<<< HEAD
-    instructions: 1123916215
-    node_load_v2: 334520048
-    node_save_v2: 477506500
-    stable_memory_size: 124
-=======
-    instructions: 1417601784
-    node_load_v2: 334156300
-    node_save_v2: 771175843
+    instructions: 1123853333
+    node_load_v2: 334523075
+    node_save_v2: 477440771
     stable_memory_size: 93
->>>>>>> 6a175648
 btreemap_remove_blob_512_1024:
   measurements:
     instructions: 4123516635
@@ -438,17 +314,10 @@
     stable_memory_size: 352
 btreemap_remove_blob_512_1024_v2:
   measurements:
-<<<<<<< HEAD
-    instructions: 4332567176
-    node_load_v2: 2551503756
-    node_save_v2: 863236858
-    stable_memory_size: 352
-=======
-    instructions: 5148900105
-    node_load_v2: 2551454747
-    node_save_v2: 1679737551
+    instructions: 4332504816
+    node_load_v2: 2551504154
+    node_save_v2: 863174292
     stable_memory_size: 264
->>>>>>> 6a175648
 btreemap_remove_blob_64_1024:
   measurements:
     instructions: 1916261049
@@ -457,17 +326,10 @@
     stable_memory_size: 246
 btreemap_remove_blob_64_1024_v2:
   measurements:
-<<<<<<< HEAD
-    instructions: 2111770035
+    instructions: 2111618035
     node_load_v2: 783191220
-    node_save_v2: 795030992
-    stable_memory_size: 246
-=======
-    instructions: 2663779711
-    node_load_v2: 783139557
-    node_save_v2: 1347825662
-    stable_memory_size: 184
->>>>>>> 6a175648
+    node_save_v2: 794878992
+    stable_memory_size: 184
 btreemap_remove_blob_8_1024:
   measurements:
     instructions: 1299825273
@@ -476,17 +338,10 @@
     stable_memory_size: 184
 btreemap_remove_blob_8_1024_v2:
   measurements:
-<<<<<<< HEAD
-    instructions: 1435762834
+    instructions: 1435636851
     node_load_v2: 391933707
-    node_save_v2: 638595044
-    stable_memory_size: 184
-=======
-    instructions: 1841887486
-    node_load_v2: 391438934
-    node_save_v2: 1045403922
+    node_save_v2: 638471002
     stable_memory_size: 139
->>>>>>> 6a175648
 btreemap_remove_blob_8_u64:
   measurements:
     instructions: 903169486
@@ -495,17 +350,10 @@
     stable_memory_size: 7
 btreemap_remove_blob_8_u64_v2:
   measurements:
-<<<<<<< HEAD
-    instructions: 1066956998
-    node_load_v2: 399537975
-    node_save_v2: 382247298
-    stable_memory_size: 7
-=======
-    instructions: 1051368948
-    node_load_v2: 405289279
-    node_save_v2: 364434857
+    instructions: 1084484647
+    node_load_v2: 407619215
+    node_save_v2: 390754384
     stable_memory_size: 5
->>>>>>> 6a175648
 btreemap_remove_u64_blob_8:
   measurements:
     instructions: 1072102455
@@ -514,17 +362,10 @@
     stable_memory_size: 8
 btreemap_remove_u64_blob_8_v2:
   measurements:
-<<<<<<< HEAD
-    instructions: 1186857459
-    node_load_v2: 364726642
-    node_save_v2: 517296661
-    stable_memory_size: 8
-=======
-    instructions: 1131312211
-    node_load_v2: 364893854
-    node_save_v2: 464658073
+    instructions: 1190622107
+    node_load_v2: 366667638
+    node_save_v2: 519170883
     stable_memory_size: 6
->>>>>>> 6a175648
 btreemap_remove_u64_u64:
   measurements:
     instructions: 1109353494
@@ -533,17 +374,10 @@
     stable_memory_size: 8
 btreemap_remove_u64_u64_v2:
   measurements:
-<<<<<<< HEAD
-    instructions: 1227062933
-    node_load_v2: 366608916
-    node_save_v2: 543163993
-    stable_memory_size: 8
-=======
-    instructions: 1193726508
-    node_load_v2: 372663005
-    node_save_v2: 507231342
-    stable_memory_size: 7
->>>>>>> 6a175648
+    instructions: 1245095146
+    node_load_v2: 374499836
+    node_save_v2: 553398290
+    stable_memory_size: 7
 memory_manager_baseline:
   measurements:
     instructions: 1176576551
