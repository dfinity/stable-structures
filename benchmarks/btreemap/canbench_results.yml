--- conflicted
+++ resolved
@@ -2,3137 +2,1996 @@
   btreemap_v2_contains_10mib_values:
     total:
       calls: 1
-<<<<<<< HEAD
-      instructions: 142211173
-=======
       instructions: 142210325
->>>>>>> bbd0d0d0
       heap_increase: 0
       stable_memory_increase: 0
     scopes: {}
   btreemap_v2_contains_blob8_u64:
     total:
       calls: 1
-<<<<<<< HEAD
-      instructions: 284729276
-=======
       instructions: 277134712
->>>>>>> bbd0d0d0
       heap_increase: 0
       stable_memory_increase: 0
     scopes: {}
   btreemap_v2_contains_blob_1024_128:
     total:
       calls: 1
-<<<<<<< HEAD
-      instructions: 4287195962
-=======
       instructions: 4278312217
->>>>>>> bbd0d0d0
       heap_increase: 0
       stable_memory_increase: 0
     scopes: {}
   btreemap_v2_contains_blob_128_128:
     total:
       calls: 1
-<<<<<<< HEAD
-      instructions: 833911660
-=======
       instructions: 819285681
->>>>>>> bbd0d0d0
       heap_increase: 0
       stable_memory_increase: 0
     scopes: {}
   btreemap_v2_contains_blob_16_128:
     total:
       calls: 1
-<<<<<<< HEAD
-      instructions: 301679312
-=======
       instructions: 293742975
->>>>>>> bbd0d0d0
       heap_increase: 0
       stable_memory_increase: 0
     scopes: {}
   btreemap_v2_contains_blob_256_128:
     total:
       calls: 1
-<<<<<<< HEAD
-      instructions: 1319638527
-=======
       instructions: 1310685287
->>>>>>> bbd0d0d0
       heap_increase: 0
       stable_memory_increase: 0
     scopes: {}
   btreemap_v2_contains_blob_32_1024:
     total:
       calls: 1
-<<<<<<< HEAD
-      instructions: 335467579
-=======
       instructions: 326072097
->>>>>>> bbd0d0d0
       heap_increase: 0
       stable_memory_increase: 0
     scopes: {}
   btreemap_v2_contains_blob_32_128:
     total:
       calls: 1
-<<<<<<< HEAD
-      instructions: 335857875
-=======
       instructions: 326242314
->>>>>>> bbd0d0d0
       heap_increase: 0
       stable_memory_increase: 0
     scopes: {}
   btreemap_v2_contains_blob_32_16:
     total:
       calls: 1
-<<<<<<< HEAD
-      instructions: 328808633
-=======
       instructions: 318823973
->>>>>>> bbd0d0d0
       heap_increase: 0
       stable_memory_increase: 0
     scopes: {}
   btreemap_v2_contains_blob_32_256:
     total:
       calls: 1
-<<<<<<< HEAD
-      instructions: 334434277
-=======
       instructions: 324026367
->>>>>>> bbd0d0d0
       heap_increase: 0
       stable_memory_increase: 0
     scopes: {}
   btreemap_v2_contains_blob_32_32:
     total:
       calls: 1
-<<<<<<< HEAD
-      instructions: 339847402
-=======
       instructions: 330971981
->>>>>>> bbd0d0d0
       heap_increase: 0
       stable_memory_increase: 0
     scopes: {}
   btreemap_v2_contains_blob_32_4:
     total:
       calls: 1
-<<<<<<< HEAD
-      instructions: 332340488
-=======
       instructions: 323046095
->>>>>>> bbd0d0d0
       heap_increase: 0
       stable_memory_increase: 0
     scopes: {}
   btreemap_v2_contains_blob_32_512:
     total:
       calls: 1
-<<<<<<< HEAD
-      instructions: 331695205
-=======
       instructions: 321643229
->>>>>>> bbd0d0d0
       heap_increase: 0
       stable_memory_increase: 0
     scopes: {}
   btreemap_v2_contains_blob_32_64:
     total:
       calls: 1
-<<<<<<< HEAD
-      instructions: 334858994
-=======
       instructions: 324885334
->>>>>>> bbd0d0d0
       heap_increase: 0
       stable_memory_increase: 0
     scopes: {}
   btreemap_v2_contains_blob_32_8:
     total:
       calls: 1
-<<<<<<< HEAD
-      instructions: 334584158
-=======
       instructions: 324308878
->>>>>>> bbd0d0d0
       heap_increase: 0
       stable_memory_increase: 0
     scopes: {}
   btreemap_v2_contains_blob_4_128:
     total:
       calls: 1
-<<<<<<< HEAD
-      instructions: 253347390
-=======
       instructions: 243884967
->>>>>>> bbd0d0d0
       heap_increase: 0
       stable_memory_increase: 0
     scopes: {}
   btreemap_v2_contains_blob_512_128:
     total:
       calls: 1
-<<<<<<< HEAD
-      instructions: 2290838029
-=======
       instructions: 2281494289
->>>>>>> bbd0d0d0
       heap_increase: 0
       stable_memory_increase: 0
     scopes: {}
   btreemap_v2_contains_blob_64_128:
     total:
       calls: 1
-<<<<<<< HEAD
-      instructions: 414363928
-=======
       instructions: 403270584
->>>>>>> bbd0d0d0
       heap_increase: 0
       stable_memory_increase: 0
     scopes: {}
   btreemap_v2_contains_blob_8_128:
     total:
       calls: 1
-<<<<<<< HEAD
-      instructions: 275816922
-=======
       instructions: 268086207
->>>>>>> bbd0d0d0
       heap_increase: 0
       stable_memory_increase: 0
     scopes: {}
   btreemap_v2_contains_u64_blob8:
     total:
       calls: 1
-<<<<<<< HEAD
-      instructions: 227932672
-=======
       instructions: 219629119
->>>>>>> bbd0d0d0
       heap_increase: 0
       stable_memory_increase: 0
     scopes: {}
   btreemap_v2_contains_u64_u64:
     total:
       calls: 1
-<<<<<<< HEAD
-      instructions: 233050993
-=======
       instructions: 223284326
->>>>>>> bbd0d0d0
       heap_increase: 0
       stable_memory_increase: 0
     scopes: {}
   btreemap_v2_contains_u64_vec8:
     total:
       calls: 1
-<<<<<<< HEAD
-      instructions: 227932672
-=======
       instructions: 219629119
->>>>>>> bbd0d0d0
       heap_increase: 0
       stable_memory_increase: 0
     scopes: {}
   btreemap_v2_contains_vec8_u64:
     total:
       calls: 1
-<<<<<<< HEAD
-      instructions: 380704254
-=======
       instructions: 374095890
->>>>>>> bbd0d0d0
       heap_increase: 0
       stable_memory_increase: 0
     scopes: {}
   btreemap_v2_contains_vec_1024_128:
     total:
       calls: 1
-<<<<<<< HEAD
-      instructions: 1824658598
-=======
       instructions: 1817385622
->>>>>>> bbd0d0d0
       heap_increase: 0
       stable_memory_increase: 0
     scopes: {}
   btreemap_v2_contains_vec_128_128:
     total:
       calls: 1
-<<<<<<< HEAD
-      instructions: 574277483
-=======
       instructions: 568150650
->>>>>>> bbd0d0d0
       heap_increase: 0
       stable_memory_increase: 0
     scopes: {}
   btreemap_v2_contains_vec_16_128:
     total:
       calls: 1
-<<<<<<< HEAD
-      instructions: 448376101
-=======
       instructions: 442851826
->>>>>>> bbd0d0d0
       heap_increase: 0
       stable_memory_increase: 0
     scopes: {}
   btreemap_v2_contains_vec_256_128:
     total:
       calls: 1
-<<<<<<< HEAD
-      instructions: 902317934
-=======
       instructions: 896432175
->>>>>>> bbd0d0d0
       heap_increase: 0
       stable_memory_increase: 0
     scopes: {}
   btreemap_v2_contains_vec_32_1024:
     total:
       calls: 1
-<<<<<<< HEAD
-      instructions: 514204302
-=======
       instructions: 520527229
->>>>>>> bbd0d0d0
       heap_increase: 0
       stable_memory_increase: 0
     scopes: {}
   btreemap_v2_contains_vec_32_128:
     total:
       calls: 1
-<<<<<<< HEAD
-      instructions: 428712867
-=======
       instructions: 428325937
->>>>>>> bbd0d0d0
       heap_increase: 0
       stable_memory_increase: 0
     scopes: {}
   btreemap_v2_contains_vec_32_16:
     total:
       calls: 1
-<<<<<<< HEAD
-      instructions: 375067406
-=======
       instructions: 367802150
->>>>>>> bbd0d0d0
       heap_increase: 0
       stable_memory_increase: 0
     scopes: {}
   btreemap_v2_contains_vec_32_256:
     total:
       calls: 1
-<<<<<<< HEAD
-      instructions: 441718228
-=======
       instructions: 433045196
->>>>>>> bbd0d0d0
       heap_increase: 0
       stable_memory_increase: 0
     scopes: {}
   btreemap_v2_contains_vec_32_32:
     total:
       calls: 1
-<<<<<<< HEAD
-      instructions: 363350869
-=======
       instructions: 355276471
->>>>>>> bbd0d0d0
       heap_increase: 0
       stable_memory_increase: 0
     scopes: {}
   btreemap_v2_contains_vec_32_4:
     total:
       calls: 1
-<<<<<<< HEAD
-      instructions: 368447206
-=======
       instructions: 352561298
->>>>>>> bbd0d0d0
       heap_increase: 0
       stable_memory_increase: 0
     scopes: {}
   btreemap_v2_contains_vec_32_512:
     total:
       calls: 1
-<<<<<<< HEAD
-      instructions: 460605845
-=======
       instructions: 454924839
->>>>>>> bbd0d0d0
       heap_increase: 0
       stable_memory_increase: 0
     scopes: {}
   btreemap_v2_contains_vec_32_64:
     total:
       calls: 1
-<<<<<<< HEAD
-      instructions: 407446580
-=======
       instructions: 398356880
->>>>>>> bbd0d0d0
       heap_increase: 0
       stable_memory_increase: 0
     scopes: {}
   btreemap_v2_contains_vec_32_8:
     total:
       calls: 1
-<<<<<<< HEAD
-      instructions: 360599985
-=======
       instructions: 352626675
->>>>>>> bbd0d0d0
       heap_increase: 0
       stable_memory_increase: 0
     scopes: {}
   btreemap_v2_contains_vec_4_128:
     total:
       calls: 1
-<<<<<<< HEAD
-      instructions: 412997571
-=======
       instructions: 404252150
->>>>>>> bbd0d0d0
       heap_increase: 0
       stable_memory_increase: 0
     scopes: {}
   btreemap_v2_contains_vec_512_128:
     total:
       calls: 1
-<<<<<<< HEAD
-      instructions: 1252406681
-=======
       instructions: 1246829046
->>>>>>> bbd0d0d0
       heap_increase: 0
       stable_memory_increase: 0
     scopes: {}
   btreemap_v2_contains_vec_64_128:
     total:
       calls: 1
-<<<<<<< HEAD
-      instructions: 506200295
-=======
       instructions: 493185629
->>>>>>> bbd0d0d0
       heap_increase: 0
       stable_memory_increase: 0
     scopes: {}
   btreemap_v2_contains_vec_8_128:
     total:
       calls: 1
-<<<<<<< HEAD
-      instructions: 402314964
-=======
       instructions: 396603085
->>>>>>> bbd0d0d0
       heap_increase: 0
       stable_memory_increase: 0
     scopes: {}
   btreemap_v2_get_10mib_values:
     total:
       calls: 1
-<<<<<<< HEAD
-      instructions: 388591796
-=======
       instructions: 388592804
->>>>>>> bbd0d0d0
       heap_increase: 0
       stable_memory_increase: 0
     scopes: {}
   btreemap_v2_get_blob8_u64:
     total:
       calls: 1
-<<<<<<< HEAD
-      instructions: 305721002
-=======
       instructions: 299599641
->>>>>>> bbd0d0d0
       heap_increase: 0
       stable_memory_increase: 0
     scopes: {}
   btreemap_v2_get_blob_1024_128:
     total:
       calls: 1
-<<<<<<< HEAD
-      instructions: 4425292179
-=======
       instructions: 4457685507
->>>>>>> bbd0d0d0
       heap_increase: 0
       stable_memory_increase: 0
     scopes: {}
   btreemap_v2_get_blob_128_128:
     total:
       calls: 1
-<<<<<<< HEAD
-      instructions: 866438615
-=======
       instructions: 855273807
->>>>>>> bbd0d0d0
       heap_increase: 0
       stable_memory_increase: 0
     scopes: {}
   btreemap_v2_get_blob_16_128:
     total:
       calls: 1
-<<<<<<< HEAD
-      instructions: 314408609
-=======
       instructions: 308463753
->>>>>>> bbd0d0d0
       heap_increase: 0
       stable_memory_increase: 0
     scopes: {}
   btreemap_v2_get_blob_256_128:
     total:
       calls: 1
-<<<<<<< HEAD
-      instructions: 1364965202
-=======
       instructions: 1367052477
->>>>>>> bbd0d0d0
       heap_increase: 0
       stable_memory_increase: 0
     scopes: {}
   btreemap_v2_get_blob_32_1024:
     total:
       calls: 1
-<<<<<<< HEAD
-      instructions: 354108428
-=======
       instructions: 350508333
->>>>>>> bbd0d0d0
       heap_increase: 0
       stable_memory_increase: 0
     scopes: {}
   btreemap_v2_get_blob_32_128:
     total:
       calls: 1
-<<<<<<< HEAD
-      instructions: 349135019
-=======
       instructions: 341653262
->>>>>>> bbd0d0d0
       heap_increase: 0
       stable_memory_increase: 0
     scopes: {}
   btreemap_v2_get_blob_32_16:
     total:
       calls: 1
-<<<<<<< HEAD
-      instructions: 338382931
-=======
       instructions: 330651190
->>>>>>> bbd0d0d0
       heap_increase: 0
       stable_memory_increase: 0
     scopes: {}
   btreemap_v2_get_blob_32_256:
     total:
       calls: 1
-<<<<<<< HEAD
-      instructions: 348736208
-=======
       instructions: 342643724
->>>>>>> bbd0d0d0
       heap_increase: 0
       stable_memory_increase: 0
     scopes: {}
   btreemap_v2_get_blob_32_32:
     total:
       calls: 1
-<<<<<<< HEAD
-      instructions: 350096818
-=======
       instructions: 342697250
->>>>>>> bbd0d0d0
       heap_increase: 0
       stable_memory_increase: 0
     scopes: {}
   btreemap_v2_get_blob_32_4:
     total:
       calls: 1
-<<<<<<< HEAD
-      instructions: 340412926
-=======
       instructions: 334169026
->>>>>>> bbd0d0d0
       heap_increase: 0
       stable_memory_increase: 0
     scopes: {}
   btreemap_v2_get_blob_32_512:
     total:
       calls: 1
-<<<<<<< HEAD
-      instructions: 347642364
-=======
       instructions: 342695399
->>>>>>> bbd0d0d0
       heap_increase: 0
       stable_memory_increase: 0
     scopes: {}
   btreemap_v2_get_blob_32_64:
     total:
       calls: 1
-<<<<<<< HEAD
-      instructions: 346801708
-=======
       instructions: 336813935
->>>>>>> bbd0d0d0
       heap_increase: 0
       stable_memory_increase: 0
     scopes: {}
   btreemap_v2_get_blob_32_8:
     total:
       calls: 1
-<<<<<<< HEAD
-      instructions: 343068558
-=======
       instructions: 335925065
->>>>>>> bbd0d0d0
       heap_increase: 0
       stable_memory_increase: 0
     scopes: {}
   btreemap_v2_get_blob_4_128:
     total:
       calls: 1
-<<<<<<< HEAD
-      instructions: 264255336
-=======
       instructions: 254906111
->>>>>>> bbd0d0d0
       heap_increase: 0
       stable_memory_increase: 0
     scopes: {}
   btreemap_v2_get_blob_512_128:
     total:
       calls: 1
-<<<<<<< HEAD
-      instructions: 2367049394
-=======
       instructions: 2378828514
->>>>>>> bbd0d0d0
       heap_increase: 0
       stable_memory_increase: 0
     scopes: {}
   btreemap_v2_get_blob_64_128:
     total:
       calls: 1
-<<<<<<< HEAD
-      instructions: 436964612
-=======
       instructions: 428744853
->>>>>>> bbd0d0d0
       heap_increase: 0
       stable_memory_increase: 0
     scopes: {}
   btreemap_v2_get_blob_8_128:
     total:
       calls: 1
-<<<<<<< HEAD
-      instructions: 287796661
-=======
       instructions: 279716343
->>>>>>> bbd0d0d0
       heap_increase: 0
       stable_memory_increase: 0
     scopes: {}
   btreemap_v2_get_u64_blob8:
     total:
       calls: 1
-<<<<<<< HEAD
-      instructions: 237235807
-=======
       instructions: 226446414
->>>>>>> bbd0d0d0
       heap_increase: 0
       stable_memory_increase: 0
     scopes: {}
   btreemap_v2_get_u64_u64:
     total:
       calls: 1
-<<<<<<< HEAD
-      instructions: 243863619
-=======
       instructions: 230534752
->>>>>>> bbd0d0d0
       heap_increase: 0
       stable_memory_increase: 0
     scopes: {}
   btreemap_v2_get_u64_vec8:
     total:
       calls: 1
-<<<<<<< HEAD
-      instructions: 237991852
-=======
       instructions: 226935610
->>>>>>> bbd0d0d0
       heap_increase: 0
       stable_memory_increase: 0
     scopes: {}
   btreemap_v2_get_vec8_u64:
     total:
       calls: 1
-<<<<<<< HEAD
-      instructions: 388751746
-=======
       instructions: 379651663
->>>>>>> bbd0d0d0
       heap_increase: 0
       stable_memory_increase: 0
     scopes: {}
   btreemap_v2_get_vec_1024_128:
     total:
       calls: 1
-<<<<<<< HEAD
-      instructions: 1841512514
-=======
       instructions: 1870806515
->>>>>>> bbd0d0d0
       heap_increase: 0
       stable_memory_increase: 0
     scopes: {}
   btreemap_v2_get_vec_128_128:
     total:
       calls: 1
-<<<<<<< HEAD
-      instructions: 583901094
-=======
       instructions: 577227038
->>>>>>> bbd0d0d0
       heap_increase: 0
       stable_memory_increase: 0
     scopes: {}
   btreemap_v2_get_vec_16_128:
     total:
       calls: 1
-<<<<<<< HEAD
-      instructions: 456729377
-=======
       instructions: 449737724
->>>>>>> bbd0d0d0
       heap_increase: 0
       stable_memory_increase: 0
     scopes: {}
   btreemap_v2_get_vec_256_128:
     total:
       calls: 1
-<<<<<<< HEAD
-      instructions: 912188247
-=======
       instructions: 905669607
->>>>>>> bbd0d0d0
       heap_increase: 0
       stable_memory_increase: 0
     scopes: {}
   btreemap_v2_get_vec_32_1024:
     total:
       calls: 1
-<<<<<<< HEAD
-      instructions: 552829330
-=======
       instructions: 544469486
->>>>>>> bbd0d0d0
       heap_increase: 0
       stable_memory_increase: 0
     scopes: {}
   btreemap_v2_get_vec_32_128:
     total:
       calls: 1
-<<<<<<< HEAD
-      instructions: 437331840
-=======
       instructions: 436037967
->>>>>>> bbd0d0d0
       heap_increase: 0
       stable_memory_increase: 0
     scopes: {}
   btreemap_v2_get_vec_32_16:
     total:
       calls: 1
-<<<<<<< HEAD
-      instructions: 381657975
-=======
       instructions: 373713570
->>>>>>> bbd0d0d0
       heap_increase: 0
       stable_memory_increase: 0
     scopes: {}
   btreemap_v2_get_vec_32_256:
     total:
       calls: 1
-<<<<<<< HEAD
-      instructions: 457027782
-=======
       instructions: 447151619
->>>>>>> bbd0d0d0
       heap_increase: 0
       stable_memory_increase: 0
     scopes: {}
   btreemap_v2_get_vec_32_32:
     total:
       calls: 1
-<<<<<<< HEAD
-      instructions: 370072283
-=======
       instructions: 361330699
->>>>>>> bbd0d0d0
       heap_increase: 0
       stable_memory_increase: 0
     scopes: {}
   btreemap_v2_get_vec_32_4:
     total:
       calls: 1
-<<<<<<< HEAD
-      instructions: 374915812
-=======
       instructions: 358348309
->>>>>>> bbd0d0d0
       heap_increase: 0
       stable_memory_increase: 0
     scopes: {}
   btreemap_v2_get_vec_32_512:
     total:
       calls: 1
-<<<<<<< HEAD
-      instructions: 480046387
-=======
       instructions: 472992093
->>>>>>> bbd0d0d0
       heap_increase: 0
       stable_memory_increase: 0
     scopes: {}
   btreemap_v2_get_vec_32_64:
     total:
       calls: 1
-<<<<<<< HEAD
-      instructions: 414392801
-=======
       instructions: 404811886
->>>>>>> bbd0d0d0
       heap_increase: 0
       stable_memory_increase: 0
     scopes: {}
   btreemap_v2_get_vec_32_8:
     total:
       calls: 1
-<<<<<<< HEAD
-      instructions: 367113865
-=======
       instructions: 358456622
->>>>>>> bbd0d0d0
       heap_increase: 0
       stable_memory_increase: 0
     scopes: {}
   btreemap_v2_get_vec_4_128:
     total:
       calls: 1
-<<<<<<< HEAD
-      instructions: 421113110
-=======
       instructions: 411151875
->>>>>>> bbd0d0d0
       heap_increase: 0
       stable_memory_increase: 0
     scopes: {}
   btreemap_v2_get_vec_512_128:
     total:
       calls: 1
-<<<<<<< HEAD
-      instructions: 1262553242
-=======
       instructions: 1256149861
->>>>>>> bbd0d0d0
       heap_increase: 0
       stable_memory_increase: 0
     scopes: {}
   btreemap_v2_get_vec_64_128:
     total:
       calls: 1
-<<<<<<< HEAD
-      instructions: 514950921
-=======
       instructions: 501687251
->>>>>>> bbd0d0d0
       heap_increase: 0
       stable_memory_increase: 0
     scopes: {}
   btreemap_v2_get_vec_8_128:
     total:
       calls: 1
-<<<<<<< HEAD
-      instructions: 410396741
-=======
       instructions: 403496154
->>>>>>> bbd0d0d0
       heap_increase: 0
       stable_memory_increase: 0
     scopes: {}
   btreemap_v2_insert_10mib_values:
     total:
       calls: 1
-<<<<<<< HEAD
-      instructions: 5253123874
-      heap_increase: 322
-=======
       instructions: 4388592719
       heap_increase: 161
->>>>>>> bbd0d0d0
       stable_memory_increase: 3613
     scopes: {}
   btreemap_v2_insert_blob8_u64:
     total:
       calls: 1
-<<<<<<< HEAD
-      instructions: 445536988
-=======
       instructions: 436633391
->>>>>>> bbd0d0d0
       heap_increase: 0
       stable_memory_increase: 4
     scopes: {}
   btreemap_v2_insert_blob_1024_128:
     total:
       calls: 1
-<<<<<<< HEAD
-      instructions: 5500538279
-=======
       instructions: 5496222167
->>>>>>> bbd0d0d0
       heap_increase: 0
       stable_memory_increase: 196
     scopes: {}
   btreemap_v2_insert_blob_128_128:
     total:
       calls: 1
-<<<<<<< HEAD
-      instructions: 1189575032
-=======
       instructions: 1180838234
->>>>>>> bbd0d0d0
       heap_increase: 0
       stable_memory_increase: 46
     scopes: {}
   btreemap_v2_insert_blob_16_128:
     total:
       calls: 1
-<<<<<<< HEAD
-      instructions: 495692268
-=======
       instructions: 486249812
->>>>>>> bbd0d0d0
       heap_increase: 0
       stable_memory_increase: 24
     scopes: {}
   btreemap_v2_insert_blob_256_128:
     total:
       calls: 1
-<<<<<<< HEAD
-      instructions: 1796924645
-=======
       instructions: 1789038066
->>>>>>> bbd0d0d0
       heap_increase: 0
       stable_memory_increase: 67
     scopes: {}
   btreemap_v2_insert_blob_32_1024:
     total:
       calls: 1
-<<<<<<< HEAD
-      instructions: 711849765
-=======
       instructions: 703500065
->>>>>>> bbd0d0d0
       heap_increase: 0
       stable_memory_increase: 173
     scopes: {}
   btreemap_v2_insert_blob_32_128:
     total:
       calls: 1
-<<<<<<< HEAD
-      instructions: 551938454
-=======
       instructions: 542568143
->>>>>>> bbd0d0d0
       heap_increase: 0
       stable_memory_increase: 28
     scopes: {}
   btreemap_v2_insert_blob_32_16:
     total:
       calls: 1
-<<<<<<< HEAD
-      instructions: 526875638
-=======
       instructions: 519117156
->>>>>>> bbd0d0d0
       heap_increase: 0
       stable_memory_increase: 11
     scopes: {}
   btreemap_v2_insert_blob_32_256:
     total:
       calls: 1
-<<<<<<< HEAD
-      instructions: 580539755
-=======
       instructions: 570690137
->>>>>>> bbd0d0d0
       heap_increase: 0
       stable_memory_increase: 49
     scopes: {}
   btreemap_v2_insert_blob_32_32:
     total:
       calls: 1
-<<<<<<< HEAD
-      instructions: 536926289
-=======
       instructions: 528951192
->>>>>>> bbd0d0d0
       heap_increase: 0
       stable_memory_increase: 13
     scopes: {}
   btreemap_v2_insert_blob_32_4:
     total:
       calls: 1
-<<<<<<< HEAD
-      instructions: 517264825
-=======
       instructions: 509380036
->>>>>>> bbd0d0d0
       heap_increase: 0
       stable_memory_increase: 8
     scopes: {}
   btreemap_v2_insert_blob_32_512:
     total:
       calls: 1
-<<<<<<< HEAD
-      instructions: 619389439
-=======
       instructions: 610063051
->>>>>>> bbd0d0d0
       heap_increase: 0
       stable_memory_increase: 91
     scopes: {}
   btreemap_v2_insert_blob_32_64:
     total:
       calls: 1
-<<<<<<< HEAD
-      instructions: 543098852
-=======
       instructions: 534921249
->>>>>>> bbd0d0d0
       heap_increase: 0
       stable_memory_increase: 18
     scopes: {}
   btreemap_v2_insert_blob_32_8:
     total:
       calls: 1
-<<<<<<< HEAD
-      instructions: 525592612
-=======
       instructions: 517593840
->>>>>>> bbd0d0d0
       heap_increase: 0
       stable_memory_increase: 9
     scopes: {}
   btreemap_v2_insert_blob_4_128:
     total:
       calls: 1
-<<<<<<< HEAD
-      instructions: 416771299
-=======
       instructions: 407268940
->>>>>>> bbd0d0d0
       heap_increase: 0
       stable_memory_increase: 13
     scopes: {}
   btreemap_v2_insert_blob_512_128:
     total:
       calls: 1
-<<<<<<< HEAD
-      instructions: 3047890476
-=======
       instructions: 3041223382
->>>>>>> bbd0d0d0
       heap_increase: 0
       stable_memory_increase: 111
     scopes: {}
   btreemap_v2_insert_blob_64_128:
     total:
       calls: 1
-<<<<<<< HEAD
-      instructions: 670229451
-=======
       instructions: 661179485
->>>>>>> bbd0d0d0
       heap_increase: 0
       stable_memory_increase: 34
     scopes: {}
   btreemap_v2_insert_blob_8_128:
     total:
       calls: 1
-<<<<<<< HEAD
-      instructions: 468148404
-=======
       instructions: 458615568
->>>>>>> bbd0d0d0
       heap_increase: 0
       stable_memory_increase: 20
     scopes: {}
   btreemap_v2_insert_u64_blob8:
     total:
       calls: 1
-<<<<<<< HEAD
-      instructions: 419628571
-=======
       instructions: 406744693
->>>>>>> bbd0d0d0
       heap_increase: 0
       stable_memory_increase: 5
     scopes: {}
   btreemap_v2_insert_u64_u64:
     total:
       calls: 1
-<<<<<<< HEAD
-      instructions: 427767878
-=======
       instructions: 414580548
->>>>>>> bbd0d0d0
       heap_increase: 0
       stable_memory_increase: 6
     scopes: {}
   btreemap_v2_insert_u64_vec8:
     total:
       calls: 1
-<<<<<<< HEAD
-      instructions: 426996018
-=======
       instructions: 410372254
->>>>>>> bbd0d0d0
       heap_increase: 0
       stable_memory_increase: 21
     scopes: {}
   btreemap_v2_insert_vec8_u64:
     total:
       calls: 1
-<<<<<<< HEAD
-      instructions: 600791435
-=======
       instructions: 594103663
->>>>>>> bbd0d0d0
       heap_increase: 0
       stable_memory_increase: 16
     scopes: {}
   btreemap_v2_insert_vec_1024_128:
     total:
       calls: 1
-<<<<<<< HEAD
-      instructions: 2734644691
-=======
       instructions: 2744606200
->>>>>>> bbd0d0d0
       heap_increase: 0
       stable_memory_increase: 193
     scopes: {}
   btreemap_v2_insert_vec_128_128:
     total:
       calls: 1
-<<<<<<< HEAD
-      instructions: 1013642430
-=======
       instructions: 1012643373
->>>>>>> bbd0d0d0
       heap_increase: 0
       stable_memory_increase: 51
     scopes: {}
   btreemap_v2_insert_vec_16_128:
     total:
       calls: 1
-<<<<<<< HEAD
-      instructions: 723246682
-=======
       instructions: 708997439
->>>>>>> bbd0d0d0
       heap_increase: 0
       stable_memory_increase: 31
     scopes: {}
   btreemap_v2_insert_vec_256_128:
     total:
       calls: 1
-<<<<<<< HEAD
-      instructions: 1396732537
-=======
       instructions: 1402219761
->>>>>>> bbd0d0d0
       heap_increase: 0
       stable_memory_increase: 71
     scopes: {}
   btreemap_v2_insert_vec_32_1024:
     total:
       calls: 1
-<<<<<<< HEAD
-      instructions: 1220926606
-=======
       instructions: 1182132701
->>>>>>> bbd0d0d0
       heap_increase: 0
       stable_memory_increase: 171
     scopes: {}
   btreemap_v2_insert_vec_32_128:
     total:
       calls: 1
-<<<<<<< HEAD
-      instructions: 768005749
-=======
       instructions: 756106158
->>>>>>> bbd0d0d0
       heap_increase: 0
       stable_memory_increase: 33
     scopes: {}
   btreemap_v2_insert_vec_32_16:
     total:
       calls: 1
-<<<<<<< HEAD
-      instructions: 677660003
-=======
       instructions: 666191903
->>>>>>> bbd0d0d0
       heap_increase: 0
       stable_memory_increase: 20
     scopes: {}
   btreemap_v2_insert_vec_32_256:
     total:
       calls: 1
-<<<<<<< HEAD
-      instructions: 883874106
-=======
       instructions: 869225881
->>>>>>> bbd0d0d0
       heap_increase: 0
       stable_memory_increase: 54
     scopes: {}
   btreemap_v2_insert_vec_32_32:
     total:
       calls: 1
-<<<<<<< HEAD
-      instructions: 673498276
-=======
       instructions: 661645394
->>>>>>> bbd0d0d0
       heap_increase: 0
       stable_memory_increase: 20
     scopes: {}
   btreemap_v2_insert_vec_32_4:
     total:
       calls: 1
-<<<<<<< HEAD
-      instructions: 673498948
-=======
       instructions: 660354036
->>>>>>> bbd0d0d0
       heap_increase: 0
       stable_memory_increase: 20
     scopes: {}
   btreemap_v2_insert_vec_32_512:
     total:
       calls: 1
-<<<<<<< HEAD
-      instructions: 997682895
-=======
       instructions: 973664463
->>>>>>> bbd0d0d0
       heap_increase: 0
       stable_memory_increase: 91
     scopes: {}
   btreemap_v2_insert_vec_32_64:
     total:
       calls: 1
-<<<<<<< HEAD
-      instructions: 706148903
-=======
       instructions: 691643081
->>>>>>> bbd0d0d0
       heap_increase: 0
       stable_memory_increase: 24
     scopes: {}
   btreemap_v2_insert_vec_32_8:
     total:
       calls: 1
-<<<<<<< HEAD
-      instructions: 672527454
-=======
       instructions: 659845953
->>>>>>> bbd0d0d0
       heap_increase: 0
       stable_memory_increase: 20
     scopes: {}
   btreemap_v2_insert_vec_4_128:
     total:
       calls: 1
-<<<<<<< HEAD
-      instructions: 619661464
-=======
       instructions: 604355928
->>>>>>> bbd0d0d0
       heap_increase: 0
       stable_memory_increase: 16
     scopes: {}
   btreemap_v2_insert_vec_512_128:
     total:
       calls: 1
-<<<<<<< HEAD
-      instructions: 1851040948
-=======
       instructions: 1859161681
->>>>>>> bbd0d0d0
       heap_increase: 0
       stable_memory_increase: 112
     scopes: {}
   btreemap_v2_insert_vec_64_128:
     total:
       calls: 1
-<<<<<<< HEAD
-      instructions: 855541288
-=======
       instructions: 846320282
->>>>>>> bbd0d0d0
       heap_increase: 0
       stable_memory_increase: 41
     scopes: {}
   btreemap_v2_insert_vec_8_128:
     total:
       calls: 1
-<<<<<<< HEAD
-      instructions: 679949414
-=======
       instructions: 666289233
->>>>>>> bbd0d0d0
       heap_increase: 0
       stable_memory_increase: 23
     scopes: {}
   btreemap_v2_mem_manager_contains_blob512_u64:
     total:
       calls: 1
-<<<<<<< HEAD
-      instructions: 2376508246
-=======
       instructions: 2349312653
->>>>>>> bbd0d0d0
       heap_increase: 0
       stable_memory_increase: 0
     scopes: {}
   btreemap_v2_mem_manager_contains_u64_blob512:
     total:
       calls: 1
-<<<<<<< HEAD
-      instructions: 304790871
-=======
       instructions: 278855238
->>>>>>> bbd0d0d0
       heap_increase: 0
       stable_memory_increase: 0
     scopes: {}
   btreemap_v2_mem_manager_contains_u64_u64:
     total:
       calls: 1
-<<<<<<< HEAD
-      instructions: 309491909
-=======
       instructions: 283522171
->>>>>>> bbd0d0d0
       heap_increase: 0
       stable_memory_increase: 0
     scopes: {}
   btreemap_v2_mem_manager_contains_u64_vec512:
     total:
       calls: 1
-<<<<<<< HEAD
-      instructions: 393000497
-=======
       instructions: 367041614
->>>>>>> bbd0d0d0
       heap_increase: 0
       stable_memory_increase: 0
     scopes: {}
   btreemap_v2_mem_manager_contains_vec512_u64:
     total:
       calls: 1
-<<<<<<< HEAD
-      instructions: 1228107785
-=======
       instructions: 1201243952
->>>>>>> bbd0d0d0
       heap_increase: 0
       stable_memory_increase: 0
     scopes: {}
   btreemap_v2_mem_manager_get_blob512_u64:
     total:
       calls: 1
-<<<<<<< HEAD
-      instructions: 2461116382
-=======
       instructions: 2458034243
->>>>>>> bbd0d0d0
       heap_increase: 0
       stable_memory_increase: 0
     scopes: {}
   btreemap_v2_mem_manager_get_u64_blob512:
     total:
       calls: 1
-<<<<<<< HEAD
-      instructions: 320423967
-=======
       instructions: 295406794
->>>>>>> bbd0d0d0
       heap_increase: 0
       stable_memory_increase: 0
     scopes: {}
   btreemap_v2_mem_manager_get_u64_u64:
     total:
       calls: 1
-<<<<<<< HEAD
-      instructions: 320421253
-=======
       instructions: 291718588
->>>>>>> bbd0d0d0
       heap_increase: 0
       stable_memory_increase: 0
     scopes: {}
   btreemap_v2_mem_manager_get_u64_vec512:
     total:
       calls: 1
-<<<<<<< HEAD
-      instructions: 416742620
-=======
       instructions: 388831325
->>>>>>> bbd0d0d0
       heap_increase: 0
       stable_memory_increase: 0
     scopes: {}
   btreemap_v2_mem_manager_get_vec512_u64:
     total:
       calls: 1
-<<<<<<< HEAD
-      instructions: 1268826315
-=======
       instructions: 1242312078
->>>>>>> bbd0d0d0
       heap_increase: 0
       stable_memory_increase: 0
     scopes: {}
   btreemap_v2_mem_manager_insert_blob512_u64:
     total:
       calls: 1
-<<<<<<< HEAD
-      instructions: 3145341193
-=======
       instructions: 3127680452
->>>>>>> bbd0d0d0
       heap_increase: 0
       stable_memory_increase: 0
     scopes: {}
   btreemap_v2_mem_manager_insert_u64_blob512:
     total:
       calls: 1
-<<<<<<< HEAD
-      instructions: 634310958
-=======
       instructions: 607288370
->>>>>>> bbd0d0d0
       heap_increase: 0
       stable_memory_increase: 0
     scopes: {}
   btreemap_v2_mem_manager_insert_u64_u64:
     total:
       calls: 1
-<<<<<<< HEAD
-      instructions: 547547996
-=======
       instructions: 520545864
->>>>>>> bbd0d0d0
       heap_increase: 0
       stable_memory_increase: 0
     scopes: {}
   btreemap_v2_mem_manager_insert_u64_vec512:
     total:
       calls: 1
-<<<<<<< HEAD
-      instructions: 874783181
-=======
       instructions: 834100595
->>>>>>> bbd0d0d0
       heap_increase: 0
       stable_memory_increase: 0
     scopes: {}
   btreemap_v2_mem_manager_insert_vec512_u64:
     total:
       calls: 1
-<<<<<<< HEAD
-      instructions: 1959884611
-=======
       instructions: 1964405448
->>>>>>> bbd0d0d0
       heap_increase: 0
       stable_memory_increase: 0
     scopes: {}
   btreemap_v2_mem_manager_remove_blob512_u64:
     total:
       calls: 1
-<<<<<<< HEAD
-      instructions: 4345562448
-=======
       instructions: 4310221225
->>>>>>> bbd0d0d0
       heap_increase: 0
       stable_memory_increase: 0
     scopes: {}
   btreemap_v2_mem_manager_remove_u64_blob512:
     total:
       calls: 1
-<<<<<<< HEAD
-      instructions: 927125019
-=======
       instructions: 882970074
->>>>>>> bbd0d0d0
       heap_increase: 0
       stable_memory_increase: 0
     scopes: {}
   btreemap_v2_mem_manager_remove_u64_u64:
     total:
       calls: 1
-<<<<<<< HEAD
-      instructions: 783398371
-=======
       instructions: 736785650
->>>>>>> bbd0d0d0
       heap_increase: 0
       stable_memory_increase: 0
     scopes: {}
   btreemap_v2_mem_manager_remove_u64_vec512:
     total:
       calls: 1
-<<<<<<< HEAD
-      instructions: 1244433576
-=======
       instructions: 1223804753
->>>>>>> bbd0d0d0
       heap_increase: 0
       stable_memory_increase: 0
     scopes: {}
   btreemap_v2_mem_manager_remove_vec512_u64:
     total:
       calls: 1
-<<<<<<< HEAD
-      instructions: 3072998033
-=======
       instructions: 3084565257
->>>>>>> bbd0d0d0
       heap_increase: 0
       stable_memory_increase: 0
     scopes: {}
   btreemap_v2_pop_first_blob8_u64:
     total:
       calls: 1
-<<<<<<< HEAD
-      instructions: 617525736
-=======
       instructions: 599256189
->>>>>>> bbd0d0d0
       heap_increase: 0
       stable_memory_increase: 0
     scopes: {}
   btreemap_v2_pop_first_blob_1024_128:
     total:
       calls: 1
-<<<<<<< HEAD
-      instructions: 8407393947
-=======
       instructions: 8387602842
->>>>>>> bbd0d0d0
       heap_increase: 0
       stable_memory_increase: 0
     scopes: {}
   btreemap_v2_pop_first_blob_128_128:
     total:
       calls: 1
-<<<<<<< HEAD
-      instructions: 1847105509
-=======
       instructions: 1824725965
->>>>>>> bbd0d0d0
       heap_increase: 0
       stable_memory_increase: 0
     scopes: {}
   btreemap_v2_pop_first_blob_16_128:
     total:
       calls: 1
-<<<<<<< HEAD
-      instructions: 759917146
-=======
       instructions: 743084112
->>>>>>> bbd0d0d0
       heap_increase: 0
       stable_memory_increase: 0
     scopes: {}
   btreemap_v2_pop_first_blob_256_128:
     total:
       calls: 1
-<<<<<<< HEAD
-      instructions: 2784099866
-=======
       instructions: 2763911828
->>>>>>> bbd0d0d0
       heap_increase: 0
       stable_memory_increase: 0
     scopes: {}
   btreemap_v2_pop_first_blob_32_1024:
     total:
       calls: 1
-<<<<<<< HEAD
-      instructions: 1137118056
-=======
       instructions: 1121481321
->>>>>>> bbd0d0d0
       heap_increase: 0
       stable_memory_increase: 0
     scopes: {}
   btreemap_v2_pop_first_blob_32_128:
     total:
       calls: 1
-<<<<<<< HEAD
-      instructions: 881420615
-=======
       instructions: 860285162
->>>>>>> bbd0d0d0
       heap_increase: 0
       stable_memory_increase: 0
     scopes: {}
   btreemap_v2_pop_first_blob_32_16:
     total:
       calls: 1
-<<<<<<< HEAD
-      instructions: 816200943
-=======
       instructions: 795095715
->>>>>>> bbd0d0d0
       heap_increase: 0
       stable_memory_increase: 0
     scopes: {}
   btreemap_v2_pop_first_blob_32_256:
     total:
       calls: 1
-<<<<<<< HEAD
-      instructions: 909758915
-=======
       instructions: 891739804
->>>>>>> bbd0d0d0
       heap_increase: 0
       stable_memory_increase: 0
     scopes: {}
   btreemap_v2_pop_first_blob_32_32:
     total:
       calls: 1
-<<<<<<< HEAD
-      instructions: 830061311
-=======
       instructions: 808560505
->>>>>>> bbd0d0d0
       heap_increase: 0
       stable_memory_increase: 0
     scopes: {}
   btreemap_v2_pop_first_blob_32_4:
     total:
       calls: 1
-<<<<<<< HEAD
-      instructions: 799101117
-=======
       instructions: 778864648
->>>>>>> bbd0d0d0
       heap_increase: 0
       stable_memory_increase: 0
     scopes: {}
   btreemap_v2_pop_first_blob_32_512:
     total:
       calls: 1
-<<<<<<< HEAD
-      instructions: 974145440
-=======
       instructions: 957571175
->>>>>>> bbd0d0d0
       heap_increase: 0
       stable_memory_increase: 0
     scopes: {}
   btreemap_v2_pop_first_blob_32_64:
     total:
       calls: 1
-<<<<<<< HEAD
-      instructions: 839453947
-=======
       instructions: 817406508
->>>>>>> bbd0d0d0
       heap_increase: 0
       stable_memory_increase: 0
     scopes: {}
   btreemap_v2_pop_first_blob_32_8:
     total:
       calls: 1
-<<<<<<< HEAD
-      instructions: 817715606
-=======
       instructions: 796779002
->>>>>>> bbd0d0d0
       heap_increase: 0
       stable_memory_increase: 0
     scopes: {}
   btreemap_v2_pop_first_blob_4_128:
     total:
       calls: 1
-<<<<<<< HEAD
-      instructions: 381495137
-=======
       instructions: 371435725
->>>>>>> bbd0d0d0
       heap_increase: 0
       stable_memory_increase: 0
     scopes: {}
   btreemap_v2_pop_first_blob_512_128:
     total:
       calls: 1
-<<<<<<< HEAD
-      instructions: 4633015939
-=======
       instructions: 4613700344
->>>>>>> bbd0d0d0
       heap_increase: 0
       stable_memory_increase: 0
     scopes: {}
   btreemap_v2_pop_first_blob_64_128:
     total:
       calls: 1
-<<<<<<< HEAD
-      instructions: 1051383954
-=======
       instructions: 1031695256
->>>>>>> bbd0d0d0
       heap_increase: 0
       stable_memory_increase: 0
     scopes: {}
   btreemap_v2_pop_first_blob_8_128:
     total:
       calls: 1
-<<<<<<< HEAD
-      instructions: 621633417
-=======
       instructions: 604976184
->>>>>>> bbd0d0d0
       heap_increase: 0
       stable_memory_increase: 0
     scopes: {}
   btreemap_v2_pop_first_u64_blob8:
     total:
       calls: 1
-<<<<<<< HEAD
-      instructions: 699797969
-=======
       instructions: 669276877
->>>>>>> bbd0d0d0
       heap_increase: 0
       stable_memory_increase: 0
     scopes: {}
   btreemap_v2_pop_first_u64_u64:
     total:
       calls: 1
-<<<<<<< HEAD
-      instructions: 711251164
-=======
       instructions: 681264462
->>>>>>> bbd0d0d0
       heap_increase: 0
       stable_memory_increase: 0
     scopes: {}
   btreemap_v2_pop_first_u64_vec8:
     total:
       calls: 1
-<<<<<<< HEAD
-      instructions: 702348001
-=======
       instructions: 671829217
->>>>>>> bbd0d0d0
       heap_increase: 0
       stable_memory_increase: 0
     scopes: {}
   btreemap_v2_pop_first_vec8_u64:
     total:
       calls: 1
-<<<<<<< HEAD
-      instructions: 799659343
-=======
       instructions: 782876135
->>>>>>> bbd0d0d0
       heap_increase: 0
       stable_memory_increase: 0
     scopes: {}
   btreemap_v2_pop_first_vec_1024_128:
     total:
       calls: 1
-<<<<<<< HEAD
-      instructions: 4018498913
-=======
       instructions: 4049265076
->>>>>>> bbd0d0d0
       heap_increase: 0
       stable_memory_increase: 0
     scopes: {}
   btreemap_v2_pop_first_vec_128_128:
     total:
       calls: 1
-<<<<<<< HEAD
-      instructions: 1502646431
-=======
       instructions: 1503218744
->>>>>>> bbd0d0d0
       heap_increase: 0
       stable_memory_increase: 0
     scopes: {}
   btreemap_v2_pop_first_vec_16_128:
     total:
       calls: 1
-<<<<<<< HEAD
-      instructions: 1041313741
-=======
       instructions: 1024772148
->>>>>>> bbd0d0d0
       heap_increase: 0
       stable_memory_increase: 0
     scopes: {}
   btreemap_v2_pop_first_vec_256_128:
     total:
       calls: 1
-<<<<<<< HEAD
-      instructions: 2002757542
-=======
       instructions: 2019891066
->>>>>>> bbd0d0d0
       heap_increase: 0
       stable_memory_increase: 0
     scopes: {}
   btreemap_v2_pop_first_vec_32_1024:
     total:
       calls: 1
-<<<<<<< HEAD
-      instructions: 1684807804
-=======
       instructions: 1689829372
->>>>>>> bbd0d0d0
       heap_increase: 0
       stable_memory_increase: 0
     scopes: {}
   btreemap_v2_pop_first_vec_32_128:
     total:
       calls: 1
-<<<<<<< HEAD
-      instructions: 1103431087
-=======
       instructions: 1088869698
->>>>>>> bbd0d0d0
       heap_increase: 0
       stable_memory_increase: 0
     scopes: {}
   btreemap_v2_pop_first_vec_32_16:
     total:
       calls: 1
-<<<<<<< HEAD
-      instructions: 952540611
-=======
       instructions: 928270806
->>>>>>> bbd0d0d0
       heap_increase: 0
       stable_memory_increase: 0
     scopes: {}
   btreemap_v2_pop_first_vec_32_256:
     total:
       calls: 1
-<<<<<<< HEAD
-      instructions: 1222529886
-=======
       instructions: 1215466767
->>>>>>> bbd0d0d0
       heap_increase: 0
       stable_memory_increase: 0
     scopes: {}
   btreemap_v2_pop_first_vec_32_32:
     total:
       calls: 1
-<<<<<<< HEAD
-      instructions: 948692301
-=======
       instructions: 931028208
->>>>>>> bbd0d0d0
       heap_increase: 0
       stable_memory_increase: 0
     scopes: {}
   btreemap_v2_pop_first_vec_32_4:
     total:
       calls: 1
-<<<<<<< HEAD
-      instructions: 940976421
-=======
       instructions: 914745699
->>>>>>> bbd0d0d0
       heap_increase: 0
       stable_memory_increase: 0
     scopes: {}
   btreemap_v2_pop_first_vec_32_512:
     total:
       calls: 1
-<<<<<<< HEAD
-      instructions: 1372107093
-=======
       instructions: 1373268399
->>>>>>> bbd0d0d0
       heap_increase: 0
       stable_memory_increase: 0
     scopes: {}
   btreemap_v2_pop_first_vec_32_64:
     total:
       calls: 1
-<<<<<<< HEAD
-      instructions: 989955238
-=======
       instructions: 972735601
->>>>>>> bbd0d0d0
       heap_increase: 0
       stable_memory_increase: 0
     scopes: {}
   btreemap_v2_pop_first_vec_32_8:
     total:
       calls: 1
-<<<<<<< HEAD
-      instructions: 951913479
-=======
       instructions: 924967663
->>>>>>> bbd0d0d0
       heap_increase: 0
       stable_memory_increase: 0
     scopes: {}
   btreemap_v2_pop_first_vec_4_128:
     total:
       calls: 1
-<<<<<<< HEAD
-      instructions: 548589797
-=======
       instructions: 540984708
->>>>>>> bbd0d0d0
       heap_increase: 0
       stable_memory_increase: 0
     scopes: {}
   btreemap_v2_pop_first_vec_512_128:
     total:
       calls: 1
-<<<<<<< HEAD
-      instructions: 2691148701
-=======
       instructions: 2716330411
->>>>>>> bbd0d0d0
       heap_increase: 0
       stable_memory_increase: 0
     scopes: {}
   btreemap_v2_pop_first_vec_64_128:
     total:
       calls: 1
-<<<<<<< HEAD
-      instructions: 1241957624
-=======
       instructions: 1234556907
->>>>>>> bbd0d0d0
       heap_increase: 0
       stable_memory_increase: 0
     scopes: {}
   btreemap_v2_pop_first_vec_8_128:
     total:
       calls: 1
-<<<<<<< HEAD
-      instructions: 862745891
-=======
       instructions: 850734232
->>>>>>> bbd0d0d0
       heap_increase: 0
       stable_memory_increase: 0
     scopes: {}
   btreemap_v2_pop_last_blob8_u64:
     total:
       calls: 1
-<<<<<<< HEAD
-      instructions: 595826027
-=======
       instructions: 575661530
->>>>>>> bbd0d0d0
       heap_increase: 0
       stable_memory_increase: 0
     scopes: {}
   btreemap_v2_pop_last_blob_1024_128:
     total:
       calls: 1
-<<<<<<< HEAD
-      instructions: 8074544986
-=======
       instructions: 8055247791
->>>>>>> bbd0d0d0
       heap_increase: 0
       stable_memory_increase: 0
     scopes: {}
   btreemap_v2_pop_last_blob_128_128:
     total:
       calls: 1
-<<<<<<< HEAD
-      instructions: 1777146013
-=======
       instructions: 1755509118
->>>>>>> bbd0d0d0
       heap_increase: 0
       stable_memory_increase: 0
     scopes: {}
   btreemap_v2_pop_last_blob_16_128:
     total:
       calls: 1
-<<<<<<< HEAD
-      instructions: 733631609
-=======
       instructions: 716556083
->>>>>>> bbd0d0d0
       heap_increase: 0
       stable_memory_increase: 0
     scopes: {}
   btreemap_v2_pop_last_blob_256_128:
     total:
       calls: 1
-<<<<<<< HEAD
-      instructions: 2689902060
-=======
       instructions: 2669730307
->>>>>>> bbd0d0d0
       heap_increase: 0
       stable_memory_increase: 0
     scopes: {}
   btreemap_v2_pop_last_blob_32_1024:
     total:
       calls: 1
-<<<<<<< HEAD
-      instructions: 1101403634
-=======
       instructions: 1085450731
->>>>>>> bbd0d0d0
       heap_increase: 0
       stable_memory_increase: 0
     scopes: {}
   btreemap_v2_pop_last_blob_32_128:
     total:
       calls: 1
-<<<<<<< HEAD
-      instructions: 846620590
-=======
       instructions: 825902306
->>>>>>> bbd0d0d0
       heap_increase: 0
       stable_memory_increase: 0
     scopes: {}
   btreemap_v2_pop_last_blob_32_16:
     total:
       calls: 1
-<<<<<<< HEAD
-      instructions: 789994074
-=======
       instructions: 766901397
->>>>>>> bbd0d0d0
       heap_increase: 0
       stable_memory_increase: 0
     scopes: {}
   btreemap_v2_pop_last_blob_32_256:
     total:
       calls: 1
-<<<<<<< HEAD
-      instructions: 878909764
-=======
       instructions: 860879651
->>>>>>> bbd0d0d0
       heap_increase: 0
       stable_memory_increase: 0
     scopes: {}
   btreemap_v2_pop_last_blob_32_32:
     total:
       calls: 1
-<<<<<<< HEAD
-      instructions: 798906057
-=======
       instructions: 775936416
->>>>>>> bbd0d0d0
       heap_increase: 0
       stable_memory_increase: 0
     scopes: {}
   btreemap_v2_pop_last_blob_32_4:
     total:
       calls: 1
-<<<<<<< HEAD
-      instructions: 776952126
-=======
       instructions: 755124599
->>>>>>> bbd0d0d0
       heap_increase: 0
       stable_memory_increase: 0
     scopes: {}
   btreemap_v2_pop_last_blob_32_512:
     total:
       calls: 1
-<<<<<<< HEAD
-      instructions: 948839215
-=======
       instructions: 932320719
->>>>>>> bbd0d0d0
       heap_increase: 0
       stable_memory_increase: 0
     scopes: {}
   btreemap_v2_pop_last_blob_32_64:
     total:
       calls: 1
-<<<<<<< HEAD
-      instructions: 813853996
-=======
       instructions: 791545690
->>>>>>> bbd0d0d0
       heap_increase: 0
       stable_memory_increase: 0
     scopes: {}
   btreemap_v2_pop_last_blob_32_8:
     total:
       calls: 1
-<<<<<<< HEAD
-      instructions: 790946565
-=======
       instructions: 768161716
->>>>>>> bbd0d0d0
       heap_increase: 0
       stable_memory_increase: 0
     scopes: {}
   btreemap_v2_pop_last_blob_4_128:
     total:
       calls: 1
-<<<<<<< HEAD
-      instructions: 367470484
-=======
       instructions: 357885021
->>>>>>> bbd0d0d0
       heap_increase: 0
       stable_memory_increase: 0
     scopes: {}
   btreemap_v2_pop_last_blob_512_128:
     total:
       calls: 1
-<<<<<<< HEAD
-      instructions: 4464466763
-=======
       instructions: 4444567386
->>>>>>> bbd0d0d0
       heap_increase: 0
       stable_memory_increase: 0
     scopes: {}
   btreemap_v2_pop_last_blob_64_128:
     total:
       calls: 1
-<<<<<<< HEAD
-      instructions: 1019568178
-=======
       instructions: 999738711
->>>>>>> bbd0d0d0
       heap_increase: 0
       stable_memory_increase: 0
     scopes: {}
   btreemap_v2_pop_last_blob_8_128:
     total:
       calls: 1
-<<<<<<< HEAD
-      instructions: 615779065
-=======
       instructions: 598942864
->>>>>>> bbd0d0d0
       heap_increase: 0
       stable_memory_increase: 0
     scopes: {}
   btreemap_v2_pop_last_u64_blob8:
     total:
       calls: 1
-<<<<<<< HEAD
-      instructions: 678333944
-=======
       instructions: 645812582
->>>>>>> bbd0d0d0
       heap_increase: 0
       stable_memory_increase: 0
     scopes: {}
   btreemap_v2_pop_last_u64_u64:
     total:
       calls: 1
-<<<<<<< HEAD
-      instructions: 689228779
-=======
       instructions: 657455588
->>>>>>> bbd0d0d0
       heap_increase: 0
       stable_memory_increase: 0
     scopes: {}
   btreemap_v2_pop_last_u64_vec8:
     total:
       calls: 1
-<<<<<<< HEAD
-      instructions: 680731667
-=======
       instructions: 648268033
->>>>>>> bbd0d0d0
       heap_increase: 0
       stable_memory_increase: 0
     scopes: {}
   btreemap_v2_pop_last_vec8_u64:
     total:
       calls: 1
-<<<<<<< HEAD
-      instructions: 774006741
-=======
       instructions: 759547094
->>>>>>> bbd0d0d0
       heap_increase: 0
       stable_memory_increase: 0
     scopes: {}
   btreemap_v2_pop_last_vec_1024_128:
     total:
       calls: 1
-<<<<<<< HEAD
-      instructions: 4236129487
-=======
       instructions: 4254818123
->>>>>>> bbd0d0d0
       heap_increase: 0
       stable_memory_increase: 0
     scopes: {}
   btreemap_v2_pop_last_vec_128_128:
     total:
       calls: 1
-<<<<<<< HEAD
-      instructions: 1508005318
-=======
       instructions: 1509650210
->>>>>>> bbd0d0d0
       heap_increase: 0
       stable_memory_increase: 0
     scopes: {}
   btreemap_v2_pop_last_vec_16_128:
     total:
       calls: 1
-<<<<<<< HEAD
-      instructions: 1022083121
-=======
       instructions: 1006125814
->>>>>>> bbd0d0d0
       heap_increase: 0
       stable_memory_increase: 0
     scopes: {}
   btreemap_v2_pop_last_vec_256_128:
     total:
       calls: 1
-<<<<<<< HEAD
-      instructions: 2063446347
-=======
       instructions: 2073363853
->>>>>>> bbd0d0d0
       heap_increase: 0
       stable_memory_increase: 0
     scopes: {}
   btreemap_v2_pop_last_vec_32_1024:
     total:
       calls: 1
-<<<<<<< HEAD
-      instructions: 1659038728
-=======
       instructions: 1664437667
->>>>>>> bbd0d0d0
       heap_increase: 0
       stable_memory_increase: 0
     scopes: {}
   btreemap_v2_pop_last_vec_32_128:
     total:
       calls: 1
-<<<<<<< HEAD
-      instructions: 1078246309
-=======
       instructions: 1064611264
->>>>>>> bbd0d0d0
       heap_increase: 0
       stable_memory_increase: 0
     scopes: {}
   btreemap_v2_pop_last_vec_32_16:
     total:
       calls: 1
-<<<<<<< HEAD
-      instructions: 925174029
-=======
       instructions: 902974455
->>>>>>> bbd0d0d0
       heap_increase: 0
       stable_memory_increase: 0
     scopes: {}
   btreemap_v2_pop_last_vec_32_256:
     total:
       calls: 1
-<<<<<<< HEAD
-      instructions: 1198297165
-=======
       instructions: 1193452039
->>>>>>> bbd0d0d0
       heap_increase: 0
       stable_memory_increase: 0
     scopes: {}
   btreemap_v2_pop_last_vec_32_32:
     total:
       calls: 1
-<<<<<<< HEAD
-      instructions: 925759641
-=======
       instructions: 910490347
->>>>>>> bbd0d0d0
       heap_increase: 0
       stable_memory_increase: 0
     scopes: {}
   btreemap_v2_pop_last_vec_32_4:
     total:
       calls: 1
-<<<<<<< HEAD
-      instructions: 921398027
-=======
       instructions: 898985596
->>>>>>> bbd0d0d0
       heap_increase: 0
       stable_memory_increase: 0
     scopes: {}
   btreemap_v2_pop_last_vec_32_512:
     total:
       calls: 1
-<<<<<<< HEAD
-      instructions: 1356519035
-=======
       instructions: 1356914135
->>>>>>> bbd0d0d0
       heap_increase: 0
       stable_memory_increase: 0
     scopes: {}
   btreemap_v2_pop_last_vec_32_64:
     total:
       calls: 1
-<<<<<<< HEAD
-      instructions: 968507554
-=======
       instructions: 949782755
->>>>>>> bbd0d0d0
       heap_increase: 0
       stable_memory_increase: 0
     scopes: {}
   btreemap_v2_pop_last_vec_32_8:
     total:
       calls: 1
-<<<<<<< HEAD
-      instructions: 925007419
-=======
       instructions: 902473492
->>>>>>> bbd0d0d0
       heap_increase: 0
       stable_memory_increase: 0
     scopes: {}
   btreemap_v2_pop_last_vec_4_128:
     total:
       calls: 1
-<<<<<<< HEAD
-      instructions: 534198256
-=======
       instructions: 527064939
->>>>>>> bbd0d0d0
       heap_increase: 0
       stable_memory_increase: 0
     scopes: {}
   btreemap_v2_pop_last_vec_512_128:
     total:
       calls: 1
-<<<<<<< HEAD
-      instructions: 2790585867
-=======
       instructions: 2808165041
->>>>>>> bbd0d0d0
       heap_increase: 0
       stable_memory_increase: 0
     scopes: {}
   btreemap_v2_pop_last_vec_64_128:
     total:
       calls: 1
-<<<<<<< HEAD
-      instructions: 1230020877
-=======
       instructions: 1220824533
->>>>>>> bbd0d0d0
       heap_increase: 0
       stable_memory_increase: 0
     scopes: {}
   btreemap_v2_pop_last_vec_8_128:
     total:
       calls: 1
-<<<<<<< HEAD
-      instructions: 862433243
-=======
       instructions: 850619579
->>>>>>> bbd0d0d0
       heap_increase: 0
       stable_memory_increase: 0
     scopes: {}
   btreemap_v2_range_count_1k_0b:
     total:
       calls: 1
-<<<<<<< HEAD
-      instructions: 17322
-=======
       instructions: 16905
->>>>>>> bbd0d0d0
       heap_increase: 0
       stable_memory_increase: 0
     scopes: {}
   btreemap_v2_range_count_1k_10kib:
     total:
       calls: 1
-<<<<<<< HEAD
-      instructions: 2651807
-=======
       instructions: 2475828
->>>>>>> bbd0d0d0
       heap_increase: 0
       stable_memory_increase: 0
     scopes: {}
   btreemap_v2_range_count_20_10mib:
     total:
       calls: 1
-<<<<<<< HEAD
-      instructions: 20577326
-=======
       instructions: 18469125
->>>>>>> bbd0d0d0
       heap_increase: 0
       stable_memory_increase: 0
     scopes: {}
   btreemap_v2_range_key_sum_1k_0b:
     total:
       calls: 1
-<<<<<<< HEAD
-      instructions: 17568
-=======
       instructions: 17147
->>>>>>> bbd0d0d0
       heap_increase: 0
       stable_memory_increase: 0
     scopes: {}
   btreemap_v2_range_key_sum_1k_10kib:
     total:
       calls: 1
-<<<<<<< HEAD
-      instructions: 57016599
-=======
       instructions: 56755378
->>>>>>> bbd0d0d0
       heap_increase: 0
       stable_memory_increase: 0
     scopes: {}
   btreemap_v2_range_key_sum_20_10mib:
     total:
       calls: 1
-<<<<<<< HEAD
-      instructions: 1105821929
-=======
       instructions: 1103713932
->>>>>>> bbd0d0d0
       heap_increase: 0
       stable_memory_increase: 0
     scopes: {}
   btreemap_v2_range_value_sum_1k_0b:
     total:
       calls: 1
-<<<<<<< HEAD
-      instructions: 17582
-=======
       instructions: 17161
->>>>>>> bbd0d0d0
       heap_increase: 0
       stable_memory_increase: 0
     scopes: {}
   btreemap_v2_range_value_sum_1k_10kib:
     total:
       calls: 1
-<<<<<<< HEAD
-      instructions: 57028595
-=======
       instructions: 56767374
->>>>>>> bbd0d0d0
       heap_increase: 0
       stable_memory_increase: 0
     scopes: {}
   btreemap_v2_range_value_sum_20_10mib:
     total:
       calls: 1
-<<<<<<< HEAD
-      instructions: 1105822165
-=======
       instructions: 1103714168
->>>>>>> bbd0d0d0
       heap_increase: 0
       stable_memory_increase: 0
     scopes: {}
   btreemap_v2_remove_10mib_values:
     total:
       calls: 1
-<<<<<<< HEAD
-      instructions: 4738893196
-=======
       instructions: 4711118385
->>>>>>> bbd0d0d0
       heap_increase: 0
       stable_memory_increase: 657
     scopes: {}
   btreemap_v2_remove_blob8_u64:
     total:
       calls: 1
-<<<<<<< HEAD
-      instructions: 596895442
-=======
       instructions: 584636969
->>>>>>> bbd0d0d0
       heap_increase: 0
       stable_memory_increase: 0
     scopes: {}
   btreemap_v2_remove_blob_1024_128:
     total:
       calls: 1
-<<<<<<< HEAD
-      instructions: 7379667530
-=======
       instructions: 7363800309
->>>>>>> bbd0d0d0
       heap_increase: 0
       stable_memory_increase: 0
     scopes: {}
   btreemap_v2_remove_blob_128_128:
     total:
       calls: 1
-<<<<<<< HEAD
-      instructions: 1607396971
-=======
       instructions: 1588756329
->>>>>>> bbd0d0d0
       heap_increase: 0
       stable_memory_increase: 0
     scopes: {}
   btreemap_v2_remove_blob_16_128:
     total:
       calls: 1
-<<<<<<< HEAD
-      instructions: 680207076
-=======
       instructions: 665337905
->>>>>>> bbd0d0d0
       heap_increase: 0
       stable_memory_increase: 0
     scopes: {}
   btreemap_v2_remove_blob_256_128:
     total:
       calls: 1
-<<<<<<< HEAD
-      instructions: 2438118145
-=======
       instructions: 2421697300
->>>>>>> bbd0d0d0
       heap_increase: 0
       stable_memory_increase: 0
     scopes: {}
   btreemap_v2_remove_blob_32_1024:
     total:
       calls: 1
-<<<<<<< HEAD
-      instructions: 998591484
-=======
       instructions: 985325869
->>>>>>> bbd0d0d0
       heap_increase: 0
       stable_memory_increase: 0
     scopes: {}
   btreemap_v2_remove_blob_32_128:
     total:
       calls: 1
-<<<<<<< HEAD
-      instructions: 762964206
-=======
       instructions: 746608890
->>>>>>> bbd0d0d0
       heap_increase: 0
       stable_memory_increase: 0
     scopes: {}
   btreemap_v2_remove_blob_32_16:
     total:
       calls: 1
-<<<<<<< HEAD
-      instructions: 716725406
-=======
       instructions: 700059994
->>>>>>> bbd0d0d0
       heap_increase: 0
       stable_memory_increase: 0
     scopes: {}
   btreemap_v2_remove_blob_32_256:
     total:
       calls: 1
-<<<<<<< HEAD
-      instructions: 799332913
-=======
       instructions: 784125701
->>>>>>> bbd0d0d0
       heap_increase: 0
       stable_memory_increase: 0
     scopes: {}
   btreemap_v2_remove_blob_32_32:
     total:
       calls: 1
-<<<<<<< HEAD
-      instructions: 727478439
-=======
       instructions: 711919498
->>>>>>> bbd0d0d0
       heap_increase: 0
       stable_memory_increase: 0
     scopes: {}
   btreemap_v2_remove_blob_32_4:
     total:
       calls: 1
-<<<<<<< HEAD
-      instructions: 712636077
-=======
       instructions: 696214241
->>>>>>> bbd0d0d0
       heap_increase: 0
       stable_memory_increase: 0
     scopes: {}
   btreemap_v2_remove_blob_32_512:
     total:
       calls: 1
-<<<<<<< HEAD
-      instructions: 872035084
-=======
       instructions: 857936684
->>>>>>> bbd0d0d0
       heap_increase: 0
       stable_memory_increase: 0
     scopes: {}
   btreemap_v2_remove_blob_32_64:
     total:
       calls: 1
-<<<<<<< HEAD
-      instructions: 754165215
-=======
       instructions: 737074307
->>>>>>> bbd0d0d0
       heap_increase: 0
       stable_memory_increase: 0
     scopes: {}
   btreemap_v2_remove_blob_32_8:
     total:
       calls: 1
-<<<<<<< HEAD
-      instructions: 712282460
-=======
       instructions: 696057915
->>>>>>> bbd0d0d0
       heap_increase: 0
       stable_memory_increase: 0
     scopes: {}
   btreemap_v2_remove_blob_4_128:
     total:
       calls: 1
-<<<<<<< HEAD
-      instructions: 464428203
-=======
       instructions: 452857933
->>>>>>> bbd0d0d0
       heap_increase: 0
       stable_memory_increase: 0
     scopes: {}
   btreemap_v2_remove_blob_512_128:
     total:
       calls: 1
-<<<<<<< HEAD
-      instructions: 4087441997
-=======
       instructions: 4071507249
->>>>>>> bbd0d0d0
       heap_increase: 0
       stable_memory_increase: 0
     scopes: {}
   btreemap_v2_remove_blob_64_128:
     total:
       calls: 1
-<<<<<<< HEAD
-      instructions: 925857471
-=======
       instructions: 910052271
->>>>>>> bbd0d0d0
       heap_increase: 0
       stable_memory_increase: 0
     scopes: {}
   btreemap_v2_remove_blob_8_128:
     total:
       calls: 1
-<<<<<<< HEAD
-      instructions: 614717485
-=======
       instructions: 599299651
->>>>>>> bbd0d0d0
       heap_increase: 0
       stable_memory_increase: 0
     scopes: {}
   btreemap_v2_remove_u64_blob8:
     total:
       calls: 1
-<<<<<<< HEAD
-      instructions: 591285424
-=======
       instructions: 566079913
->>>>>>> bbd0d0d0
       heap_increase: 0
       stable_memory_increase: 0
     scopes: {}
   btreemap_v2_remove_u64_u64:
     total:
       calls: 1
-<<<<<<< HEAD
-      instructions: 612332092
-=======
       instructions: 586718731
->>>>>>> bbd0d0d0
       heap_increase: 0
       stable_memory_increase: 0
     scopes: {}
   btreemap_v2_remove_u64_vec8:
     total:
       calls: 1
-<<<<<<< HEAD
-      instructions: 596864259
-=======
       instructions: 571366355
->>>>>>> bbd0d0d0
       heap_increase: 0
       stable_memory_increase: 0
     scopes: {}
   btreemap_v2_remove_vec8_u64:
     total:
       calls: 1
-<<<<<<< HEAD
-      instructions: 768226679
-=======
       instructions: 755823918
->>>>>>> bbd0d0d0
       heap_increase: 0
       stable_memory_increase: 0
     scopes: {}
   btreemap_v2_remove_vec_1024_128:
     total:
       calls: 1
-<<<<<<< HEAD
-      instructions: 4438860682
-=======
       instructions: 4475943466
->>>>>>> bbd0d0d0
       heap_increase: 0
       stable_memory_increase: 0
     scopes: {}
   btreemap_v2_remove_vec_128_128:
     total:
       calls: 1
-<<<<<<< HEAD
-      instructions: 1418057388
-=======
       instructions: 1418213214
->>>>>>> bbd0d0d0
       heap_increase: 0
       stable_memory_increase: 0
     scopes: {}
   btreemap_v2_remove_vec_16_128:
     total:
       calls: 1
-<<<<<<< HEAD
-      instructions: 926755003
-=======
       instructions: 921111290
->>>>>>> bbd0d0d0
       heap_increase: 0
       stable_memory_increase: 0
     scopes: {}
   btreemap_v2_remove_vec_256_128:
     total:
       calls: 1
-<<<<<<< HEAD
-      instructions: 2215939794
-=======
       instructions: 2244668594
->>>>>>> bbd0d0d0
       heap_increase: 0
       stable_memory_increase: 0
     scopes: {}
   btreemap_v2_remove_vec_32_1024:
     total:
       calls: 1
-<<<<<<< HEAD
-      instructions: 1691463667
-=======
       instructions: 1701563272
->>>>>>> bbd0d0d0
       heap_increase: 0
       stable_memory_increase: 0
     scopes: {}
   btreemap_v2_remove_vec_32_128:
     total:
       calls: 1
-<<<<<<< HEAD
-      instructions: 1038694882
-=======
       instructions: 1036968514
->>>>>>> bbd0d0d0
       heap_increase: 0
       stable_memory_increase: 0
     scopes: {}
   btreemap_v2_remove_vec_32_16:
     total:
       calls: 1
-<<<<<<< HEAD
-      instructions: 885753202
-=======
       instructions: 871328883
->>>>>>> bbd0d0d0
       heap_increase: 0
       stable_memory_increase: 0
     scopes: {}
   btreemap_v2_remove_vec_32_256:
     total:
       calls: 1
-<<<<<<< HEAD
-      instructions: 1244067984
-=======
       instructions: 1240176546
->>>>>>> bbd0d0d0
       heap_increase: 0
       stable_memory_increase: 0
     scopes: {}
   btreemap_v2_remove_vec_32_32:
     total:
       calls: 1
-<<<<<<< HEAD
-      instructions: 879000014
-=======
       instructions: 867569469
->>>>>>> bbd0d0d0
       heap_increase: 0
       stable_memory_increase: 0
     scopes: {}
   btreemap_v2_remove_vec_32_4:
     total:
       calls: 1
-<<<<<<< HEAD
-      instructions: 875841943
-=======
       instructions: 862147420
->>>>>>> bbd0d0d0
       heap_increase: 0
       stable_memory_increase: 0
     scopes: {}
   btreemap_v2_remove_vec_32_512:
     total:
       calls: 1
-<<<<<<< HEAD
-      instructions: 1400789105
-=======
       instructions: 1405971132
->>>>>>> bbd0d0d0
       heap_increase: 0
       stable_memory_increase: 0
     scopes: {}
   btreemap_v2_remove_vec_32_64:
     total:
       calls: 1
-<<<<<<< HEAD
-      instructions: 981774893
-=======
       instructions: 968312981
->>>>>>> bbd0d0d0
       heap_increase: 0
       stable_memory_increase: 0
     scopes: {}
   btreemap_v2_remove_vec_32_8:
     total:
       calls: 1
-<<<<<<< HEAD
-      instructions: 869697893
-=======
       instructions: 856477157
->>>>>>> bbd0d0d0
       heap_increase: 0
       stable_memory_increase: 0
     scopes: {}
   btreemap_v2_remove_vec_4_128:
     total:
       calls: 1
-<<<<<<< HEAD
-      instructions: 668557997
-=======
       instructions: 662121914
->>>>>>> bbd0d0d0
       heap_increase: 0
       stable_memory_increase: 0
     scopes: {}
   btreemap_v2_remove_vec_512_128:
     total:
       calls: 1
-<<<<<<< HEAD
-      instructions: 3047442828
-=======
       instructions: 3082706271
->>>>>>> bbd0d0d0
       heap_increase: 0
       stable_memory_increase: 0
     scopes: {}
   btreemap_v2_remove_vec_64_128:
     total:
       calls: 1
-<<<<<<< HEAD
-      instructions: 1190503436
-=======
       instructions: 1183958569
->>>>>>> bbd0d0d0
       heap_increase: 0
       stable_memory_increase: 0
     scopes: {}
   btreemap_v2_remove_vec_8_128:
     total:
       calls: 1
-<<<<<<< HEAD
-      instructions: 831016555
-=======
       instructions: 821774415
->>>>>>> bbd0d0d0
       heap_increase: 0
       stable_memory_increase: 0
     scopes: {}
   btreemap_v2_scan_iter_1k_0b:
     total:
       calls: 1
-<<<<<<< HEAD
-      instructions: 1456524
-=======
       instructions: 1230497
->>>>>>> bbd0d0d0
       heap_increase: 0
       stable_memory_increase: 0
     scopes: {}
   btreemap_v2_scan_iter_1k_10kib:
     total:
       calls: 1
-<<<<<<< HEAD
-      instructions: 56819347
-=======
       instructions: 56742812
->>>>>>> bbd0d0d0
       heap_increase: 0
       stable_memory_increase: 0
     scopes: {}
   btreemap_v2_scan_iter_20_10mib:
     total:
       calls: 1
-<<<<<<< HEAD
-      instructions: 1103714524
-=======
       instructions: 1103712198
->>>>>>> bbd0d0d0
       heap_increase: 0
       stable_memory_increase: 0
     scopes: {}
   btreemap_v2_scan_iter_rev_1k_0b:
     total:
       calls: 1
-<<<<<<< HEAD
-      instructions: 1457032
-=======
       instructions: 1230076
->>>>>>> bbd0d0d0
       heap_increase: 0
       stable_memory_increase: 0
     scopes: {}
   btreemap_v2_scan_iter_rev_1k_10kib:
     total:
       calls: 1
-<<<<<<< HEAD
-      instructions: 56796287
-=======
       instructions: 56713761
->>>>>>> bbd0d0d0
       heap_increase: 0
       stable_memory_increase: 0
     scopes: {}
   btreemap_v2_scan_iter_rev_20_10mib:
     total:
       calls: 1
-<<<<<<< HEAD
-      instructions: 1103714083
-=======
       instructions: 1103711703
->>>>>>> bbd0d0d0
       heap_increase: 0
       stable_memory_increase: 0
     scopes: {}
   btreemap_v2_scan_keys_1k_0b:
     total:
       calls: 1
-<<<<<<< HEAD
-      instructions: 1193504
-=======
       instructions: 964793
->>>>>>> bbd0d0d0
       heap_increase: 0
       stable_memory_increase: 0
     scopes: {}
   btreemap_v2_scan_keys_1k_10kib:
     total:
       calls: 1
-<<<<<<< HEAD
-      instructions: 2603078
-=======
       instructions: 2477281
->>>>>>> bbd0d0d0
       heap_increase: 0
       stable_memory_increase: 0
     scopes: {}
   btreemap_v2_scan_keys_20_10mib:
     total:
       calls: 1
-<<<<<<< HEAD
-      instructions: 18470078
-=======
       instructions: 18468280
->>>>>>> bbd0d0d0
       heap_increase: 0
       stable_memory_increase: 0
     scopes: {}
   btreemap_v2_scan_keys_rev_1k_0b:
     total:
       calls: 1
-<<<<<<< HEAD
-      instructions: 1193326
-=======
       instructions: 964096
->>>>>>> bbd0d0d0
       heap_increase: 0
       stable_memory_increase: 0
     scopes: {}
   btreemap_v2_scan_keys_rev_1k_10kib:
     total:
       calls: 1
-<<<<<<< HEAD
-      instructions: 2581338
-=======
       instructions: 2474637
->>>>>>> bbd0d0d0
       heap_increase: 0
       stable_memory_increase: 0
     scopes: {}
   btreemap_v2_scan_keys_rev_20_10mib:
     total:
       calls: 1
-<<<<<<< HEAD
-      instructions: 18470064
-=======
       instructions: 18468224
->>>>>>> bbd0d0d0
       heap_increase: 0
       stable_memory_increase: 0
     scopes: {}
   btreemap_v2_scan_values_1k_0b:
     total:
       calls: 1
-<<<<<<< HEAD
-      instructions: 1433862
-=======
       instructions: 1207835
->>>>>>> bbd0d0d0
       heap_increase: 0
       stable_memory_increase: 0
     scopes: {}
   btreemap_v2_scan_values_1k_10kib:
     total:
       calls: 1
-<<<<<<< HEAD
-      instructions: 56796685
-=======
       instructions: 56720150
->>>>>>> bbd0d0d0
       heap_increase: 0
       stable_memory_increase: 0
     scopes: {}
   btreemap_v2_scan_values_20_10mib:
     total:
       calls: 1
-<<<<<<< HEAD
-      instructions: 1103714074
-=======
       instructions: 1103711748
->>>>>>> bbd0d0d0
       heap_increase: 0
       stable_memory_increase: 0
     scopes: {}
   btreemap_v2_scan_values_rev_1k_0b:
     total:
       calls: 1
-<<<<<<< HEAD
-      instructions: 1435034
-=======
       instructions: 1208078
->>>>>>> bbd0d0d0
       heap_increase: 0
       stable_memory_increase: 0
     scopes: {}
   btreemap_v2_scan_values_rev_1k_10kib:
     total:
       calls: 1
-<<<<<<< HEAD
-      instructions: 56774289
-=======
       instructions: 56691763
->>>>>>> bbd0d0d0
       heap_increase: 0
       stable_memory_increase: 0
     scopes: {}
   btreemap_v2_scan_values_rev_20_10mib:
     total:
       calls: 1
-<<<<<<< HEAD
-      instructions: 1103713645
-=======
       instructions: 1103711265
->>>>>>> bbd0d0d0
-      heap_increase: 0
-      stable_memory_increase: 0
-    scopes: {}
-version: 0.2.1+      heap_increase: 0
+      stable_memory_increase: 0
+    scopes: {}
+version: 0.2.0