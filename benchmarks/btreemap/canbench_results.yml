--- conflicted
+++ resolved
@@ -2,936 +2,840 @@
   btreemap_v2_contains_10mib_values:
     total:
       calls: 1
-      instructions: 146995291
+      instructions: 142211173
       heap_increase: 0
       stable_memory_increase: 0
     scopes: {}
   btreemap_v2_contains_blob8_u64:
     total:
       calls: 1
-      instructions: 284892472
+      instructions: 284729276
       heap_increase: 0
       stable_memory_increase: 0
     scopes: {}
   btreemap_v2_contains_blob_1024_128:
     total:
       calls: 1
-      instructions: 4287293304
+      instructions: 4287195962
       heap_increase: 0
       stable_memory_increase: 0
     scopes: {}
   btreemap_v2_contains_blob_128_128:
     total:
       calls: 1
-      instructions: 834008978
+      instructions: 833911660
       heap_increase: 0
       stable_memory_increase: 0
     scopes: {}
   btreemap_v2_contains_blob_16_128:
     total:
       calls: 1
-      instructions: 301776748
+      instructions: 301679312
       heap_increase: 0
       stable_memory_increase: 0
     scopes: {}
   btreemap_v2_contains_blob_256_128:
     total:
       calls: 1
-      instructions: 1319735859
+      instructions: 1319638527
       heap_increase: 0
       stable_memory_increase: 0
     scopes: {}
   btreemap_v2_contains_blob_32_1024:
     total:
       calls: 1
-      instructions: 335564947
+      instructions: 335467579
       heap_increase: 0
       stable_memory_increase: 0
     scopes: {}
   btreemap_v2_contains_blob_32_128:
     total:
       calls: 1
-      instructions: 335955277
+      instructions: 335857875
       heap_increase: 0
       stable_memory_increase: 0
     scopes: {}
   btreemap_v2_contains_blob_32_16:
     total:
       calls: 1
-      instructions: 328905983
+      instructions: 328808633
       heap_increase: 0
       stable_memory_increase: 0
     scopes: {}
   btreemap_v2_contains_blob_32_256:
     total:
       calls: 1
-      instructions: 334531677
+      instructions: 334434277
       heap_increase: 0
       stable_memory_increase: 0
     scopes: {}
   btreemap_v2_contains_blob_32_32:
     total:
       calls: 1
-      instructions: 339944758
+      instructions: 339847402
       heap_increase: 0
       stable_memory_increase: 0
     scopes: {}
   btreemap_v2_contains_blob_32_4:
     total:
       calls: 1
-      instructions: 332437846
+      instructions: 332340488
       heap_increase: 0
       stable_memory_increase: 0
     scopes: {}
   btreemap_v2_contains_blob_32_512:
     total:
       calls: 1
-      instructions: 331792563
+      instructions: 331695205
       heap_increase: 0
       stable_memory_increase: 0
     scopes: {}
   btreemap_v2_contains_blob_32_64:
     total:
       calls: 1
-      instructions: 334956334
+      instructions: 334858994
       heap_increase: 0
       stable_memory_increase: 0
     scopes: {}
   btreemap_v2_contains_blob_32_8:
     total:
       calls: 1
-      instructions: 334681548
+      instructions: 334584158
       heap_increase: 0
       stable_memory_increase: 0
     scopes: {}
   btreemap_v2_contains_blob_4_128:
     total:
       calls: 1
-      instructions: 253423908
+      instructions: 253347390
       heap_increase: 0
       stable_memory_increase: 0
     scopes: {}
   btreemap_v2_contains_blob_512_128:
     total:
       calls: 1
-      instructions: 2290935349
+      instructions: 2290838029
       heap_increase: 0
       stable_memory_increase: 0
     scopes: {}
   btreemap_v2_contains_blob_64_128:
     total:
       calls: 1
-      instructions: 414461294
+      instructions: 414363928
       heap_increase: 0
       stable_memory_increase: 0
     scopes: {}
   btreemap_v2_contains_blob_8_128:
     total:
       calls: 1
-      instructions: 275914178
+      instructions: 275816922
       heap_increase: 0
       stable_memory_increase: 0
     scopes: {}
   btreemap_v2_contains_u64_blob8:
     total:
       calls: 1
-      instructions: 228029994
+      instructions: 227932672
       heap_increase: 0
       stable_memory_increase: 0
     scopes: {}
   btreemap_v2_contains_u64_u64:
     total:
       calls: 1
-      instructions: 233187431
+      instructions: 233050993
       heap_increase: 0
       stable_memory_increase: 0
     scopes: {}
   btreemap_v2_contains_u64_vec8:
     total:
       calls: 1
-      instructions: 228029994
+      instructions: 227932672
       heap_increase: 0
       stable_memory_increase: 0
     scopes: {}
   btreemap_v2_contains_vec8_u64:
     total:
       calls: 1
-      instructions: 380801442
+      instructions: 380704254
       heap_increase: 0
       stable_memory_increase: 0
     scopes: {}
   btreemap_v2_contains_vec_1024_128:
     total:
       calls: 1
-      instructions: 1826287904
+      instructions: 1824658598
       heap_increase: 0
       stable_memory_increase: 0
     scopes: {}
   btreemap_v2_contains_vec_128_128:
     total:
       calls: 1
-      instructions: 574820230
+      instructions: 574277483
       heap_increase: 0
       stable_memory_increase: 0
     scopes: {}
   btreemap_v2_contains_vec_16_128:
     total:
       calls: 1
-      instructions: 448722545
+      instructions: 448376101
       heap_increase: 0
       stable_memory_increase: 0
     scopes: {}
   btreemap_v2_contains_vec_256_128:
     total:
       calls: 1
-      instructions: 902975443
+      instructions: 902317934
       heap_increase: 0
       stable_memory_increase: 0
     scopes: {}
   btreemap_v2_contains_vec_32_1024:
     total:
       calls: 1
-      instructions: 515693175
+      instructions: 514204302
       heap_increase: 0
       stable_memory_increase: 0
     scopes: {}
   btreemap_v2_contains_vec_32_128:
     total:
       calls: 1
-      instructions: 429124164
+      instructions: 428712852
       heap_increase: 0
       stable_memory_increase: 0
     scopes: {}
   btreemap_v2_contains_vec_32_16:
     total:
       calls: 1
-      instructions: 375164758
+      instructions: 375067406
       heap_increase: 0
       stable_memory_increase: 0
     scopes: {}
   btreemap_v2_contains_vec_32_256:
     total:
       calls: 1
-      instructions: 442305954
+      instructions: 441718228
       heap_increase: 0
       stable_memory_increase: 0
     scopes: {}
   btreemap_v2_contains_vec_32_32:
     total:
       calls: 1
-      instructions: 363448223
+      instructions: 363350869
       heap_increase: 0
       stable_memory_increase: 0
     scopes: {}
   btreemap_v2_contains_vec_32_4:
     total:
       calls: 1
-      instructions: 368544564
+      instructions: 368447206
       heap_increase: 0
       stable_memory_increase: 0
     scopes: {}
   btreemap_v2_contains_vec_32_512:
     total:
       calls: 1
-      instructions: 461395930
+      instructions: 460605845
       heap_increase: 0
       stable_memory_increase: 0
     scopes: {}
   btreemap_v2_contains_vec_32_64:
     total:
       calls: 1
-      instructions: 407640950
+      instructions: 407446580
       heap_increase: 0
       stable_memory_increase: 0
     scopes: {}
   btreemap_v2_contains_vec_32_8:
     total:
       calls: 1
-      instructions: 360697375
+      instructions: 360599985
       heap_increase: 0
       stable_memory_increase: 0
     scopes: {}
   btreemap_v2_contains_vec_4_128:
     total:
       calls: 1
-      instructions: 413361417
+      instructions: 412997571
       heap_increase: 0
       stable_memory_increase: 0
     scopes: {}
   btreemap_v2_contains_vec_512_128:
     total:
       calls: 1
-      instructions: 1253355424
+      instructions: 1252406681
       heap_increase: 0
       stable_memory_increase: 0
     scopes: {}
   btreemap_v2_contains_vec_64_128:
     total:
       calls: 1
-      instructions: 506709341
+      instructions: 506200295
       heap_increase: 0
       stable_memory_increase: 0
     scopes: {}
   btreemap_v2_contains_vec_8_128:
     total:
       calls: 1
-      instructions: 402611290
+      instructions: 402314964
       heap_increase: 0
       stable_memory_increase: 0
     scopes: {}
   btreemap_v2_get_10mib_values:
     total:
       calls: 1
-      instructions: 393375914
+      instructions: 388591796
       heap_increase: 0
       stable_memory_increase: 0
     scopes: {}
   btreemap_v2_get_blob8_u64:
     total:
       calls: 1
-      instructions: 305884198
+      instructions: 305721002
       heap_increase: 0
       stable_memory_increase: 0
     scopes: {}
   btreemap_v2_get_blob_1024_128:
     total:
       calls: 1
-      instructions: 4425389521
+      instructions: 4425292179
       heap_increase: 0
       stable_memory_increase: 0
     scopes: {}
   btreemap_v2_get_blob_128_128:
     total:
       calls: 1
-      instructions: 866535933
+      instructions: 866438615
       heap_increase: 0
       stable_memory_increase: 0
     scopes: {}
   btreemap_v2_get_blob_16_128:
     total:
       calls: 1
-      instructions: 314506045
+      instructions: 314408609
       heap_increase: 0
       stable_memory_increase: 0
     scopes: {}
   btreemap_v2_get_blob_256_128:
     total:
       calls: 1
-      instructions: 1365062534
+      instructions: 1364965202
       heap_increase: 0
       stable_memory_increase: 0
     scopes: {}
   btreemap_v2_get_blob_32_1024:
     total:
       calls: 1
-      instructions: 354205796
+      instructions: 354108428
       heap_increase: 0
       stable_memory_increase: 0
     scopes: {}
   btreemap_v2_get_blob_32_128:
     total:
       calls: 1
-      instructions: 349232421
+      instructions: 349135019
       heap_increase: 0
       stable_memory_increase: 0
     scopes: {}
   btreemap_v2_get_blob_32_16:
     total:
       calls: 1
-      instructions: 338480281
+      instructions: 338382931
       heap_increase: 0
       stable_memory_increase: 0
     scopes: {}
   btreemap_v2_get_blob_32_256:
     total:
       calls: 1
-      instructions: 348833608
+      instructions: 348736208
       heap_increase: 0
       stable_memory_increase: 0
     scopes: {}
   btreemap_v2_get_blob_32_32:
     total:
       calls: 1
-      instructions: 350194174
+      instructions: 350096818
       heap_increase: 0
       stable_memory_increase: 0
     scopes: {}
   btreemap_v2_get_blob_32_4:
     total:
       calls: 1
-      instructions: 340510284
+      instructions: 340412926
       heap_increase: 0
       stable_memory_increase: 0
     scopes: {}
   btreemap_v2_get_blob_32_512:
     total:
       calls: 1
-      instructions: 347739722
+      instructions: 347642364
       heap_increase: 0
       stable_memory_increase: 0
     scopes: {}
   btreemap_v2_get_blob_32_64:
     total:
       calls: 1
-      instructions: 346899048
+      instructions: 346801708
       heap_increase: 0
       stable_memory_increase: 0
     scopes: {}
   btreemap_v2_get_blob_32_8:
     total:
       calls: 1
-      instructions: 343165948
+      instructions: 343068558
       heap_increase: 0
       stable_memory_increase: 0
     scopes: {}
   btreemap_v2_get_blob_4_128:
     total:
       calls: 1
-      instructions: 264331854
+      instructions: 264255336
       heap_increase: 0
       stable_memory_increase: 0
     scopes: {}
   btreemap_v2_get_blob_512_128:
     total:
       calls: 1
-      instructions: 2367146714
+      instructions: 2367049394
       heap_increase: 0
       stable_memory_increase: 0
     scopes: {}
   btreemap_v2_get_blob_64_128:
     total:
       calls: 1
-      instructions: 437061978
+      instructions: 436964612
       heap_increase: 0
       stable_memory_increase: 0
     scopes: {}
   btreemap_v2_get_blob_8_128:
     total:
       calls: 1
-      instructions: 287893917
+      instructions: 287796661
       heap_increase: 0
       stable_memory_increase: 0
     scopes: {}
   btreemap_v2_get_u64_blob8:
     total:
       calls: 1
-      instructions: 237333129
+      instructions: 237235807
       heap_increase: 0
       stable_memory_increase: 0
     scopes: {}
   btreemap_v2_get_u64_u64:
     total:
       calls: 1
-      instructions: 244000057
+      instructions: 243863619
       heap_increase: 0
       stable_memory_increase: 0
     scopes: {}
   btreemap_v2_get_u64_vec8:
     total:
       calls: 1
-      instructions: 238089174
+      instructions: 237991852
       heap_increase: 0
       stable_memory_increase: 0
     scopes: {}
   btreemap_v2_get_vec8_u64:
     total:
       calls: 1
-      instructions: 388848934
+      instructions: 388751746
       heap_increase: 0
       stable_memory_increase: 0
     scopes: {}
   btreemap_v2_get_vec_1024_128:
     total:
       calls: 1
-      instructions: 1843141820
+      instructions: 1841512514
       heap_increase: 0
       stable_memory_increase: 0
     scopes: {}
   btreemap_v2_get_vec_128_128:
     total:
       calls: 1
-      instructions: 584443841
+      instructions: 583901094
       heap_increase: 0
       stable_memory_increase: 0
     scopes: {}
   btreemap_v2_get_vec_16_128:
     total:
       calls: 1
-      instructions: 457075821
+      instructions: 456729377
       heap_increase: 0
       stable_memory_increase: 0
     scopes: {}
   btreemap_v2_get_vec_256_128:
     total:
       calls: 1
-      instructions: 912845756
+      instructions: 912188247
       heap_increase: 0
       stable_memory_increase: 0
     scopes: {}
   btreemap_v2_get_vec_32_1024:
     total:
       calls: 1
-      instructions: 554318203
+      instructions: 552829330
       heap_increase: 0
       stable_memory_increase: 0
     scopes: {}
   btreemap_v2_get_vec_32_128:
     total:
       calls: 1
-      instructions: 437743152
+      instructions: 437331840
       heap_increase: 0
       stable_memory_increase: 0
     scopes: {}
   btreemap_v2_get_vec_32_16:
     total:
       calls: 1
-      instructions: 381755327
+      instructions: 381657975
       heap_increase: 0
       stable_memory_increase: 0
     scopes: {}
   btreemap_v2_get_vec_32_256:
     total:
       calls: 1
-      instructions: 457615508
+      instructions: 457027782
       heap_increase: 0
       stable_memory_increase: 0
     scopes: {}
   btreemap_v2_get_vec_32_32:
     total:
       calls: 1
-      instructions: 370169637
+      instructions: 370072283
       heap_increase: 0
       stable_memory_increase: 0
     scopes: {}
   btreemap_v2_get_vec_32_4:
     total:
       calls: 1
-      instructions: 375013170
+      instructions: 374915812
       heap_increase: 0
       stable_memory_increase: 0
     scopes: {}
   btreemap_v2_get_vec_32_512:
     total:
       calls: 1
-      instructions: 480836472
+      instructions: 480046387
       heap_increase: 0
       stable_memory_increase: 0
     scopes: {}
   btreemap_v2_get_vec_32_64:
     total:
       calls: 1
-      instructions: 414587171
+      instructions: 414392801
       heap_increase: 0
       stable_memory_increase: 0
     scopes: {}
   btreemap_v2_get_vec_32_8:
     total:
       calls: 1
-      instructions: 367211255
+      instructions: 367113865
       heap_increase: 0
       stable_memory_increase: 0
     scopes: {}
   btreemap_v2_get_vec_4_128:
     total:
       calls: 1
-      instructions: 421476956
+      instructions: 421113110
       heap_increase: 0
       stable_memory_increase: 0
     scopes: {}
   btreemap_v2_get_vec_512_128:
     total:
       calls: 1
-      instructions: 1263501985
+      instructions: 1262553242
       heap_increase: 0
       stable_memory_increase: 0
     scopes: {}
   btreemap_v2_get_vec_64_128:
     total:
       calls: 1
-      instructions: 515459967
+      instructions: 514950921
       heap_increase: 0
       stable_memory_increase: 0
     scopes: {}
   btreemap_v2_get_vec_8_128:
     total:
       calls: 1
-      instructions: 410693067
+      instructions: 410396741
       heap_increase: 0
       stable_memory_increase: 0
     scopes: {}
   btreemap_v2_insert_10mib_values:
     total:
       calls: 1
-<<<<<<< HEAD
-      instructions: 4419586223
-=======
       instructions: 4389914887
->>>>>>> d73b3312
       heap_increase: 161
       stable_memory_increase: 3613
     scopes: {}
   btreemap_v2_insert_blob8_u64:
     total:
       calls: 1
-<<<<<<< HEAD
-      instructions: 445125943
-=======
       instructions: 445148380
->>>>>>> d73b3312
       heap_increase: 0
       stable_memory_increase: 4
     scopes: {}
   btreemap_v2_insert_blob_1024_128:
     total:
       calls: 1
-      instructions: 5500629627
+      instructions: 5500538279
       heap_increase: 0
       stable_memory_increase: 196
     scopes: {}
   btreemap_v2_insert_blob_128_128:
     total:
       calls: 1
-      instructions: 1189665566
+      instructions: 1189575032
       heap_increase: 0
       stable_memory_increase: 46
     scopes: {}
   btreemap_v2_insert_blob_16_128:
     total:
       calls: 1
-<<<<<<< HEAD
-      instructions: 495782003
-=======
       instructions: 495692426
->>>>>>> d73b3312
       heap_increase: 0
       stable_memory_increase: 24
     scopes: {}
   btreemap_v2_insert_blob_256_128:
     total:
       calls: 1
-      instructions: 1797016319
+      instructions: 1796924645
       heap_increase: 0
       stable_memory_increase: 67
     scopes: {}
   btreemap_v2_insert_blob_32_1024:
     total:
       calls: 1
-      instructions: 711940765
+      instructions: 711849765
       heap_increase: 0
       stable_memory_increase: 173
     scopes: {}
   btreemap_v2_insert_blob_32_128:
     total:
       calls: 1
-      instructions: 552029222
+      instructions: 551938454
       heap_increase: 0
       stable_memory_increase: 28
     scopes: {}
   btreemap_v2_insert_blob_32_16:
     total:
       calls: 1
-<<<<<<< HEAD
-      instructions: 526967174
-=======
       instructions: 526876092
->>>>>>> d73b3312
       heap_increase: 0
       stable_memory_increase: 11
     scopes: {}
   btreemap_v2_insert_blob_32_256:
     total:
       calls: 1
-<<<<<<< HEAD
-      instructions: 580630157
-=======
       instructions: 580539981
->>>>>>> d73b3312
       heap_increase: 0
       stable_memory_increase: 49
     scopes: {}
   btreemap_v2_insert_blob_32_32:
     total:
       calls: 1
-      instructions: 537017143
+      instructions: 536926289
       heap_increase: 0
       stable_memory_increase: 13
     scopes: {}
   btreemap_v2_insert_blob_32_4:
     total:
       calls: 1
-<<<<<<< HEAD
-      instructions: 517355929
-=======
       instructions: 517270027
->>>>>>> d73b3312
       heap_increase: 0
       stable_memory_increase: 8
     scopes: {}
   btreemap_v2_insert_blob_32_512:
     total:
       calls: 1
-<<<<<<< HEAD
-      instructions: 619480321
-=======
       instructions: 619389665
->>>>>>> d73b3312
       heap_increase: 0
       stable_memory_increase: 91
     scopes: {}
   btreemap_v2_insert_blob_32_64:
     total:
       calls: 1
-      instructions: 543189998
+      instructions: 543098852
       heap_increase: 0
       stable_memory_increase: 18
     scopes: {}
   btreemap_v2_insert_blob_32_8:
     total:
       calls: 1
-      instructions: 525682978
+      instructions: 525592612
       heap_increase: 0
       stable_memory_increase: 9
     scopes: {}
   btreemap_v2_insert_blob_4_128:
     total:
       calls: 1
-<<<<<<< HEAD
-      instructions: 416850615
-=======
       instructions: 416771974
->>>>>>> d73b3312
       heap_increase: 0
       stable_memory_increase: 13
     scopes: {}
   btreemap_v2_insert_blob_512_128:
     total:
       calls: 1
-      instructions: 3047981730
+      instructions: 3047890476
       heap_increase: 0
       stable_memory_increase: 111
     scopes: {}
   btreemap_v2_insert_blob_64_128:
     total:
       calls: 1
-      instructions: 670321465
+      instructions: 670229451
       heap_increase: 0
       stable_memory_increase: 34
     scopes: {}
   btreemap_v2_insert_blob_8_128:
     total:
       calls: 1
-<<<<<<< HEAD
-      instructions: 468235118
-=======
       instructions: 468148607
->>>>>>> d73b3312
       heap_increase: 0
       stable_memory_increase: 20
     scopes: {}
   btreemap_v2_insert_u64_blob8:
     total:
       calls: 1
-<<<<<<< HEAD
-      instructions: 414632193
-=======
       instructions: 414573520
->>>>>>> d73b3312
       heap_increase: 0
       stable_memory_increase: 5
     scopes: {}
   btreemap_v2_insert_u64_u64:
     total:
       calls: 1
-<<<<<<< HEAD
-      instructions: 422237994
-=======
       instructions: 422311308
->>>>>>> d73b3312
       heap_increase: 0
       stable_memory_increase: 6
     scopes: {}
   btreemap_v2_insert_u64_vec8:
     total:
       calls: 1
-      instructions: 417884690
+      instructions: 417793976
       heap_increase: 0
       stable_memory_increase: 21
     scopes: {}
   btreemap_v2_insert_vec8_u64:
     total:
       calls: 1
-      instructions: 600327744
+      instructions: 600241480
       heap_increase: 0
       stable_memory_increase: 16
     scopes: {}
   btreemap_v2_insert_vec_1024_128:
     total:
       calls: 1
-<<<<<<< HEAD
-      instructions: 2726108458
-=======
       instructions: 2751883354
->>>>>>> d73b3312
       heap_increase: 0
       stable_memory_increase: 193
     scopes: {}
   btreemap_v2_insert_vec_128_128:
     total:
       calls: 1
-<<<<<<< HEAD
-      instructions: 1004767476
-=======
       instructions: 1018986630
->>>>>>> d73b3312
       heap_increase: 0
       stable_memory_increase: 51
     scopes: {}
   btreemap_v2_insert_vec_16_128:
     total:
       calls: 1
-<<<<<<< HEAD
-      instructions: 712745995
-=======
       instructions: 715440972
->>>>>>> d73b3312
       heap_increase: 0
       stable_memory_increase: 31
     scopes: {}
   btreemap_v2_insert_vec_256_128:
     total:
       calls: 1
-<<<<<<< HEAD
-      instructions: 1387616320
-=======
       instructions: 1409430838
->>>>>>> d73b3312
       heap_increase: 0
       stable_memory_increase: 71
     scopes: {}
   btreemap_v2_insert_vec_32_1024:
     total:
       calls: 1
-<<<<<<< HEAD
-      instructions: 1173585641
-=======
       instructions: 1184814611
->>>>>>> d73b3312
       heap_increase: 0
       stable_memory_increase: 171
     scopes: {}
   btreemap_v2_insert_vec_32_128:
     total:
       calls: 1
-<<<<<<< HEAD
-      instructions: 758392976
-=======
       instructions: 762530013
->>>>>>> d73b3312
       heap_increase: 0
       stable_memory_increase: 33
     scopes: {}
   btreemap_v2_insert_vec_32_16:
     total:
       calls: 1
-      instructions: 672654643
+      instructions: 672563151
       heap_increase: 0
       stable_memory_increase: 20
     scopes: {}
   btreemap_v2_insert_vec_32_256:
     total:
       calls: 1
-<<<<<<< HEAD
-      instructions: 867272390
-=======
       instructions: 875753632
->>>>>>> d73b3312
       heap_increase: 0
       stable_memory_increase: 54
     scopes: {}
   btreemap_v2_insert_vec_32_32:
     total:
       calls: 1
-      instructions: 668074038
+      instructions: 667983184
       heap_increase: 0
       stable_memory_increase: 20
     scopes: {}
   btreemap_v2_insert_vec_32_4:
     total:
       calls: 1
-      instructions: 666799950
+      instructions: 666709196
       heap_increase: 0
       stable_memory_increase: 20
     scopes: {}
   btreemap_v2_insert_vec_32_512:
     total:
       calls: 1
-<<<<<<< HEAD
-      instructions: 970654428
-=======
       instructions: 981187745
->>>>>>> d73b3312
       heap_increase: 0
       stable_memory_increase: 91
     scopes: {}
   btreemap_v2_insert_vec_32_64:
     total:
       calls: 1
-<<<<<<< HEAD
-      instructions: 699528050
-=======
       instructions: 699970006
->>>>>>> d73b3312
       heap_increase: 0
       stable_memory_increase: 24
     scopes: {}
   btreemap_v2_insert_vec_32_8:
     total:
       calls: 1
-      instructions: 666398649
+      instructions: 666308283
       heap_increase: 0
       stable_memory_increase: 20
     scopes: {}
   btreemap_v2_insert_vec_4_128:
     total:
       calls: 1
-<<<<<<< HEAD
-      instructions: 608839078
-=======
       instructions: 610329720
->>>>>>> d73b3312
       heap_increase: 0
       stable_memory_increase: 16
     scopes: {}
   btreemap_v2_insert_vec_512_128:
     total:
       calls: 1
-<<<<<<< HEAD
-      instructions: 1841429741
-=======
       instructions: 1866471276
->>>>>>> d73b3312
       heap_increase: 0
       stable_memory_increase: 112
     scopes: {}
   btreemap_v2_insert_vec_64_128:
     total:
       calls: 1
-<<<<<<< HEAD
-      instructions: 846379216
-=======
       instructions: 853527323
->>>>>>> d73b3312
       heap_increase: 0
       stable_memory_increase: 41
     scopes: {}
   btreemap_v2_insert_vec_8_128:
     total:
       calls: 1
-<<<<<<< HEAD
-      instructions: 669990915
-=======
       instructions: 672412257
->>>>>>> d73b3312
       heap_increase: 0
       stable_memory_increase: 23
     scopes: {}
@@ -952,21 +856,21 @@
   btreemap_v2_mem_manager_contains_u64_u64:
     total:
       calls: 1
-      instructions: 309538853
+      instructions: 309491909
       heap_increase: 0
       stable_memory_increase: 0
     scopes: {}
   btreemap_v2_mem_manager_contains_u64_vec512:
     total:
       calls: 1
-      instructions: 393779978
+      instructions: 393000497
       heap_increase: 0
       stable_memory_increase: 0
     scopes: {}
   btreemap_v2_mem_manager_contains_vec512_u64:
     total:
       calls: 1
-      instructions: 1228884611
+      instructions: 1228107785
       heap_increase: 0
       stable_memory_increase: 0
     scopes: {}
@@ -987,32 +891,28 @@
   btreemap_v2_mem_manager_get_u64_u64:
     total:
       calls: 1
-      instructions: 320468197
+      instructions: 320421253
       heap_increase: 0
       stable_memory_increase: 0
     scopes: {}
   btreemap_v2_mem_manager_get_u64_vec512:
     total:
       calls: 1
-      instructions: 417522101
+      instructions: 416742620
       heap_increase: 0
       stable_memory_increase: 0
     scopes: {}
   btreemap_v2_mem_manager_get_vec512_u64:
     total:
       calls: 1
-      instructions: 1269603141
+      instructions: 1268826315
       heap_increase: 0
       stable_memory_increase: 0
     scopes: {}
   btreemap_v2_mem_manager_insert_blob512_u64:
     total:
       calls: 1
-<<<<<<< HEAD
-      instructions: 3144791253
-=======
       instructions: 3144794685
->>>>>>> d73b3312
       heap_increase: 0
       stable_memory_increase: 0
     scopes: {}
@@ -1026,44 +926,28 @@
   btreemap_v2_mem_manager_insert_u64_u64:
     total:
       calls: 1
-<<<<<<< HEAD
-      instructions: 541931956
-=======
       instructions: 542091058
->>>>>>> d73b3312
       heap_increase: 0
       stable_memory_increase: 0
     scopes: {}
   btreemap_v2_mem_manager_insert_u64_vec512:
     total:
       calls: 1
-<<<<<<< HEAD
-      instructions: 844157609
-=======
       instructions: 854848972
->>>>>>> d73b3312
       heap_increase: 0
       stable_memory_increase: 0
     scopes: {}
   btreemap_v2_mem_manager_insert_vec512_u64:
     total:
       calls: 1
-<<<<<<< HEAD
-      instructions: 1960126512
-=======
       instructions: 1985385065
->>>>>>> d73b3312
       heap_increase: 0
       stable_memory_increase: 0
     scopes: {}
   btreemap_v2_mem_manager_remove_blob512_u64:
     total:
       calls: 1
-<<<<<<< HEAD
-      instructions: 4345562472
-=======
       instructions: 4345568982
->>>>>>> d73b3312
       heap_increase: 0
       stable_memory_increase: 0
     scopes: {}
@@ -1077,1336 +961,1036 @@
   btreemap_v2_mem_manager_remove_u64_u64:
     total:
       calls: 1
-<<<<<<< HEAD
-      instructions: 774381319
-=======
       instructions: 774990832
->>>>>>> d73b3312
       heap_increase: 0
       stable_memory_increase: 0
     scopes: {}
   btreemap_v2_mem_manager_remove_u64_vec512:
     total:
       calls: 1
-<<<<<<< HEAD
-      instructions: 1236236262
-=======
       instructions: 1255009601
->>>>>>> d73b3312
       heap_increase: 0
       stable_memory_increase: 0
     scopes: {}
   btreemap_v2_mem_manager_remove_vec512_u64:
     total:
       calls: 1
-<<<<<<< HEAD
-      instructions: 3073922357
-=======
       instructions: 3119370019
->>>>>>> d73b3312
       heap_increase: 0
       stable_memory_increase: 0
     scopes: {}
   btreemap_v2_pop_first_blob8_u64:
     total:
       calls: 1
-<<<<<<< HEAD
-      instructions: 617753432
-=======
       instructions: 618004432
->>>>>>> d73b3312
       heap_increase: 0
       stable_memory_increase: 0
     scopes: {}
   btreemap_v2_pop_first_blob_1024_128:
     total:
       calls: 1
-      instructions: 8407549225
+      instructions: 8407393947
       heap_increase: 0
       stable_memory_increase: 0
     scopes: {}
   btreemap_v2_pop_first_blob_128_128:
     total:
       calls: 1
-      instructions: 1847261923
+      instructions: 1847105509
       heap_increase: 0
       stable_memory_increase: 0
     scopes: {}
   btreemap_v2_pop_first_blob_16_128:
     total:
       calls: 1
-<<<<<<< HEAD
-      instructions: 760055258
-=======
       instructions: 759917435
->>>>>>> d73b3312
       heap_increase: 0
       stable_memory_increase: 0
     scopes: {}
   btreemap_v2_pop_first_blob_256_128:
     total:
       calls: 1
-      instructions: 2784259360
+      instructions: 2784099866
       heap_increase: 0
       stable_memory_increase: 0
     scopes: {}
   btreemap_v2_pop_first_blob_32_1024:
     total:
       calls: 1
-      instructions: 1137267186
+      instructions: 1137118056
       heap_increase: 0
       stable_memory_increase: 0
     scopes: {}
   btreemap_v2_pop_first_blob_32_128:
     total:
       calls: 1
-      instructions: 881570877
+      instructions: 881420615
       heap_increase: 0
       stable_memory_increase: 0
     scopes: {}
   btreemap_v2_pop_first_blob_32_16:
     total:
       calls: 1
-<<<<<<< HEAD
-      instructions: 816351431
-=======
       instructions: 816201283
->>>>>>> d73b3312
       heap_increase: 0
       stable_memory_increase: 0
     scopes: {}
   btreemap_v2_pop_first_blob_32_256:
     total:
       calls: 1
-<<<<<<< HEAD
-      instructions: 909906925
-=======
       instructions: 909759141
->>>>>>> d73b3312
       heap_increase: 0
       stable_memory_increase: 0
     scopes: {}
   btreemap_v2_pop_first_blob_32_32:
     total:
       calls: 1
-      instructions: 830210451
+      instructions: 830061311
       heap_increase: 0
       stable_memory_increase: 0
     scopes: {}
   btreemap_v2_pop_first_blob_32_4:
     total:
       calls: 1
-<<<<<<< HEAD
-      instructions: 799250739
-=======
       instructions: 799112085
->>>>>>> d73b3312
       heap_increase: 0
       stable_memory_increase: 0
     scopes: {}
   btreemap_v2_pop_first_blob_32_512:
     total:
       calls: 1
-<<<<<<< HEAD
-      instructions: 974292088
-=======
       instructions: 974145553
->>>>>>> d73b3312
       heap_increase: 0
       stable_memory_increase: 0
     scopes: {}
   btreemap_v2_pop_first_blob_32_64:
     total:
       calls: 1
-      instructions: 839601995
+      instructions: 839453947
       heap_increase: 0
       stable_memory_increase: 0
     scopes: {}
   btreemap_v2_pop_first_blob_32_8:
     total:
       calls: 1
-<<<<<<< HEAD
-      instructions: 817865256
-=======
       instructions: 817717399
->>>>>>> d73b3312
       heap_increase: 0
       stable_memory_increase: 0
     scopes: {}
   btreemap_v2_pop_first_blob_4_128:
     total:
       calls: 1
-      instructions: 381568767
+      instructions: 381495137
       heap_increase: 0
       stable_memory_increase: 0
     scopes: {}
   btreemap_v2_pop_first_blob_512_128:
     total:
       calls: 1
-<<<<<<< HEAD
-      instructions: 4633172265
-=======
       instructions: 4633016190
->>>>>>> d73b3312
       heap_increase: 0
       stable_memory_increase: 0
     scopes: {}
   btreemap_v2_pop_first_blob_64_128:
     total:
       calls: 1
-      instructions: 1051537964
+      instructions: 1051383954
       heap_increase: 0
       stable_memory_increase: 0
     scopes: {}
   btreemap_v2_pop_first_blob_8_128:
     total:
       calls: 1
-<<<<<<< HEAD
-      instructions: 621749739
-=======
       instructions: 621633869
->>>>>>> d73b3312
       heap_increase: 0
       stable_memory_increase: 0
     scopes: {}
   btreemap_v2_pop_first_u64_blob8:
     total:
       calls: 1
-<<<<<<< HEAD
-      instructions: 692437403
-=======
       instructions: 692329103
->>>>>>> d73b3312
       heap_increase: 0
       stable_memory_increase: 0
     scopes: {}
   btreemap_v2_pop_first_u64_u64:
     total:
       calls: 1
-<<<<<<< HEAD
-      instructions: 703942452
-=======
       instructions: 704283252
->>>>>>> d73b3312
       heap_increase: 0
       stable_memory_increase: 0
     scopes: {}
   btreemap_v2_pop_first_u64_vec8:
     total:
       calls: 1
-      instructions: 694947885
+      instructions: 694788529
       heap_increase: 0
       stable_memory_increase: 0
     scopes: {}
   btreemap_v2_pop_first_vec8_u64:
     total:
       calls: 1
-      instructions: 799779571
+      instructions: 799659343
       heap_increase: 0
       stable_memory_increase: 0
     scopes: {}
   btreemap_v2_pop_first_vec_1024_128:
     total:
       calls: 1
-<<<<<<< HEAD
-      instructions: 4021250309
-=======
       instructions: 4058561257
->>>>>>> d73b3312
       heap_increase: 0
       stable_memory_increase: 0
     scopes: {}
   btreemap_v2_pop_first_vec_128_128:
     total:
       calls: 1
-<<<<<<< HEAD
-      instructions: 1503626639
-=======
       instructions: 1522614084
->>>>>>> d73b3312
       heap_increase: 0
       stable_memory_increase: 0
     scopes: {}
   btreemap_v2_pop_first_vec_16_128:
     total:
       calls: 1
-<<<<<<< HEAD
-      instructions: 1041794001
-=======
       instructions: 1044640043
->>>>>>> d73b3312
       heap_increase: 0
       stable_memory_increase: 0
     scopes: {}
   btreemap_v2_pop_first_vec_256_128:
     total:
       calls: 1
-<<<<<<< HEAD
-      instructions: 2003961697
-=======
       instructions: 2035052771
->>>>>>> d73b3312
       heap_increase: 0
       stable_memory_increase: 0
     scopes: {}
   btreemap_v2_pop_first_vec_32_1024:
     total:
       calls: 1
-<<<<<<< HEAD
-      instructions: 1687292944
-=======
       instructions: 1702345063
->>>>>>> d73b3312
       heap_increase: 0
       stable_memory_increase: 0
     scopes: {}
   btreemap_v2_pop_first_vec_32_128:
     total:
       calls: 1
-<<<<<<< HEAD
-      instructions: 1104143660
-=======
       instructions: 1108685023
->>>>>>> d73b3312
       heap_increase: 0
       stable_memory_increase: 0
     scopes: {}
   btreemap_v2_pop_first_vec_32_16:
     total:
       calls: 1
-      instructions: 952690929
+      instructions: 952540611
       heap_increase: 0
       stable_memory_increase: 0
     scopes: {}
   btreemap_v2_pop_first_vec_32_256:
     total:
       calls: 1
-<<<<<<< HEAD
-      instructions: 1223515841
-=======
       instructions: 1234428372
->>>>>>> d73b3312
       heap_increase: 0
       stable_memory_increase: 0
     scopes: {}
   btreemap_v2_pop_first_vec_32_32:
     total:
       calls: 1
-      instructions: 948841409
+      instructions: 948692301
       heap_increase: 0
       stable_memory_increase: 0
     scopes: {}
   btreemap_v2_pop_first_vec_32_4:
     total:
       calls: 1
-      instructions: 941123443
+      instructions: 940976421
       heap_increase: 0
       stable_memory_increase: 0
     scopes: {}
   btreemap_v2_pop_first_vec_32_512:
     total:
       calls: 1
-<<<<<<< HEAD
-      instructions: 1373510671
-=======
       instructions: 1387844690
->>>>>>> d73b3312
       heap_increase: 0
       stable_memory_increase: 0
     scopes: {}
   btreemap_v2_pop_first_vec_32_64:
     total:
       calls: 1
-<<<<<<< HEAD
-      instructions: 990278658
-=======
       instructions: 990795901
->>>>>>> d73b3312
       heap_increase: 0
       stable_memory_increase: 0
     scopes: {}
   btreemap_v2_pop_first_vec_32_8:
     total:
       calls: 1
-      instructions: 952062753
+      instructions: 951913479
       heap_increase: 0
       stable_memory_increase: 0
     scopes: {}
   btreemap_v2_pop_first_vec_4_128:
     total:
       calls: 1
-<<<<<<< HEAD
-      instructions: 548834745
-=======
       instructions: 549923267
->>>>>>> d73b3312
       heap_increase: 0
       stable_memory_increase: 0
     scopes: {}
   btreemap_v2_pop_first_vec_512_128:
     total:
       calls: 1
-<<<<<<< HEAD
-      instructions: 2692822088
-=======
       instructions: 2728821380
->>>>>>> d73b3312
       heap_increase: 0
       stable_memory_increase: 0
     scopes: {}
   btreemap_v2_pop_first_vec_64_128:
     total:
       calls: 1
-<<<<<<< HEAD
-      instructions: 1242764163
-=======
       instructions: 1251470670
->>>>>>> d73b3312
       heap_increase: 0
       stable_memory_increase: 0
     scopes: {}
   btreemap_v2_pop_first_vec_8_128:
     total:
       calls: 1
-<<<<<<< HEAD
-      instructions: 863143602
-=======
       instructions: 865247718
->>>>>>> d73b3312
       heap_increase: 0
       stable_memory_increase: 0
     scopes: {}
   btreemap_v2_pop_last_blob8_u64:
     total:
       calls: 1
-<<<<<<< HEAD
-      instructions: 596048217
-=======
       instructions: 596324464
->>>>>>> d73b3312
       heap_increase: 0
       stable_memory_increase: 0
     scopes: {}
   btreemap_v2_pop_last_blob_1024_128:
     total:
       calls: 1
-      instructions: 8074702738
+      instructions: 8074544986
       heap_increase: 0
       stable_memory_increase: 0
     scopes: {}
   btreemap_v2_pop_last_blob_128_128:
     total:
       calls: 1
-      instructions: 1777302299
+      instructions: 1777146013
       heap_increase: 0
       stable_memory_increase: 0
     scopes: {}
   btreemap_v2_pop_last_blob_16_128:
     total:
       calls: 1
-<<<<<<< HEAD
-      instructions: 733768047
-=======
       instructions: 733631722
->>>>>>> d73b3312
       heap_increase: 0
       stable_memory_increase: 0
     scopes: {}
   btreemap_v2_pop_last_blob_256_128:
     total:
       calls: 1
-      instructions: 2690059228
+      instructions: 2689902060
       heap_increase: 0
       stable_memory_increase: 0
     scopes: {}
   btreemap_v2_pop_last_blob_32_1024:
     total:
       calls: 1
-<<<<<<< HEAD
-      instructions: 1101551642
-=======
       instructions: 1101403747
->>>>>>> d73b3312
       heap_increase: 0
       stable_memory_increase: 0
     scopes: {}
   btreemap_v2_pop_last_blob_32_128:
     total:
       calls: 1
-      instructions: 846770186
+      instructions: 846620590
       heap_increase: 0
       stable_memory_increase: 0
     scopes: {}
   btreemap_v2_pop_last_blob_32_16:
     total:
       calls: 1
-<<<<<<< HEAD
-      instructions: 790142018
-=======
       instructions: 789994300
->>>>>>> d73b3312
       heap_increase: 0
       stable_memory_increase: 0
     scopes: {}
   btreemap_v2_pop_last_blob_32_256:
     total:
       calls: 1
-<<<<<<< HEAD
-      instructions: 879056938
-=======
       instructions: 878909990
->>>>>>> d73b3312
       heap_increase: 0
       stable_memory_increase: 0
     scopes: {}
   btreemap_v2_pop_last_blob_32_32:
     total:
       calls: 1
-      instructions: 799054483
+      instructions: 798906057
       heap_increase: 0
       stable_memory_increase: 0
     scopes: {}
   btreemap_v2_pop_last_blob_32_4:
     total:
       calls: 1
-<<<<<<< HEAD
-      instructions: 777103778
-=======
       instructions: 776965442
->>>>>>> d73b3312
       heap_increase: 0
       stable_memory_increase: 0
     scopes: {}
   btreemap_v2_pop_last_blob_32_512:
     total:
       calls: 1
-      instructions: 948986439
+      instructions: 948839215
       heap_increase: 0
       stable_memory_increase: 0
     scopes: {}
   btreemap_v2_pop_last_blob_32_64:
     total:
       calls: 1
-      instructions: 814002208
+      instructions: 813853996
       heap_increase: 0
       stable_memory_increase: 0
     scopes: {}
   btreemap_v2_pop_last_blob_32_8:
     total:
       calls: 1
-<<<<<<< HEAD
-      instructions: 791095885
-=======
       instructions: 790947962
->>>>>>> d73b3312
       heap_increase: 0
       stable_memory_increase: 0
     scopes: {}
   btreemap_v2_pop_last_blob_4_128:
     total:
       calls: 1
-      instructions: 367543498
+      instructions: 367470484
       heap_increase: 0
       stable_memory_increase: 0
     scopes: {}
   btreemap_v2_pop_last_blob_512_128:
     total:
       calls: 1
-<<<<<<< HEAD
-      instructions: 4464622197
-=======
       instructions: 4464466989
->>>>>>> d73b3312
       heap_increase: 0
       stable_memory_increase: 0
     scopes: {}
   btreemap_v2_pop_last_blob_64_128:
     total:
       calls: 1
-      instructions: 1019720594
+      instructions: 1019568178
       heap_increase: 0
       stable_memory_increase: 0
     scopes: {}
   btreemap_v2_pop_last_blob_8_128:
     total:
       calls: 1
-<<<<<<< HEAD
-      instructions: 615898337
-=======
       instructions: 615779354
->>>>>>> d73b3312
       heap_increase: 0
       stable_memory_increase: 0
     scopes: {}
   btreemap_v2_pop_last_u64_blob8:
     total:
       calls: 1
-<<<<<<< HEAD
-      instructions: 670969722
-=======
       instructions: 670872335
->>>>>>> d73b3312
       heap_increase: 0
       stable_memory_increase: 0
     scopes: {}
   btreemap_v2_pop_last_u64_u64:
     total:
       calls: 1
-<<<<<<< HEAD
-      instructions: 681908321
-=======
       instructions: 682270872
->>>>>>> d73b3312
       heap_increase: 0
       stable_memory_increase: 0
     scopes: {}
   btreemap_v2_pop_last_u64_vec8:
     total:
       calls: 1
-      instructions: 673327035
+      instructions: 673168643
       heap_increase: 0
       stable_memory_increase: 0
     scopes: {}
   btreemap_v2_pop_last_vec8_u64:
     total:
       calls: 1
-      instructions: 774124803
+      instructions: 774006741
       heap_increase: 0
       stable_memory_increase: 0
     scopes: {}
   btreemap_v2_pop_last_vec_1024_128:
     total:
       calls: 1
-<<<<<<< HEAD
-      instructions: 4238880427
-=======
       instructions: 4276255634
->>>>>>> d73b3312
       heap_increase: 0
       stable_memory_increase: 0
     scopes: {}
   btreemap_v2_pop_last_vec_128_128:
     total:
       calls: 1
-<<<<<<< HEAD
-      instructions: 1508979792
-=======
       instructions: 1528030235
->>>>>>> d73b3312
       heap_increase: 0
       stable_memory_increase: 0
     scopes: {}
   btreemap_v2_pop_last_vec_16_128:
     total:
       calls: 1
-<<<<<<< HEAD
-      instructions: 1022575522
-=======
       instructions: 1025426502
->>>>>>> d73b3312
       heap_increase: 0
       stable_memory_increase: 0
     scopes: {}
   btreemap_v2_pop_last_vec_256_128:
     total:
       calls: 1
-<<<<<<< HEAD
-      instructions: 2064642422
-=======
       instructions: 2095735884
->>>>>>> d73b3312
       heap_increase: 0
       stable_memory_increase: 0
     scopes: {}
   btreemap_v2_pop_last_vec_32_1024:
     total:
       calls: 1
-<<<<<<< HEAD
-      instructions: 1661512033
-=======
       instructions: 1676567325
->>>>>>> d73b3312
       heap_increase: 0
       stable_memory_increase: 0
     scopes: {}
   btreemap_v2_pop_last_vec_32_128:
     total:
       calls: 1
-<<<<<<< HEAD
-      instructions: 1078954196
-=======
       instructions: 1083533099
->>>>>>> d73b3312
       heap_increase: 0
       stable_memory_increase: 0
     scopes: {}
   btreemap_v2_pop_last_vec_32_16:
     total:
       calls: 1
-      instructions: 925321837
+      instructions: 925174029
       heap_increase: 0
       stable_memory_increase: 0
     scopes: {}
   btreemap_v2_pop_last_vec_32_256:
     total:
       calls: 1
-<<<<<<< HEAD
-      instructions: 1199274025
-=======
       instructions: 1210196374
->>>>>>> d73b3312
       heap_increase: 0
       stable_memory_increase: 0
     scopes: {}
   btreemap_v2_pop_last_vec_32_32:
     total:
       calls: 1
-      instructions: 925908035
+      instructions: 925759641
       heap_increase: 0
       stable_memory_increase: 0
     scopes: {}
   btreemap_v2_pop_last_vec_32_4:
     total:
       calls: 1
-      instructions: 921546909
+      instructions: 921398027
       heap_increase: 0
       stable_memory_increase: 0
     scopes: {}
   btreemap_v2_pop_last_vec_32_512:
     total:
       calls: 1
-<<<<<<< HEAD
-      instructions: 1357928643
-=======
       instructions: 1372237172
->>>>>>> d73b3312
       heap_increase: 0
       stable_memory_increase: 0
     scopes: {}
   btreemap_v2_pop_last_vec_32_64:
     total:
       calls: 1
-<<<<<<< HEAD
-      instructions: 968828558
-=======
       instructions: 969366613
->>>>>>> d73b3312
       heap_increase: 0
       stable_memory_increase: 0
     scopes: {}
   btreemap_v2_pop_last_vec_32_8:
     total:
       calls: 1
-      instructions: 925156367
+      instructions: 925007419
       heap_increase: 0
       stable_memory_increase: 0
     scopes: {}
   btreemap_v2_pop_last_vec_4_128:
     total:
       calls: 1
-<<<<<<< HEAD
-      instructions: 534440968
-=======
       instructions: 535497301
->>>>>>> d73b3312
       heap_increase: 0
       stable_memory_increase: 0
     scopes: {}
   btreemap_v2_pop_last_vec_512_128:
     total:
       calls: 1
-<<<<<<< HEAD
-      instructions: 2792266634
-=======
       instructions: 2828271962
->>>>>>> d73b3312
       heap_increase: 0
       stable_memory_increase: 0
     scopes: {}
   btreemap_v2_pop_last_vec_64_128:
     total:
       calls: 1
-<<<<<<< HEAD
-      instructions: 1230819159
-=======
       instructions: 1239503601
->>>>>>> d73b3312
       heap_increase: 0
       stable_memory_increase: 0
     scopes: {}
   btreemap_v2_pop_last_vec_8_128:
     total:
       calls: 1
-<<<<<<< HEAD
-      instructions: 862837732
-=======
       instructions: 864933984
->>>>>>> d73b3312
       heap_increase: 0
       stable_memory_increase: 0
     scopes: {}
   btreemap_v2_range_count_1k_0b:
     total:
       calls: 1
-      instructions: 17225
+      instructions: 17220
       heap_increase: 0
       stable_memory_increase: 0
     scopes: {}
   btreemap_v2_range_count_1k_10kib:
     total:
       calls: 1
-      instructions: 2467697
+      instructions: 2576893
       heap_increase: 0
       stable_memory_increase: 0
     scopes: {}
   btreemap_v2_range_count_20_10mib:
     total:
       calls: 1
-      instructions: 19090181
+      instructions: 20576208
       heap_increase: 0
       stable_memory_increase: 0
     scopes: {}
   btreemap_v2_range_key_sum_1k_0b:
     total:
       calls: 1
-      instructions: 17450
+      instructions: 17466
       heap_increase: 0
       stable_memory_increase: 0
     scopes: {}
   btreemap_v2_range_key_sum_1k_10kib:
     total:
       calls: 1
-      instructions: 56810337
+      instructions: 56941685
       heap_increase: 0
       stable_memory_increase: 0
     scopes: {}
   btreemap_v2_range_key_sum_20_10mib:
     total:
       calls: 1
-      instructions: 1104334933
+      instructions: 1105820811
       heap_increase: 0
       stable_memory_increase: 0
     scopes: {}
   btreemap_v2_range_value_sum_1k_0b:
     total:
       calls: 1
-      instructions: 17464
+      instructions: 17480
       heap_increase: 0
       stable_memory_increase: 0
     scopes: {}
   btreemap_v2_range_value_sum_1k_10kib:
     total:
       calls: 1
-      instructions: 56822333
+      instructions: 56953681
       heap_increase: 0
       stable_memory_increase: 0
     scopes: {}
   btreemap_v2_range_value_sum_20_10mib:
     total:
       calls: 1
-      instructions: 1104335169
+      instructions: 1105821047
       heap_increase: 0
       stable_memory_increase: 0
     scopes: {}
   btreemap_v2_remove_10mib_values:
     total:
       calls: 1
-<<<<<<< HEAD
-      instructions: 4743917101
-=======
       instructions: 4711735840
->>>>>>> d73b3312
       heap_increase: 0
       stable_memory_increase: 657
     scopes: {}
   btreemap_v2_remove_blob8_u64:
     total:
       calls: 1
-<<<<<<< HEAD
-      instructions: 597046920
-=======
       instructions: 597402521
->>>>>>> d73b3312
       heap_increase: 0
       stable_memory_increase: 0
     scopes: {}
   btreemap_v2_remove_blob_1024_128:
     total:
       calls: 1
-      instructions: 7379777692
+      instructions: 7379667530
       heap_increase: 0
       stable_memory_increase: 0
     scopes: {}
   btreemap_v2_remove_blob_128_128:
     total:
       calls: 1
-      instructions: 1607506223
+      instructions: 1607396971
       heap_increase: 0
       stable_memory_increase: 0
     scopes: {}
   btreemap_v2_remove_blob_16_128:
     total:
       calls: 1
-      instructions: 680315296
+      instructions: 680207076
       heap_increase: 0
       stable_memory_increase: 0
     scopes: {}
   btreemap_v2_remove_blob_256_128:
     total:
       calls: 1
-      instructions: 2438226793
+      instructions: 2438118145
       heap_increase: 0
       stable_memory_increase: 0
     scopes: {}
   btreemap_v2_remove_blob_32_1024:
     total:
       calls: 1
-<<<<<<< HEAD
-      instructions: 998699612
-=======
       instructions: 998591597
->>>>>>> d73b3312
       heap_increase: 0
       stable_memory_increase: 0
     scopes: {}
   btreemap_v2_remove_blob_32_128:
     total:
       calls: 1
-<<<<<<< HEAD
-      instructions: 763072142
-=======
       instructions: 762964319
->>>>>>> d73b3312
       heap_increase: 0
       stable_memory_increase: 0
     scopes: {}
   btreemap_v2_remove_blob_32_16:
     total:
       calls: 1
-      instructions: 716833430
+      instructions: 716725406
       heap_increase: 0
       stable_memory_increase: 0
     scopes: {}
   btreemap_v2_remove_blob_32_256:
     total:
       calls: 1
-<<<<<<< HEAD
-      instructions: 799441333
-=======
       instructions: 799333504
->>>>>>> d73b3312
       heap_increase: 0
       stable_memory_increase: 0
     scopes: {}
   btreemap_v2_remove_blob_32_32:
     total:
       calls: 1
-      instructions: 727587377
+      instructions: 727478439
       heap_increase: 0
       stable_memory_increase: 0
     scopes: {}
   btreemap_v2_remove_blob_32_4:
     total:
       calls: 1
-<<<<<<< HEAD
-      instructions: 712745297
-=======
       instructions: 712643752
->>>>>>> d73b3312
       heap_increase: 0
       stable_memory_increase: 0
     scopes: {}
   btreemap_v2_remove_blob_32_512:
     total:
       calls: 1
-<<<<<<< HEAD
-      instructions: 872144636
-=======
       instructions: 872035197
->>>>>>> d73b3312
       heap_increase: 0
       stable_memory_increase: 0
     scopes: {}
   btreemap_v2_remove_blob_32_64:
     total:
       calls: 1
-      instructions: 754275075
+      instructions: 754165215
       heap_increase: 0
       stable_memory_increase: 0
     scopes: {}
   btreemap_v2_remove_blob_32_8:
     total:
       calls: 1
-<<<<<<< HEAD
-      instructions: 712391166
-=======
       instructions: 712284119
->>>>>>> d73b3312
       heap_increase: 0
       stable_memory_increase: 0
     scopes: {}
   btreemap_v2_remove_blob_4_128:
     total:
       calls: 1
-<<<<<<< HEAD
-      instructions: 464518171
-=======
       instructions: 464428655
->>>>>>> d73b3312
       heap_increase: 0
       stable_memory_increase: 0
     scopes: {}
   btreemap_v2_remove_blob_512_128:
     total:
       calls: 1
-      instructions: 4087552383
+      instructions: 4087441997
       heap_increase: 0
       stable_memory_increase: 0
     scopes: {}
   btreemap_v2_remove_blob_64_128:
     total:
       calls: 1
-      instructions: 925965231
+      instructions: 925857471
       heap_increase: 0
       stable_memory_increase: 0
     scopes: {}
   btreemap_v2_remove_blob_8_128:
     total:
       calls: 1
-      instructions: 614821105
+      instructions: 614717485
       heap_increase: 0
       stable_memory_increase: 0
     scopes: {}
   btreemap_v2_remove_u64_blob8:
     total:
       calls: 1
-<<<<<<< HEAD
-      instructions: 582461874
-=======
       instructions: 582430661
->>>>>>> d73b3312
       heap_increase: 0
       stable_memory_increase: 0
     scopes: {}
   btreemap_v2_remove_u64_u64:
     total:
       calls: 1
-<<<<<<< HEAD
-      instructions: 603416068
-=======
       instructions: 603924879
->>>>>>> d73b3312
       heap_increase: 0
       stable_memory_increase: 0
     scopes: {}
   btreemap_v2_remove_u64_vec8:
     total:
       calls: 1
-      instructions: 588028939
+      instructions: 587919795
       heap_increase: 0
       stable_memory_increase: 0
     scopes: {}
   btreemap_v2_remove_vec8_u64:
     total:
       calls: 1
-      instructions: 768330281
+      instructions: 768226679
       heap_increase: 0
       stable_memory_increase: 0
     scopes: {}
   btreemap_v2_remove_vec_1024_128:
     total:
       calls: 1
-<<<<<<< HEAD
-      instructions: 4440617209
-=======
       instructions: 4486822914
->>>>>>> d73b3312
       heap_increase: 0
       stable_memory_increase: 0
     scopes: {}
   btreemap_v2_remove_vec_128_128:
     total:
       calls: 1
-<<<<<<< HEAD
-      instructions: 1418693207
-=======
       instructions: 1441411708
->>>>>>> d73b3312
       heap_increase: 0
       stable_memory_increase: 0
     scopes: {}
   btreemap_v2_remove_vec_16_128:
     total:
       calls: 1
-<<<<<<< HEAD
-      instructions: 927049649
-=======
       instructions: 930370511
->>>>>>> d73b3312
       heap_increase: 0
       stable_memory_increase: 0
     scopes: {}
   btreemap_v2_remove_vec_256_128:
     total:
       calls: 1
-<<<<<<< HEAD
-      instructions: 2216703013
-=======
       instructions: 2253983036
->>>>>>> d73b3312
       heap_increase: 0
       stable_memory_increase: 0
     scopes: {}
   btreemap_v2_remove_vec_32_1024:
     total:
       calls: 1
-<<<<<<< HEAD
-      instructions: 1693116739
-=======
       instructions: 1712407887
->>>>>>> d73b3312
       heap_increase: 0
       stable_memory_increase: 0
     scopes: {}
   btreemap_v2_remove_vec_32_128:
     total:
       calls: 1
-<<<<<<< HEAD
-      instructions: 1039149102
-=======
       instructions: 1044675402
->>>>>>> d73b3312
       heap_increase: 0
       stable_memory_increase: 0
     scopes: {}
   btreemap_v2_remove_vec_32_16:
     total:
       calls: 1
-      instructions: 885861218
+      instructions: 885753202
       heap_increase: 0
       stable_memory_increase: 0
     scopes: {}
   btreemap_v2_remove_vec_32_256:
     total:
       calls: 1
-<<<<<<< HEAD
-      instructions: 1244732049
-=======
       instructions: 1258480662
->>>>>>> d73b3312
       heap_increase: 0
       stable_memory_increase: 0
     scopes: {}
   btreemap_v2_remove_vec_32_32:
     total:
       calls: 1
-      instructions: 879108958
+      instructions: 879000014
       heap_increase: 0
       stable_memory_increase: 0
     scopes: {}
   btreemap_v2_remove_vec_32_4:
     total:
       calls: 1
-      instructions: 875950503
+      instructions: 875841943
       heap_increase: 0
       stable_memory_increase: 0
     scopes: {}
   btreemap_v2_remove_vec_32_512:
     total:
       calls: 1
-<<<<<<< HEAD
-      instructions: 1401711791
-=======
       instructions: 1419720324
->>>>>>> d73b3312
       heap_increase: 0
       stable_memory_increase: 0
     scopes: {}
   btreemap_v2_remove_vec_32_64:
     total:
       calls: 1
-<<<<<<< HEAD
-      instructions: 981953003
-=======
       instructions: 982667924
->>>>>>> d73b3312
       heap_increase: 0
       stable_memory_increase: 0
     scopes: {}
   btreemap_v2_remove_vec_32_8:
     total:
       calls: 1
-      instructions: 869806842
+      instructions: 869697878
       heap_increase: 0
       stable_memory_increase: 0
     scopes: {}
   btreemap_v2_remove_vec_4_128:
     total:
       calls: 1
-<<<<<<< HEAD
-      instructions: 668814655
-=======
       instructions: 670016444
->>>>>>> d73b3312
       heap_increase: 0
       stable_memory_increase: 0
     scopes: {}
   btreemap_v2_remove_vec_512_128:
     total:
       calls: 1
-<<<<<<< HEAD
-      instructions: 3048504213
-=======
       instructions: 3092666660
->>>>>>> d73b3312
       heap_increase: 0
       stable_memory_increase: 0
     scopes: {}
   btreemap_v2_remove_vec_64_128:
     total:
       calls: 1
-<<<<<<< HEAD
-      instructions: 1191023867
-=======
       instructions: 1201307935
->>>>>>> d73b3312
       heap_increase: 0
       stable_memory_increase: 0
     scopes: {}
   btreemap_v2_remove_vec_8_128:
     total:
       calls: 1
-<<<<<<< HEAD
-      instructions: 831279269
-=======
       instructions: 833748512
->>>>>>> d73b3312
       heap_increase: 0
       stable_memory_increase: 0
     scopes: {}
   btreemap_v2_scan_iter_1k_0b:
     total:
       calls: 1
-      instructions: 1263695
+      instructions: 1380958
       heap_increase: 0
       stable_memory_increase: 0
     scopes: {}
   btreemap_v2_scan_iter_1k_10kib:
     total:
       calls: 1
-      instructions: 56780266
+      instructions: 56743813
       heap_increase: 0
       stable_memory_increase: 0
     scopes: {}
   btreemap_v2_scan_iter_20_10mib:
     total:
       calls: 1
-      instructions: 1104332798
+      instructions: 1103713183
       heap_increase: 0
       stable_memory_increase: 0
     scopes: {}
   btreemap_v2_scan_iter_rev_1k_0b:
     total:
       calls: 1
-      instructions: 1261279
+      instructions: 1382580
       heap_increase: 0
       stable_memory_increase: 0
     scopes: {}
   btreemap_v2_scan_iter_rev_1k_10kib:
     total:
       calls: 1
-      instructions: 56747606
+      instructions: 56722199
       heap_increase: 0
       stable_memory_increase: 0
     scopes: {}
   btreemap_v2_scan_iter_rev_20_10mib:
     total:
       calls: 1
-      instructions: 1104332257
+      instructions: 1103712762
       heap_increase: 0
       stable_memory_increase: 0
     scopes: {}
   btreemap_v2_scan_keys_1k_0b:
     total:
       calls: 1
-      instructions: 983889
+      instructions: 1104356
       heap_increase: 0
       stable_memory_increase: 0
     scopes: {}
   btreemap_v2_scan_keys_1k_10kib:
     total:
       calls: 1
-      instructions: 2527202
+      instructions: 2514294
       heap_increase: 0
       stable_memory_increase: 0
     scopes: {}
   btreemap_v2_scan_keys_20_10mib:
     total:
       calls: 1
-      instructions: 19088596
+      instructions: 18468498
       heap_increase: 0
       stable_memory_increase: 0
     scopes: {}
   btreemap_v2_scan_keys_rev_1k_0b:
     total:
       calls: 1
-      instructions: 985197
+      instructions: 1105970
       heap_increase: 0
       stable_memory_increase: 0
     scopes: {}
   btreemap_v2_scan_keys_rev_1k_10kib:
     total:
       calls: 1
-      instructions: 2517317
+      instructions: 2494346
       heap_increase: 0
       stable_memory_increase: 0
     scopes: {}
   btreemap_v2_scan_keys_rev_20_10mib:
     total:
       calls: 1
-      instructions: 19088574
+      instructions: 18468514
       heap_increase: 0
       stable_memory_increase: 0
     scopes: {}
   btreemap_v2_scan_values_1k_0b:
     total:
       calls: 1
-      instructions: 1241033
+      instructions: 1358296
       heap_increase: 0
       stable_memory_increase: 0
     scopes: {}
   btreemap_v2_scan_values_1k_10kib:
     total:
       calls: 1
-      instructions: 56757604
+      instructions: 56721151
       heap_increase: 0
       stable_memory_increase: 0
     scopes: {}
   btreemap_v2_scan_values_20_10mib:
     total:
       calls: 1
-      instructions: 1104332348
+      instructions: 1103712733
       heap_increase: 0
       stable_memory_increase: 0
     scopes: {}
   btreemap_v2_scan_values_rev_1k_0b:
     total:
       calls: 1
-      instructions: 1237281
+      instructions: 1360582
       heap_increase: 0
       stable_memory_increase: 0
     scopes: {}
   btreemap_v2_scan_values_rev_1k_10kib:
     total:
       calls: 1
-      instructions: 56723608
+      instructions: 56700201
       heap_increase: 0
       stable_memory_increase: 0
     scopes: {}
   btreemap_v2_scan_values_rev_20_10mib:
     total:
       calls: 1
-      instructions: 1104331779
+      instructions: 1103712324
       heap_increase: 0
       stable_memory_increase: 0
     scopes: {}
