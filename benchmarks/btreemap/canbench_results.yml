benches:
  btreemap_v2_contains_10mib_values:
    total:
      calls: 1
      instructions: 146995291
      heap_increase: 0
      stable_memory_increase: 0
    scopes: {}
  btreemap_v2_contains_blob8_u64:
    total:
      calls: 1
      instructions: 284892472
      heap_increase: 0
      stable_memory_increase: 0
    scopes: {}
  btreemap_v2_contains_blob_1024_128:
    total:
      calls: 1
      instructions: 4287293304
      heap_increase: 0
      stable_memory_increase: 0
    scopes: {}
  btreemap_v2_contains_blob_128_128:
    total:
      calls: 1
      instructions: 834008978
      heap_increase: 0
      stable_memory_increase: 0
    scopes: {}
  btreemap_v2_contains_blob_16_128:
    total:
      calls: 1
      instructions: 301776748
      heap_increase: 0
      stable_memory_increase: 0
    scopes: {}
  btreemap_v2_contains_blob_256_128:
    total:
      calls: 1
      instructions: 1319735859
      heap_increase: 0
      stable_memory_increase: 0
    scopes: {}
  btreemap_v2_contains_blob_32_1024:
    total:
      calls: 1
      instructions: 335564947
      heap_increase: 0
      stable_memory_increase: 0
    scopes: {}
  btreemap_v2_contains_blob_32_128:
    total:
      calls: 1
      instructions: 335955277
      heap_increase: 0
      stable_memory_increase: 0
    scopes: {}
  btreemap_v2_contains_blob_32_16:
    total:
      calls: 1
      instructions: 328905983
      heap_increase: 0
      stable_memory_increase: 0
    scopes: {}
  btreemap_v2_contains_blob_32_256:
    total:
      calls: 1
      instructions: 334531677
      heap_increase: 0
      stable_memory_increase: 0
    scopes: {}
  btreemap_v2_contains_blob_32_32:
    total:
      calls: 1
      instructions: 339944758
      heap_increase: 0
      stable_memory_increase: 0
    scopes: {}
  btreemap_v2_contains_blob_32_4:
    total:
      calls: 1
      instructions: 332437846
      heap_increase: 0
      stable_memory_increase: 0
    scopes: {}
  btreemap_v2_contains_blob_32_512:
    total:
      calls: 1
      instructions: 331792563
      heap_increase: 0
      stable_memory_increase: 0
    scopes: {}
  btreemap_v2_contains_blob_32_64:
    total:
      calls: 1
      instructions: 334956334
      heap_increase: 0
      stable_memory_increase: 0
    scopes: {}
  btreemap_v2_contains_blob_32_8:
    total:
      calls: 1
      instructions: 334681548
      heap_increase: 0
      stable_memory_increase: 0
    scopes: {}
  btreemap_v2_contains_blob_4_128:
    total:
      calls: 1
      instructions: 253423908
      heap_increase: 0
      stable_memory_increase: 0
    scopes: {}
  btreemap_v2_contains_blob_512_128:
    total:
      calls: 1
      instructions: 2290935349
      heap_increase: 0
      stable_memory_increase: 0
    scopes: {}
  btreemap_v2_contains_blob_64_128:
    total:
      calls: 1
      instructions: 414461294
      heap_increase: 0
      stable_memory_increase: 0
    scopes: {}
  btreemap_v2_contains_blob_8_128:
    total:
      calls: 1
      instructions: 275914178
      heap_increase: 0
      stable_memory_increase: 0
    scopes: {}
  btreemap_v2_contains_u64_blob8:
    total:
      calls: 1
      instructions: 228029994
      heap_increase: 0
      stable_memory_increase: 0
    scopes: {}
  btreemap_v2_contains_u64_u64:
    total:
      calls: 1
      instructions: 233187431
      heap_increase: 0
      stable_memory_increase: 0
    scopes: {}
  btreemap_v2_contains_u64_vec8:
    total:
      calls: 1
      instructions: 228029994
      heap_increase: 0
      stable_memory_increase: 0
    scopes: {}
  btreemap_v2_contains_vec8_u64:
    total:
      calls: 1
      instructions: 380801442
      heap_increase: 0
      stable_memory_increase: 0
    scopes: {}
  btreemap_v2_contains_vec_1024_128:
    total:
      calls: 1
      instructions: 1826287904
      heap_increase: 0
      stable_memory_increase: 0
    scopes: {}
  btreemap_v2_contains_vec_128_128:
    total:
      calls: 1
      instructions: 574820230
      heap_increase: 0
      stable_memory_increase: 0
    scopes: {}
  btreemap_v2_contains_vec_16_128:
    total:
      calls: 1
      instructions: 448722545
      heap_increase: 0
      stable_memory_increase: 0
    scopes: {}
  btreemap_v2_contains_vec_256_128:
    total:
      calls: 1
      instructions: 902975443
      heap_increase: 0
      stable_memory_increase: 0
    scopes: {}
  btreemap_v2_contains_vec_32_1024:
    total:
      calls: 1
      instructions: 515693175
      heap_increase: 0
      stable_memory_increase: 0
    scopes: {}
  btreemap_v2_contains_vec_32_128:
    total:
      calls: 1
<<<<<<< HEAD
      instructions: 428712867
=======
      instructions: 429124164
>>>>>>> 8d978030
      heap_increase: 0
      stable_memory_increase: 0
    scopes: {}
  btreemap_v2_contains_vec_32_16:
    total:
      calls: 1
      instructions: 375164758
      heap_increase: 0
      stable_memory_increase: 0
    scopes: {}
  btreemap_v2_contains_vec_32_256:
    total:
      calls: 1
      instructions: 442305954
      heap_increase: 0
      stable_memory_increase: 0
    scopes: {}
  btreemap_v2_contains_vec_32_32:
    total:
      calls: 1
      instructions: 363448223
      heap_increase: 0
      stable_memory_increase: 0
    scopes: {}
  btreemap_v2_contains_vec_32_4:
    total:
      calls: 1
      instructions: 368544564
      heap_increase: 0
      stable_memory_increase: 0
    scopes: {}
  btreemap_v2_contains_vec_32_512:
    total:
      calls: 1
      instructions: 461395930
      heap_increase: 0
      stable_memory_increase: 0
    scopes: {}
  btreemap_v2_contains_vec_32_64:
    total:
      calls: 1
      instructions: 407640950
      heap_increase: 0
      stable_memory_increase: 0
    scopes: {}
  btreemap_v2_contains_vec_32_8:
    total:
      calls: 1
      instructions: 360697375
      heap_increase: 0
      stable_memory_increase: 0
    scopes: {}
  btreemap_v2_contains_vec_4_128:
    total:
      calls: 1
      instructions: 413361417
      heap_increase: 0
      stable_memory_increase: 0
    scopes: {}
  btreemap_v2_contains_vec_512_128:
    total:
      calls: 1
      instructions: 1253355424
      heap_increase: 0
      stable_memory_increase: 0
    scopes: {}
  btreemap_v2_contains_vec_64_128:
    total:
      calls: 1
      instructions: 506709341
      heap_increase: 0
      stable_memory_increase: 0
    scopes: {}
  btreemap_v2_contains_vec_8_128:
    total:
      calls: 1
      instructions: 402611290
      heap_increase: 0
      stable_memory_increase: 0
    scopes: {}
  btreemap_v2_get_10mib_values:
    total:
      calls: 1
      instructions: 393375914
      heap_increase: 0
      stable_memory_increase: 0
    scopes: {}
  btreemap_v2_get_blob8_u64:
    total:
      calls: 1
      instructions: 305884198
      heap_increase: 0
      stable_memory_increase: 0
    scopes: {}
  btreemap_v2_get_blob_1024_128:
    total:
      calls: 1
      instructions: 4425389521
      heap_increase: 0
      stable_memory_increase: 0
    scopes: {}
  btreemap_v2_get_blob_128_128:
    total:
      calls: 1
      instructions: 866535933
      heap_increase: 0
      stable_memory_increase: 0
    scopes: {}
  btreemap_v2_get_blob_16_128:
    total:
      calls: 1
      instructions: 314506045
      heap_increase: 0
      stable_memory_increase: 0
    scopes: {}
  btreemap_v2_get_blob_256_128:
    total:
      calls: 1
      instructions: 1365062534
      heap_increase: 0
      stable_memory_increase: 0
    scopes: {}
  btreemap_v2_get_blob_32_1024:
    total:
      calls: 1
      instructions: 354205796
      heap_increase: 0
      stable_memory_increase: 0
    scopes: {}
  btreemap_v2_get_blob_32_128:
    total:
      calls: 1
      instructions: 349232421
      heap_increase: 0
      stable_memory_increase: 0
    scopes: {}
  btreemap_v2_get_blob_32_16:
    total:
      calls: 1
      instructions: 338480281
      heap_increase: 0
      stable_memory_increase: 0
    scopes: {}
  btreemap_v2_get_blob_32_256:
    total:
      calls: 1
      instructions: 348833608
      heap_increase: 0
      stable_memory_increase: 0
    scopes: {}
  btreemap_v2_get_blob_32_32:
    total:
      calls: 1
      instructions: 350194174
      heap_increase: 0
      stable_memory_increase: 0
    scopes: {}
  btreemap_v2_get_blob_32_4:
    total:
      calls: 1
      instructions: 340510284
      heap_increase: 0
      stable_memory_increase: 0
    scopes: {}
  btreemap_v2_get_blob_32_512:
    total:
      calls: 1
      instructions: 347739722
      heap_increase: 0
      stable_memory_increase: 0
    scopes: {}
  btreemap_v2_get_blob_32_64:
    total:
      calls: 1
      instructions: 346899048
      heap_increase: 0
      stable_memory_increase: 0
    scopes: {}
  btreemap_v2_get_blob_32_8:
    total:
      calls: 1
      instructions: 343165948
      heap_increase: 0
      stable_memory_increase: 0
    scopes: {}
  btreemap_v2_get_blob_4_128:
    total:
      calls: 1
      instructions: 264331854
      heap_increase: 0
      stable_memory_increase: 0
    scopes: {}
  btreemap_v2_get_blob_512_128:
    total:
      calls: 1
      instructions: 2367146714
      heap_increase: 0
      stable_memory_increase: 0
    scopes: {}
  btreemap_v2_get_blob_64_128:
    total:
      calls: 1
      instructions: 437061978
      heap_increase: 0
      stable_memory_increase: 0
    scopes: {}
  btreemap_v2_get_blob_8_128:
    total:
      calls: 1
      instructions: 287893917
      heap_increase: 0
      stable_memory_increase: 0
    scopes: {}
  btreemap_v2_get_u64_blob8:
    total:
      calls: 1
      instructions: 237333129
      heap_increase: 0
      stable_memory_increase: 0
    scopes: {}
  btreemap_v2_get_u64_u64:
    total:
      calls: 1
      instructions: 244000057
      heap_increase: 0
      stable_memory_increase: 0
    scopes: {}
  btreemap_v2_get_u64_vec8:
    total:
      calls: 1
      instructions: 238089174
      heap_increase: 0
      stable_memory_increase: 0
    scopes: {}
  btreemap_v2_get_vec8_u64:
    total:
      calls: 1
      instructions: 388848934
      heap_increase: 0
      stable_memory_increase: 0
    scopes: {}
  btreemap_v2_get_vec_1024_128:
    total:
      calls: 1
      instructions: 1843141820
      heap_increase: 0
      stable_memory_increase: 0
    scopes: {}
  btreemap_v2_get_vec_128_128:
    total:
      calls: 1
      instructions: 584443841
      heap_increase: 0
      stable_memory_increase: 0
    scopes: {}
  btreemap_v2_get_vec_16_128:
    total:
      calls: 1
      instructions: 457075821
      heap_increase: 0
      stable_memory_increase: 0
    scopes: {}
  btreemap_v2_get_vec_256_128:
    total:
      calls: 1
      instructions: 912845756
      heap_increase: 0
      stable_memory_increase: 0
    scopes: {}
  btreemap_v2_get_vec_32_1024:
    total:
      calls: 1
      instructions: 554318203
      heap_increase: 0
      stable_memory_increase: 0
    scopes: {}
  btreemap_v2_get_vec_32_128:
    total:
      calls: 1
      instructions: 437743152
      heap_increase: 0
      stable_memory_increase: 0
    scopes: {}
  btreemap_v2_get_vec_32_16:
    total:
      calls: 1
      instructions: 381755327
      heap_increase: 0
      stable_memory_increase: 0
    scopes: {}
  btreemap_v2_get_vec_32_256:
    total:
      calls: 1
      instructions: 457615508
      heap_increase: 0
      stable_memory_increase: 0
    scopes: {}
  btreemap_v2_get_vec_32_32:
    total:
      calls: 1
      instructions: 370169637
      heap_increase: 0
      stable_memory_increase: 0
    scopes: {}
  btreemap_v2_get_vec_32_4:
    total:
      calls: 1
      instructions: 375013170
      heap_increase: 0
      stable_memory_increase: 0
    scopes: {}
  btreemap_v2_get_vec_32_512:
    total:
      calls: 1
      instructions: 480836472
      heap_increase: 0
      stable_memory_increase: 0
    scopes: {}
  btreemap_v2_get_vec_32_64:
    total:
      calls: 1
      instructions: 414587171
      heap_increase: 0
      stable_memory_increase: 0
    scopes: {}
  btreemap_v2_get_vec_32_8:
    total:
      calls: 1
      instructions: 367211255
      heap_increase: 0
      stable_memory_increase: 0
    scopes: {}
  btreemap_v2_get_vec_4_128:
    total:
      calls: 1
      instructions: 421476956
      heap_increase: 0
      stable_memory_increase: 0
    scopes: {}
  btreemap_v2_get_vec_512_128:
    total:
      calls: 1
      instructions: 1263501985
      heap_increase: 0
      stable_memory_increase: 0
    scopes: {}
  btreemap_v2_get_vec_64_128:
    total:
      calls: 1
      instructions: 515459967
      heap_increase: 0
      stable_memory_increase: 0
    scopes: {}
  btreemap_v2_get_vec_8_128:
    total:
      calls: 1
      instructions: 410693067
      heap_increase: 0
      stable_memory_increase: 0
    scopes: {}
  btreemap_v2_insert_10mib_values:
    total:
      calls: 1
<<<<<<< HEAD
      instructions: 5253123874
      heap_increase: 322
=======
      instructions: 4395257644
      heap_increase: 161
>>>>>>> 8d978030
      stable_memory_increase: 3613
    scopes: {}
  btreemap_v2_insert_blob8_u64:
    total:
      calls: 1
<<<<<<< HEAD
      instructions: 445536988
=======
      instructions: 445287290
>>>>>>> 8d978030
      heap_increase: 0
      stable_memory_increase: 4
    scopes: {}
  btreemap_v2_insert_blob_1024_128:
    total:
      calls: 1
      instructions: 5500629627
      heap_increase: 0
      stable_memory_increase: 196
    scopes: {}
  btreemap_v2_insert_blob_128_128:
    total:
      calls: 1
      instructions: 1189665566
      heap_increase: 0
      stable_memory_increase: 46
    scopes: {}
  btreemap_v2_insert_blob_16_128:
    total:
      calls: 1
<<<<<<< HEAD
      instructions: 495692268
=======
      instructions: 495782116
>>>>>>> 8d978030
      heap_increase: 0
      stable_memory_increase: 24
    scopes: {}
  btreemap_v2_insert_blob_256_128:
    total:
      calls: 1
      instructions: 1797016319
      heap_increase: 0
      stable_memory_increase: 67
    scopes: {}
  btreemap_v2_insert_blob_32_1024:
    total:
      calls: 1
      instructions: 711940765
      heap_increase: 0
      stable_memory_increase: 173
    scopes: {}
  btreemap_v2_insert_blob_32_128:
    total:
      calls: 1
      instructions: 552029222
      heap_increase: 0
      stable_memory_increase: 28
    scopes: {}
  btreemap_v2_insert_blob_32_16:
    total:
      calls: 1
<<<<<<< HEAD
      instructions: 526875638
=======
      instructions: 526967628
>>>>>>> 8d978030
      heap_increase: 0
      stable_memory_increase: 11
    scopes: {}
  btreemap_v2_insert_blob_32_256:
    total:
      calls: 1
<<<<<<< HEAD
      instructions: 580539755
=======
      instructions: 580630383
>>>>>>> 8d978030
      heap_increase: 0
      stable_memory_increase: 49
    scopes: {}
  btreemap_v2_insert_blob_32_32:
    total:
      calls: 1
      instructions: 537017143
      heap_increase: 0
      stable_memory_increase: 13
    scopes: {}
  btreemap_v2_insert_blob_32_4:
    total:
      calls: 1
<<<<<<< HEAD
      instructions: 517264825
=======
      instructions: 517361131
>>>>>>> 8d978030
      heap_increase: 0
      stable_memory_increase: 8
    scopes: {}
  btreemap_v2_insert_blob_32_512:
    total:
      calls: 1
<<<<<<< HEAD
      instructions: 619389439
=======
      instructions: 619480547
>>>>>>> 8d978030
      heap_increase: 0
      stable_memory_increase: 91
    scopes: {}
  btreemap_v2_insert_blob_32_64:
    total:
      calls: 1
      instructions: 543189998
      heap_increase: 0
      stable_memory_increase: 18
    scopes: {}
  btreemap_v2_insert_blob_32_8:
    total:
      calls: 1
      instructions: 525682978
      heap_increase: 0
      stable_memory_increase: 9
    scopes: {}
  btreemap_v2_insert_blob_4_128:
    total:
      calls: 1
<<<<<<< HEAD
      instructions: 416771299
=======
      instructions: 416850660
>>>>>>> 8d978030
      heap_increase: 0
      stable_memory_increase: 13
    scopes: {}
  btreemap_v2_insert_blob_512_128:
    total:
      calls: 1
      instructions: 3047981730
      heap_increase: 0
      stable_memory_increase: 111
    scopes: {}
  btreemap_v2_insert_blob_64_128:
    total:
      calls: 1
      instructions: 670321465
      heap_increase: 0
      stable_memory_increase: 34
    scopes: {}
  btreemap_v2_insert_blob_8_128:
    total:
      calls: 1
<<<<<<< HEAD
      instructions: 468148404
=======
      instructions: 468235231
>>>>>>> 8d978030
      heap_increase: 0
      stable_memory_increase: 20
    scopes: {}
  btreemap_v2_insert_u64_blob8:
    total:
      calls: 1
<<<<<<< HEAD
      instructions: 419628571
=======
      instructions: 414666774
>>>>>>> 8d978030
      heap_increase: 0
      stable_memory_increase: 5
    scopes: {}
  btreemap_v2_insert_u64_u64:
    total:
      calls: 1
<<<<<<< HEAD
      instructions: 427767878
=======
      instructions: 422429216
>>>>>>> 8d978030
      heap_increase: 0
      stable_memory_increase: 6
    scopes: {}
  btreemap_v2_insert_u64_vec8:
    total:
      calls: 1
<<<<<<< HEAD
      instructions: 426996018
=======
      instructions: 417884690
>>>>>>> 8d978030
      heap_increase: 0
      stable_memory_increase: 21
    scopes: {}
  btreemap_v2_insert_vec8_u64:
    total:
      calls: 1
<<<<<<< HEAD
      instructions: 600791435
=======
      instructions: 600327744
>>>>>>> 8d978030
      heap_increase: 0
      stable_memory_increase: 16
    scopes: {}
  btreemap_v2_insert_vec_1024_128:
    total:
      calls: 1
<<<<<<< HEAD
      instructions: 2734644691
=======
      instructions: 2753450497
>>>>>>> 8d978030
      heap_increase: 0
      stable_memory_increase: 193
    scopes: {}
  btreemap_v2_insert_vec_128_128:
    total:
      calls: 1
<<<<<<< HEAD
      instructions: 1013642430
=======
      instructions: 1019523148
>>>>>>> 8d978030
      heap_increase: 0
      stable_memory_increase: 51
    scopes: {}
  btreemap_v2_insert_vec_16_128:
    total:
      calls: 1
<<<<<<< HEAD
      instructions: 723246682
=======
      instructions: 715765000
>>>>>>> 8d978030
      heap_increase: 0
      stable_memory_increase: 31
    scopes: {}
  btreemap_v2_insert_vec_256_128:
    total:
      calls: 1
<<<<<<< HEAD
      instructions: 1396732537
=======
      instructions: 1410085573
>>>>>>> 8d978030
      heap_increase: 0
      stable_memory_increase: 71
    scopes: {}
  btreemap_v2_insert_vec_32_1024:
    total:
      calls: 1
<<<<<<< HEAD
      instructions: 1220926606
=======
      instructions: 1186265654
>>>>>>> 8d978030
      heap_increase: 0
      stable_memory_increase: 171
    scopes: {}
  btreemap_v2_insert_vec_32_128:
    total:
      calls: 1
<<<<<<< HEAD
      instructions: 768005749
=======
      instructions: 762903641
>>>>>>> 8d978030
      heap_increase: 0
      stable_memory_increase: 33
    scopes: {}
  btreemap_v2_insert_vec_32_16:
    total:
      calls: 1
<<<<<<< HEAD
      instructions: 677660003
=======
      instructions: 672654643
>>>>>>> 8d978030
      heap_increase: 0
      stable_memory_increase: 20
    scopes: {}
  btreemap_v2_insert_vec_32_256:
    total:
      calls: 1
<<<<<<< HEAD
      instructions: 883874106
=======
      instructions: 876327450
>>>>>>> 8d978030
      heap_increase: 0
      stable_memory_increase: 54
    scopes: {}
  btreemap_v2_insert_vec_32_32:
    total:
      calls: 1
<<<<<<< HEAD
      instructions: 673498276
=======
      instructions: 668074038
>>>>>>> 8d978030
      heap_increase: 0
      stable_memory_increase: 20
    scopes: {}
  btreemap_v2_insert_vec_32_4:
    total:
      calls: 1
<<<<<<< HEAD
      instructions: 673498948
=======
      instructions: 666799950
>>>>>>> 8d978030
      heap_increase: 0
      stable_memory_increase: 20
    scopes: {}
  btreemap_v2_insert_vec_32_512:
    total:
      calls: 1
<<<<<<< HEAD
      instructions: 997682895
=======
      instructions: 981986579
>>>>>>> 8d978030
      heap_increase: 0
      stable_memory_increase: 91
    scopes: {}
  btreemap_v2_insert_vec_32_64:
    total:
      calls: 1
<<<<<<< HEAD
      instructions: 706148903
=======
      instructions: 700153412
>>>>>>> 8d978030
      heap_increase: 0
      stable_memory_increase: 24
    scopes: {}
  btreemap_v2_insert_vec_32_8:
    total:
      calls: 1
<<<<<<< HEAD
      instructions: 672527454
=======
      instructions: 666398649
>>>>>>> 8d978030
      heap_increase: 0
      stable_memory_increase: 20
    scopes: {}
  btreemap_v2_insert_vec_4_128:
    total:
      calls: 1
<<<<<<< HEAD
      instructions: 619661464
=======
      instructions: 610630068
>>>>>>> 8d978030
      heap_increase: 0
      stable_memory_increase: 16
    scopes: {}
  btreemap_v2_insert_vec_512_128:
    total:
      calls: 1
<<<<<<< HEAD
      instructions: 1851040948
=======
      instructions: 1867418964
>>>>>>> 8d978030
      heap_increase: 0
      stable_memory_increase: 112
    scopes: {}
  btreemap_v2_insert_vec_64_128:
    total:
      calls: 1
<<<<<<< HEAD
      instructions: 855541288
=======
      instructions: 854008587
>>>>>>> 8d978030
      heap_increase: 0
      stable_memory_increase: 41
    scopes: {}
  btreemap_v2_insert_vec_8_128:
    total:
      calls: 1
<<<<<<< HEAD
      instructions: 679949414
=======
      instructions: 672714783
>>>>>>> 8d978030
      heap_increase: 0
      stable_memory_increase: 23
    scopes: {}
  btreemap_v2_mem_manager_contains_blob512_u64:
    total:
      calls: 1
      instructions: 2376508246
      heap_increase: 0
      stable_memory_increase: 0
    scopes: {}
  btreemap_v2_mem_manager_contains_u64_blob512:
    total:
      calls: 1
      instructions: 304790871
      heap_increase: 0
      stable_memory_increase: 0
    scopes: {}
  btreemap_v2_mem_manager_contains_u64_u64:
    total:
      calls: 1
      instructions: 309538853
      heap_increase: 0
      stable_memory_increase: 0
    scopes: {}
  btreemap_v2_mem_manager_contains_u64_vec512:
    total:
      calls: 1
      instructions: 393779978
      heap_increase: 0
      stable_memory_increase: 0
    scopes: {}
  btreemap_v2_mem_manager_contains_vec512_u64:
    total:
      calls: 1
      instructions: 1228884611
      heap_increase: 0
      stable_memory_increase: 0
    scopes: {}
  btreemap_v2_mem_manager_get_blob512_u64:
    total:
      calls: 1
      instructions: 2461116382
      heap_increase: 0
      stable_memory_increase: 0
    scopes: {}
  btreemap_v2_mem_manager_get_u64_blob512:
    total:
      calls: 1
      instructions: 320423967
      heap_increase: 0
      stable_memory_increase: 0
    scopes: {}
  btreemap_v2_mem_manager_get_u64_u64:
    total:
      calls: 1
      instructions: 320468197
      heap_increase: 0
      stable_memory_increase: 0
    scopes: {}
  btreemap_v2_mem_manager_get_u64_vec512:
    total:
      calls: 1
      instructions: 417522101
      heap_increase: 0
      stable_memory_increase: 0
    scopes: {}
  btreemap_v2_mem_manager_get_vec512_u64:
    total:
      calls: 1
      instructions: 1269603141
      heap_increase: 0
      stable_memory_increase: 0
    scopes: {}
  btreemap_v2_mem_manager_insert_blob512_u64:
    total:
      calls: 1
<<<<<<< HEAD
      instructions: 3145341193
=======
      instructions: 3144794745
>>>>>>> 8d978030
      heap_increase: 0
      stable_memory_increase: 0
    scopes: {}
  btreemap_v2_mem_manager_insert_u64_blob512:
    total:
      calls: 1
      instructions: 634310958
      heap_increase: 0
      stable_memory_increase: 0
    scopes: {}
  btreemap_v2_mem_manager_insert_u64_u64:
    total:
      calls: 1
<<<<<<< HEAD
      instructions: 547547996
=======
      instructions: 542122810
>>>>>>> 8d978030
      heap_increase: 0
      stable_memory_increase: 0
    scopes: {}
  btreemap_v2_mem_manager_insert_u64_vec512:
    total:
      calls: 1
<<<<<<< HEAD
      instructions: 874783181
=======
      instructions: 855644038
>>>>>>> 8d978030
      heap_increase: 0
      stable_memory_increase: 0
    scopes: {}
  btreemap_v2_mem_manager_insert_vec512_u64:
    total:
      calls: 1
<<<<<<< HEAD
      instructions: 1959884611
=======
      instructions: 1986176966
>>>>>>> 8d978030
      heap_increase: 0
      stable_memory_increase: 0
    scopes: {}
  btreemap_v2_mem_manager_remove_blob512_u64:
    total:
      calls: 1
<<<<<<< HEAD
      instructions: 4345562448
=======
      instructions: 4345569006
>>>>>>> 8d978030
      heap_increase: 0
      stable_memory_increase: 0
    scopes: {}
  btreemap_v2_mem_manager_remove_u64_blob512:
    total:
      calls: 1
      instructions: 927125019
      heap_increase: 0
      stable_memory_increase: 0
    scopes: {}
  btreemap_v2_mem_manager_remove_u64_u64:
    total:
      calls: 1
<<<<<<< HEAD
      instructions: 783398371
=======
      instructions: 775035796
>>>>>>> 8d978030
      heap_increase: 0
      stable_memory_increase: 0
    scopes: {}
  btreemap_v2_mem_manager_remove_u64_vec512:
    total:
      calls: 1
<<<<<<< HEAD
      instructions: 1244433576
=======
      instructions: 1255934495
>>>>>>> 8d978030
      heap_increase: 0
      stable_memory_increase: 0
    scopes: {}
  btreemap_v2_mem_manager_remove_vec512_u64:
    total:
      calls: 1
<<<<<<< HEAD
      instructions: 3072998033
=======
      instructions: 3120294343
>>>>>>> 8d978030
      heap_increase: 0
      stable_memory_increase: 0
    scopes: {}
  btreemap_v2_pop_first_blob8_u64:
    total:
      calls: 1
<<<<<<< HEAD
      instructions: 617525736
=======
      instructions: 618232128
>>>>>>> 8d978030
      heap_increase: 0
      stable_memory_increase: 0
    scopes: {}
  btreemap_v2_pop_first_blob_1024_128:
    total:
      calls: 1
      instructions: 8407549225
      heap_increase: 0
      stable_memory_increase: 0
    scopes: {}
  btreemap_v2_pop_first_blob_128_128:
    total:
      calls: 1
      instructions: 1847261923
      heap_increase: 0
      stable_memory_increase: 0
    scopes: {}
  btreemap_v2_pop_first_blob_16_128:
    total:
      calls: 1
<<<<<<< HEAD
      instructions: 759917146
=======
      instructions: 760055547
>>>>>>> 8d978030
      heap_increase: 0
      stable_memory_increase: 0
    scopes: {}
  btreemap_v2_pop_first_blob_256_128:
    total:
      calls: 1
      instructions: 2784259360
      heap_increase: 0
      stable_memory_increase: 0
    scopes: {}
  btreemap_v2_pop_first_blob_32_1024:
    total:
      calls: 1
      instructions: 1137267186
      heap_increase: 0
      stable_memory_increase: 0
    scopes: {}
  btreemap_v2_pop_first_blob_32_128:
    total:
      calls: 1
      instructions: 881570877
      heap_increase: 0
      stable_memory_increase: 0
    scopes: {}
  btreemap_v2_pop_first_blob_32_16:
    total:
      calls: 1
<<<<<<< HEAD
      instructions: 816200943
=======
      instructions: 816351771
>>>>>>> 8d978030
      heap_increase: 0
      stable_memory_increase: 0
    scopes: {}
  btreemap_v2_pop_first_blob_32_256:
    total:
      calls: 1
<<<<<<< HEAD
      instructions: 909758915
=======
      instructions: 909907151
>>>>>>> 8d978030
      heap_increase: 0
      stable_memory_increase: 0
    scopes: {}
  btreemap_v2_pop_first_blob_32_32:
    total:
      calls: 1
      instructions: 830210451
      heap_increase: 0
      stable_memory_increase: 0
    scopes: {}
  btreemap_v2_pop_first_blob_32_4:
    total:
      calls: 1
<<<<<<< HEAD
      instructions: 799101117
=======
      instructions: 799261707
>>>>>>> 8d978030
      heap_increase: 0
      stable_memory_increase: 0
    scopes: {}
  btreemap_v2_pop_first_blob_32_512:
    total:
      calls: 1
<<<<<<< HEAD
      instructions: 974145440
=======
      instructions: 974292201
>>>>>>> 8d978030
      heap_increase: 0
      stable_memory_increase: 0
    scopes: {}
  btreemap_v2_pop_first_blob_32_64:
    total:
      calls: 1
      instructions: 839601995
      heap_increase: 0
      stable_memory_increase: 0
    scopes: {}
  btreemap_v2_pop_first_blob_32_8:
    total:
      calls: 1
<<<<<<< HEAD
      instructions: 817715606
=======
      instructions: 817867049
>>>>>>> 8d978030
      heap_increase: 0
      stable_memory_increase: 0
    scopes: {}
  btreemap_v2_pop_first_blob_4_128:
    total:
      calls: 1
      instructions: 381568767
      heap_increase: 0
      stable_memory_increase: 0
    scopes: {}
  btreemap_v2_pop_first_blob_512_128:
    total:
      calls: 1
<<<<<<< HEAD
      instructions: 4633015939
=======
      instructions: 4633172516
>>>>>>> 8d978030
      heap_increase: 0
      stable_memory_increase: 0
    scopes: {}
  btreemap_v2_pop_first_blob_64_128:
    total:
      calls: 1
      instructions: 1051537964
      heap_increase: 0
      stable_memory_increase: 0
    scopes: {}
  btreemap_v2_pop_first_blob_8_128:
    total:
      calls: 1
<<<<<<< HEAD
      instructions: 621633417
=======
      instructions: 621750191
>>>>>>> 8d978030
      heap_increase: 0
      stable_memory_increase: 0
    scopes: {}
  btreemap_v2_pop_first_u64_blob8:
    total:
      calls: 1
<<<<<<< HEAD
      instructions: 699797969
=======
      instructions: 692528009
>>>>>>> 8d978030
      heap_increase: 0
      stable_memory_increase: 0
    scopes: {}
  btreemap_v2_pop_first_u64_u64:
    total:
      calls: 1
<<<<<<< HEAD
      instructions: 711251164
=======
      instructions: 704539820
>>>>>>> 8d978030
      heap_increase: 0
      stable_memory_increase: 0
    scopes: {}
  btreemap_v2_pop_first_u64_vec8:
    total:
      calls: 1
<<<<<<< HEAD
      instructions: 702348001
=======
      instructions: 694947885
>>>>>>> 8d978030
      heap_increase: 0
      stable_memory_increase: 0
    scopes: {}
  btreemap_v2_pop_first_vec8_u64:
    total:
      calls: 1
      instructions: 799779571
      heap_increase: 0
      stable_memory_increase: 0
    scopes: {}
  btreemap_v2_pop_first_vec_1024_128:
    total:
      calls: 1
<<<<<<< HEAD
      instructions: 4018498913
=======
      instructions: 4061312653
>>>>>>> 8d978030
      heap_increase: 0
      stable_memory_increase: 0
    scopes: {}
  btreemap_v2_pop_first_vec_128_128:
    total:
      calls: 1
<<<<<<< HEAD
      instructions: 1502646431
=======
      instructions: 1523594292
>>>>>>> 8d978030
      heap_increase: 0
      stable_memory_increase: 0
    scopes: {}
  btreemap_v2_pop_first_vec_16_128:
    total:
      calls: 1
<<<<<<< HEAD
      instructions: 1041313741
=======
      instructions: 1045120303
>>>>>>> 8d978030
      heap_increase: 0
      stable_memory_increase: 0
    scopes: {}
  btreemap_v2_pop_first_vec_256_128:
    total:
      calls: 1
<<<<<<< HEAD
      instructions: 2002757542
=======
      instructions: 2036256926
>>>>>>> 8d978030
      heap_increase: 0
      stable_memory_increase: 0
    scopes: {}
  btreemap_v2_pop_first_vec_32_1024:
    total:
      calls: 1
<<<<<<< HEAD
      instructions: 1684807804
=======
      instructions: 1704830203
>>>>>>> 8d978030
      heap_increase: 0
      stable_memory_increase: 0
    scopes: {}
  btreemap_v2_pop_first_vec_32_128:
    total:
      calls: 1
<<<<<<< HEAD
      instructions: 1103431087
=======
      instructions: 1109397581
>>>>>>> 8d978030
      heap_increase: 0
      stable_memory_increase: 0
    scopes: {}
  btreemap_v2_pop_first_vec_32_16:
    total:
      calls: 1
      instructions: 952690929
      heap_increase: 0
      stable_memory_increase: 0
    scopes: {}
  btreemap_v2_pop_first_vec_32_256:
    total:
      calls: 1
<<<<<<< HEAD
      instructions: 1222529886
=======
      instructions: 1235414327
>>>>>>> 8d978030
      heap_increase: 0
      stable_memory_increase: 0
    scopes: {}
  btreemap_v2_pop_first_vec_32_32:
    total:
      calls: 1
      instructions: 948841409
      heap_increase: 0
      stable_memory_increase: 0
    scopes: {}
  btreemap_v2_pop_first_vec_32_4:
    total:
      calls: 1
      instructions: 941123443
      heap_increase: 0
      stable_memory_increase: 0
    scopes: {}
  btreemap_v2_pop_first_vec_32_512:
    total:
      calls: 1
<<<<<<< HEAD
      instructions: 1372107093
=======
      instructions: 1389248268
>>>>>>> 8d978030
      heap_increase: 0
      stable_memory_increase: 0
    scopes: {}
  btreemap_v2_pop_first_vec_32_64:
    total:
      calls: 1
<<<<<<< HEAD
      instructions: 989955238
=======
      instructions: 991119321
>>>>>>> 8d978030
      heap_increase: 0
      stable_memory_increase: 0
    scopes: {}
  btreemap_v2_pop_first_vec_32_8:
    total:
      calls: 1
      instructions: 952062753
      heap_increase: 0
      stable_memory_increase: 0
    scopes: {}
  btreemap_v2_pop_first_vec_4_128:
    total:
      calls: 1
<<<<<<< HEAD
      instructions: 548589797
=======
      instructions: 550168215
>>>>>>> 8d978030
      heap_increase: 0
      stable_memory_increase: 0
    scopes: {}
  btreemap_v2_pop_first_vec_512_128:
    total:
      calls: 1
<<<<<<< HEAD
      instructions: 2691148701
=======
      instructions: 2730494767
>>>>>>> 8d978030
      heap_increase: 0
      stable_memory_increase: 0
    scopes: {}
  btreemap_v2_pop_first_vec_64_128:
    total:
      calls: 1
<<<<<<< HEAD
      instructions: 1241957624
=======
      instructions: 1252277209
>>>>>>> 8d978030
      heap_increase: 0
      stable_memory_increase: 0
    scopes: {}
  btreemap_v2_pop_first_vec_8_128:
    total:
      calls: 1
<<<<<<< HEAD
      instructions: 862745891
=======
      instructions: 865645444
>>>>>>> 8d978030
      heap_increase: 0
      stable_memory_increase: 0
    scopes: {}
  btreemap_v2_pop_last_blob8_u64:
    total:
      calls: 1
<<<<<<< HEAD
      instructions: 595826027
=======
      instructions: 596546654
>>>>>>> 8d978030
      heap_increase: 0
      stable_memory_increase: 0
    scopes: {}
  btreemap_v2_pop_last_blob_1024_128:
    total:
      calls: 1
      instructions: 8074702738
      heap_increase: 0
      stable_memory_increase: 0
    scopes: {}
  btreemap_v2_pop_last_blob_128_128:
    total:
      calls: 1
      instructions: 1777302299
      heap_increase: 0
      stable_memory_increase: 0
    scopes: {}
  btreemap_v2_pop_last_blob_16_128:
    total:
      calls: 1
<<<<<<< HEAD
      instructions: 733631609
=======
      instructions: 733768160
>>>>>>> 8d978030
      heap_increase: 0
      stable_memory_increase: 0
    scopes: {}
  btreemap_v2_pop_last_blob_256_128:
    total:
      calls: 1
      instructions: 2690059228
      heap_increase: 0
      stable_memory_increase: 0
    scopes: {}
  btreemap_v2_pop_last_blob_32_1024:
    total:
      calls: 1
<<<<<<< HEAD
      instructions: 1101403634
=======
      instructions: 1101551755
>>>>>>> 8d978030
      heap_increase: 0
      stable_memory_increase: 0
    scopes: {}
  btreemap_v2_pop_last_blob_32_128:
    total:
      calls: 1
      instructions: 846770186
      heap_increase: 0
      stable_memory_increase: 0
    scopes: {}
  btreemap_v2_pop_last_blob_32_16:
    total:
      calls: 1
<<<<<<< HEAD
      instructions: 789994074
=======
      instructions: 790142244
>>>>>>> 8d978030
      heap_increase: 0
      stable_memory_increase: 0
    scopes: {}
  btreemap_v2_pop_last_blob_32_256:
    total:
      calls: 1
<<<<<<< HEAD
      instructions: 878909764
=======
      instructions: 879057164
>>>>>>> 8d978030
      heap_increase: 0
      stable_memory_increase: 0
    scopes: {}
  btreemap_v2_pop_last_blob_32_32:
    total:
      calls: 1
      instructions: 799054483
      heap_increase: 0
      stable_memory_increase: 0
    scopes: {}
  btreemap_v2_pop_last_blob_32_4:
    total:
      calls: 1
<<<<<<< HEAD
      instructions: 776952126
=======
      instructions: 777117094
>>>>>>> 8d978030
      heap_increase: 0
      stable_memory_increase: 0
    scopes: {}
  btreemap_v2_pop_last_blob_32_512:
    total:
      calls: 1
      instructions: 948986439
      heap_increase: 0
      stable_memory_increase: 0
    scopes: {}
  btreemap_v2_pop_last_blob_32_64:
    total:
      calls: 1
      instructions: 814002208
      heap_increase: 0
      stable_memory_increase: 0
    scopes: {}
  btreemap_v2_pop_last_blob_32_8:
    total:
      calls: 1
<<<<<<< HEAD
      instructions: 790946565
=======
      instructions: 791097282
>>>>>>> 8d978030
      heap_increase: 0
      stable_memory_increase: 0
    scopes: {}
  btreemap_v2_pop_last_blob_4_128:
    total:
      calls: 1
      instructions: 367543498
      heap_increase: 0
      stable_memory_increase: 0
    scopes: {}
  btreemap_v2_pop_last_blob_512_128:
    total:
      calls: 1
<<<<<<< HEAD
      instructions: 4464466763
=======
      instructions: 4464622423
>>>>>>> 8d978030
      heap_increase: 0
      stable_memory_increase: 0
    scopes: {}
  btreemap_v2_pop_last_blob_64_128:
    total:
      calls: 1
      instructions: 1019720594
      heap_increase: 0
      stable_memory_increase: 0
    scopes: {}
  btreemap_v2_pop_last_blob_8_128:
    total:
      calls: 1
<<<<<<< HEAD
      instructions: 615779065
=======
      instructions: 615898626
>>>>>>> 8d978030
      heap_increase: 0
      stable_memory_increase: 0
    scopes: {}
  btreemap_v2_pop_last_u64_blob8:
    total:
      calls: 1
<<<<<<< HEAD
      instructions: 678333944
=======
      instructions: 671071137
>>>>>>> 8d978030
      heap_increase: 0
      stable_memory_increase: 0
    scopes: {}
  btreemap_v2_pop_last_u64_u64:
    total:
      calls: 1
<<<<<<< HEAD
      instructions: 689228779
=======
      instructions: 682524814
>>>>>>> 8d978030
      heap_increase: 0
      stable_memory_increase: 0
    scopes: {}
  btreemap_v2_pop_last_u64_vec8:
    total:
      calls: 1
<<<<<<< HEAD
      instructions: 680731667
=======
      instructions: 673327035
>>>>>>> 8d978030
      heap_increase: 0
      stable_memory_increase: 0
    scopes: {}
  btreemap_v2_pop_last_vec8_u64:
    total:
      calls: 1
      instructions: 774124803
      heap_increase: 0
      stable_memory_increase: 0
    scopes: {}
  btreemap_v2_pop_last_vec_1024_128:
    total:
      calls: 1
<<<<<<< HEAD
      instructions: 4236129487
=======
      instructions: 4279006574
>>>>>>> 8d978030
      heap_increase: 0
      stable_memory_increase: 0
    scopes: {}
  btreemap_v2_pop_last_vec_128_128:
    total:
      calls: 1
<<<<<<< HEAD
      instructions: 1508005318
=======
      instructions: 1529004709
>>>>>>> 8d978030
      heap_increase: 0
      stable_memory_increase: 0
    scopes: {}
  btreemap_v2_pop_last_vec_16_128:
    total:
      calls: 1
<<<<<<< HEAD
      instructions: 1022083121
=======
      instructions: 1025918888
>>>>>>> 8d978030
      heap_increase: 0
      stable_memory_increase: 0
    scopes: {}
  btreemap_v2_pop_last_vec_256_128:
    total:
      calls: 1
<<<<<<< HEAD
      instructions: 2063446347
=======
      instructions: 2096931959
>>>>>>> 8d978030
      heap_increase: 0
      stable_memory_increase: 0
    scopes: {}
  btreemap_v2_pop_last_vec_32_1024:
    total:
      calls: 1
<<<<<<< HEAD
      instructions: 1659038728
=======
      instructions: 1679040630
>>>>>>> 8d978030
      heap_increase: 0
      stable_memory_increase: 0
    scopes: {}
  btreemap_v2_pop_last_vec_32_128:
    total:
      calls: 1
<<<<<<< HEAD
      instructions: 1078246309
=======
      instructions: 1084240971
>>>>>>> 8d978030
      heap_increase: 0
      stable_memory_increase: 0
    scopes: {}
  btreemap_v2_pop_last_vec_32_16:
    total:
      calls: 1
      instructions: 925321837
      heap_increase: 0
      stable_memory_increase: 0
    scopes: {}
  btreemap_v2_pop_last_vec_32_256:
    total:
      calls: 1
<<<<<<< HEAD
      instructions: 1198297165
=======
      instructions: 1211173234
>>>>>>> 8d978030
      heap_increase: 0
      stable_memory_increase: 0
    scopes: {}
  btreemap_v2_pop_last_vec_32_32:
    total:
      calls: 1
      instructions: 925908035
      heap_increase: 0
      stable_memory_increase: 0
    scopes: {}
  btreemap_v2_pop_last_vec_32_4:
    total:
      calls: 1
      instructions: 921546909
      heap_increase: 0
      stable_memory_increase: 0
    scopes: {}
  btreemap_v2_pop_last_vec_32_512:
    total:
      calls: 1
<<<<<<< HEAD
      instructions: 1356519035
=======
      instructions: 1373646780
>>>>>>> 8d978030
      heap_increase: 0
      stable_memory_increase: 0
    scopes: {}
  btreemap_v2_pop_last_vec_32_64:
    total:
      calls: 1
<<<<<<< HEAD
      instructions: 968507554
=======
      instructions: 969687617
>>>>>>> 8d978030
      heap_increase: 0
      stable_memory_increase: 0
    scopes: {}
  btreemap_v2_pop_last_vec_32_8:
    total:
      calls: 1
      instructions: 925156367
      heap_increase: 0
      stable_memory_increase: 0
    scopes: {}
  btreemap_v2_pop_last_vec_4_128:
    total:
      calls: 1
<<<<<<< HEAD
      instructions: 534198256
=======
      instructions: 535740013
>>>>>>> 8d978030
      heap_increase: 0
      stable_memory_increase: 0
    scopes: {}
  btreemap_v2_pop_last_vec_512_128:
    total:
      calls: 1
<<<<<<< HEAD
      instructions: 2790585867
=======
      instructions: 2829952729
>>>>>>> 8d978030
      heap_increase: 0
      stable_memory_increase: 0
    scopes: {}
  btreemap_v2_pop_last_vec_64_128:
    total:
      calls: 1
<<<<<<< HEAD
      instructions: 1230020877
=======
      instructions: 1240301883
>>>>>>> 8d978030
      heap_increase: 0
      stable_memory_increase: 0
    scopes: {}
  btreemap_v2_pop_last_vec_8_128:
    total:
      calls: 1
<<<<<<< HEAD
      instructions: 862433243
=======
      instructions: 865338488
>>>>>>> 8d978030
      heap_increase: 0
      stable_memory_increase: 0
    scopes: {}
  btreemap_v2_range_count_1k_0b:
    total:
      calls: 1
<<<<<<< HEAD
      instructions: 17322
=======
      instructions: 17225
>>>>>>> 8d978030
      heap_increase: 0
      stable_memory_increase: 0
    scopes: {}
  btreemap_v2_range_count_1k_10kib:
    total:
      calls: 1
<<<<<<< HEAD
      instructions: 2651807
=======
      instructions: 2467697
>>>>>>> 8d978030
      heap_increase: 0
      stable_memory_increase: 0
    scopes: {}
  btreemap_v2_range_count_20_10mib:
    total:
      calls: 1
<<<<<<< HEAD
      instructions: 20577326
=======
      instructions: 19090181
>>>>>>> 8d978030
      heap_increase: 0
      stable_memory_increase: 0
    scopes: {}
  btreemap_v2_range_key_sum_1k_0b:
    total:
      calls: 1
<<<<<<< HEAD
      instructions: 17568
=======
      instructions: 17450
>>>>>>> 8d978030
      heap_increase: 0
      stable_memory_increase: 0
    scopes: {}
  btreemap_v2_range_key_sum_1k_10kib:
    total:
      calls: 1
<<<<<<< HEAD
      instructions: 57016599
=======
      instructions: 56810337
>>>>>>> 8d978030
      heap_increase: 0
      stable_memory_increase: 0
    scopes: {}
  btreemap_v2_range_key_sum_20_10mib:
    total:
      calls: 1
<<<<<<< HEAD
      instructions: 1105821929
=======
      instructions: 1104334933
>>>>>>> 8d978030
      heap_increase: 0
      stable_memory_increase: 0
    scopes: {}
  btreemap_v2_range_value_sum_1k_0b:
    total:
      calls: 1
<<<<<<< HEAD
      instructions: 17582
=======
      instructions: 17464
>>>>>>> 8d978030
      heap_increase: 0
      stable_memory_increase: 0
    scopes: {}
  btreemap_v2_range_value_sum_1k_10kib:
    total:
      calls: 1
<<<<<<< HEAD
      instructions: 57028595
=======
      instructions: 56822333
>>>>>>> 8d978030
      heap_increase: 0
      stable_memory_increase: 0
    scopes: {}
  btreemap_v2_range_value_sum_20_10mib:
    total:
      calls: 1
<<<<<<< HEAD
      instructions: 1105822165
=======
      instructions: 1104335169
>>>>>>> 8d978030
      heap_increase: 0
      stable_memory_increase: 0
    scopes: {}
  btreemap_v2_remove_10mib_values:
    total:
      calls: 1
<<<<<<< HEAD
      instructions: 4738893196
=======
      instructions: 4716768241
>>>>>>> 8d978030
      heap_increase: 0
      stable_memory_increase: 657
    scopes: {}
  btreemap_v2_remove_blob8_u64:
    total:
      calls: 1
<<<<<<< HEAD
      instructions: 596895442
=======
      instructions: 597553999
>>>>>>> 8d978030
      heap_increase: 0
      stable_memory_increase: 0
    scopes: {}
  btreemap_v2_remove_blob_1024_128:
    total:
      calls: 1
      instructions: 7379777692
      heap_increase: 0
      stable_memory_increase: 0
    scopes: {}
  btreemap_v2_remove_blob_128_128:
    total:
      calls: 1
      instructions: 1607506223
      heap_increase: 0
      stable_memory_increase: 0
    scopes: {}
  btreemap_v2_remove_blob_16_128:
    total:
      calls: 1
      instructions: 680315296
      heap_increase: 0
      stable_memory_increase: 0
    scopes: {}
  btreemap_v2_remove_blob_256_128:
    total:
      calls: 1
      instructions: 2438226793
      heap_increase: 0
      stable_memory_increase: 0
    scopes: {}
  btreemap_v2_remove_blob_32_1024:
    total:
      calls: 1
<<<<<<< HEAD
      instructions: 998591484
=======
      instructions: 998699725
>>>>>>> 8d978030
      heap_increase: 0
      stable_memory_increase: 0
    scopes: {}
  btreemap_v2_remove_blob_32_128:
    total:
      calls: 1
<<<<<<< HEAD
      instructions: 762964206
=======
      instructions: 763072255
>>>>>>> 8d978030
      heap_increase: 0
      stable_memory_increase: 0
    scopes: {}
  btreemap_v2_remove_blob_32_16:
    total:
      calls: 1
      instructions: 716833430
      heap_increase: 0
      stable_memory_increase: 0
    scopes: {}
  btreemap_v2_remove_blob_32_256:
    total:
      calls: 1
<<<<<<< HEAD
      instructions: 799332913
=======
      instructions: 799441924
>>>>>>> 8d978030
      heap_increase: 0
      stable_memory_increase: 0
    scopes: {}
  btreemap_v2_remove_blob_32_32:
    total:
      calls: 1
      instructions: 727587377
      heap_increase: 0
      stable_memory_increase: 0
    scopes: {}
  btreemap_v2_remove_blob_32_4:
    total:
      calls: 1
<<<<<<< HEAD
      instructions: 712636077
=======
      instructions: 712752972
>>>>>>> 8d978030
      heap_increase: 0
      stable_memory_increase: 0
    scopes: {}
  btreemap_v2_remove_blob_32_512:
    total:
      calls: 1
<<<<<<< HEAD
      instructions: 872035084
=======
      instructions: 872144749
>>>>>>> 8d978030
      heap_increase: 0
      stable_memory_increase: 0
    scopes: {}
  btreemap_v2_remove_blob_32_64:
    total:
      calls: 1
      instructions: 754275075
      heap_increase: 0
      stable_memory_increase: 0
    scopes: {}
  btreemap_v2_remove_blob_32_8:
    total:
      calls: 1
<<<<<<< HEAD
      instructions: 712282460
=======
      instructions: 712392825
>>>>>>> 8d978030
      heap_increase: 0
      stable_memory_increase: 0
    scopes: {}
  btreemap_v2_remove_blob_4_128:
    total:
      calls: 1
<<<<<<< HEAD
      instructions: 464428203
=======
      instructions: 464518623
>>>>>>> 8d978030
      heap_increase: 0
      stable_memory_increase: 0
    scopes: {}
  btreemap_v2_remove_blob_512_128:
    total:
      calls: 1
      instructions: 4087552383
      heap_increase: 0
      stable_memory_increase: 0
    scopes: {}
  btreemap_v2_remove_blob_64_128:
    total:
      calls: 1
      instructions: 925965231
      heap_increase: 0
      stable_memory_increase: 0
    scopes: {}
  btreemap_v2_remove_blob_8_128:
    total:
      calls: 1
      instructions: 614821105
      heap_increase: 0
      stable_memory_increase: 0
    scopes: {}
  btreemap_v2_remove_u64_blob8:
    total:
      calls: 1
<<<<<<< HEAD
      instructions: 591285424
=======
      instructions: 582551575
>>>>>>> 8d978030
      heap_increase: 0
      stable_memory_increase: 0
    scopes: {}
  btreemap_v2_remove_u64_u64:
    total:
      calls: 1
<<<<<<< HEAD
      instructions: 612332092
=======
      instructions: 604070871
>>>>>>> 8d978030
      heap_increase: 0
      stable_memory_increase: 0
    scopes: {}
  btreemap_v2_remove_u64_vec8:
    total:
      calls: 1
<<<<<<< HEAD
      instructions: 596864259
=======
      instructions: 588028939
>>>>>>> 8d978030
      heap_increase: 0
      stable_memory_increase: 0
    scopes: {}
  btreemap_v2_remove_vec8_u64:
    total:
      calls: 1
      instructions: 768330281
      heap_increase: 0
      stable_memory_increase: 0
    scopes: {}
  btreemap_v2_remove_vec_1024_128:
    total:
      calls: 1
<<<<<<< HEAD
      instructions: 4438860682
=======
      instructions: 4488579441
>>>>>>> 8d978030
      heap_increase: 0
      stable_memory_increase: 0
    scopes: {}
  btreemap_v2_remove_vec_128_128:
    total:
      calls: 1
<<<<<<< HEAD
      instructions: 1418057388
=======
      instructions: 1442047527
>>>>>>> 8d978030
      heap_increase: 0
      stable_memory_increase: 0
    scopes: {}
  btreemap_v2_remove_vec_16_128:
    total:
      calls: 1
<<<<<<< HEAD
      instructions: 926755003
=======
      instructions: 930665157
>>>>>>> 8d978030
      heap_increase: 0
      stable_memory_increase: 0
    scopes: {}
  btreemap_v2_remove_vec_256_128:
    total:
      calls: 1
<<<<<<< HEAD
      instructions: 2215939794
=======
      instructions: 2254746255
>>>>>>> 8d978030
      heap_increase: 0
      stable_memory_increase: 0
    scopes: {}
  btreemap_v2_remove_vec_32_1024:
    total:
      calls: 1
<<<<<<< HEAD
      instructions: 1691463667
=======
      instructions: 1714060959
>>>>>>> 8d978030
      heap_increase: 0
      stable_memory_increase: 0
    scopes: {}
  btreemap_v2_remove_vec_32_128:
    total:
      calls: 1
<<<<<<< HEAD
      instructions: 1038694882
=======
      instructions: 1045129622
>>>>>>> 8d978030
      heap_increase: 0
      stable_memory_increase: 0
    scopes: {}
  btreemap_v2_remove_vec_32_16:
    total:
      calls: 1
      instructions: 885861218
      heap_increase: 0
      stable_memory_increase: 0
    scopes: {}
  btreemap_v2_remove_vec_32_256:
    total:
      calls: 1
<<<<<<< HEAD
      instructions: 1244067984
=======
      instructions: 1259144727
>>>>>>> 8d978030
      heap_increase: 0
      stable_memory_increase: 0
    scopes: {}
  btreemap_v2_remove_vec_32_32:
    total:
      calls: 1
      instructions: 879108958
      heap_increase: 0
      stable_memory_increase: 0
    scopes: {}
  btreemap_v2_remove_vec_32_4:
    total:
      calls: 1
      instructions: 875950503
      heap_increase: 0
      stable_memory_increase: 0
    scopes: {}
  btreemap_v2_remove_vec_32_512:
    total:
      calls: 1
<<<<<<< HEAD
      instructions: 1400789105
=======
      instructions: 1420643010
>>>>>>> 8d978030
      heap_increase: 0
      stable_memory_increase: 0
    scopes: {}
  btreemap_v2_remove_vec_32_64:
    total:
      calls: 1
<<<<<<< HEAD
      instructions: 981774893
=======
      instructions: 982846034
>>>>>>> 8d978030
      heap_increase: 0
      stable_memory_increase: 0
    scopes: {}
  btreemap_v2_remove_vec_32_8:
    total:
      calls: 1
<<<<<<< HEAD
      instructions: 869697893
=======
      instructions: 869806842
>>>>>>> 8d978030
      heap_increase: 0
      stable_memory_increase: 0
    scopes: {}
  btreemap_v2_remove_vec_4_128:
    total:
      calls: 1
<<<<<<< HEAD
      instructions: 668557997
=======
      instructions: 670273102
>>>>>>> 8d978030
      heap_increase: 0
      stable_memory_increase: 0
    scopes: {}
  btreemap_v2_remove_vec_512_128:
    total:
      calls: 1
<<<<<<< HEAD
      instructions: 3047442828
=======
      instructions: 3093728045
>>>>>>> 8d978030
      heap_increase: 0
      stable_memory_increase: 0
    scopes: {}
  btreemap_v2_remove_vec_64_128:
    total:
      calls: 1
<<<<<<< HEAD
      instructions: 1190503436
=======
      instructions: 1201828366
>>>>>>> 8d978030
      heap_increase: 0
      stable_memory_increase: 0
    scopes: {}
  btreemap_v2_remove_vec_8_128:
    total:
      calls: 1
<<<<<<< HEAD
      instructions: 831016555
=======
      instructions: 834011226
>>>>>>> 8d978030
      heap_increase: 0
      stable_memory_increase: 0
    scopes: {}
  btreemap_v2_scan_iter_1k_0b:
    total:
      calls: 1
<<<<<<< HEAD
      instructions: 1456524
=======
      instructions: 1263695
>>>>>>> 8d978030
      heap_increase: 0
      stable_memory_increase: 0
    scopes: {}
  btreemap_v2_scan_iter_1k_10kib:
    total:
      calls: 1
<<<<<<< HEAD
      instructions: 56819347
=======
      instructions: 56780266
>>>>>>> 8d978030
      heap_increase: 0
      stable_memory_increase: 0
    scopes: {}
  btreemap_v2_scan_iter_20_10mib:
    total:
      calls: 1
<<<<<<< HEAD
      instructions: 1103714524
=======
      instructions: 1104332798
>>>>>>> 8d978030
      heap_increase: 0
      stable_memory_increase: 0
    scopes: {}
  btreemap_v2_scan_iter_rev_1k_0b:
    total:
      calls: 1
<<<<<<< HEAD
      instructions: 1457032
=======
      instructions: 1261279
>>>>>>> 8d978030
      heap_increase: 0
      stable_memory_increase: 0
    scopes: {}
  btreemap_v2_scan_iter_rev_1k_10kib:
    total:
      calls: 1
<<<<<<< HEAD
      instructions: 56796287
=======
      instructions: 56747606
>>>>>>> 8d978030
      heap_increase: 0
      stable_memory_increase: 0
    scopes: {}
  btreemap_v2_scan_iter_rev_20_10mib:
    total:
      calls: 1
<<<<<<< HEAD
      instructions: 1103714083
=======
      instructions: 1104332257
>>>>>>> 8d978030
      heap_increase: 0
      stable_memory_increase: 0
    scopes: {}
  btreemap_v2_scan_keys_1k_0b:
    total:
      calls: 1
<<<<<<< HEAD
      instructions: 1193504
=======
      instructions: 983889
>>>>>>> 8d978030
      heap_increase: 0
      stable_memory_increase: 0
    scopes: {}
  btreemap_v2_scan_keys_1k_10kib:
    total:
      calls: 1
<<<<<<< HEAD
      instructions: 2603078
=======
      instructions: 2527202
>>>>>>> 8d978030
      heap_increase: 0
      stable_memory_increase: 0
    scopes: {}
  btreemap_v2_scan_keys_20_10mib:
    total:
      calls: 1
<<<<<<< HEAD
      instructions: 18470078
=======
      instructions: 19088596
>>>>>>> 8d978030
      heap_increase: 0
      stable_memory_increase: 0
    scopes: {}
  btreemap_v2_scan_keys_rev_1k_0b:
    total:
      calls: 1
<<<<<<< HEAD
      instructions: 1193326
=======
      instructions: 985197
>>>>>>> 8d978030
      heap_increase: 0
      stable_memory_increase: 0
    scopes: {}
  btreemap_v2_scan_keys_rev_1k_10kib:
    total:
      calls: 1
<<<<<<< HEAD
      instructions: 2581338
=======
      instructions: 2517317
>>>>>>> 8d978030
      heap_increase: 0
      stable_memory_increase: 0
    scopes: {}
  btreemap_v2_scan_keys_rev_20_10mib:
    total:
      calls: 1
<<<<<<< HEAD
      instructions: 18470064
=======
      instructions: 19088574
>>>>>>> 8d978030
      heap_increase: 0
      stable_memory_increase: 0
    scopes: {}
  btreemap_v2_scan_values_1k_0b:
    total:
      calls: 1
<<<<<<< HEAD
      instructions: 1433862
=======
      instructions: 1241033
>>>>>>> 8d978030
      heap_increase: 0
      stable_memory_increase: 0
    scopes: {}
  btreemap_v2_scan_values_1k_10kib:
    total:
      calls: 1
<<<<<<< HEAD
      instructions: 56796685
=======
      instructions: 56757604
>>>>>>> 8d978030
      heap_increase: 0
      stable_memory_increase: 0
    scopes: {}
  btreemap_v2_scan_values_20_10mib:
    total:
      calls: 1
<<<<<<< HEAD
      instructions: 1103714074
=======
      instructions: 1104332348
>>>>>>> 8d978030
      heap_increase: 0
      stable_memory_increase: 0
    scopes: {}
  btreemap_v2_scan_values_rev_1k_0b:
    total:
      calls: 1
<<<<<<< HEAD
      instructions: 1435034
=======
      instructions: 1237281
>>>>>>> 8d978030
      heap_increase: 0
      stable_memory_increase: 0
    scopes: {}
  btreemap_v2_scan_values_rev_1k_10kib:
    total:
      calls: 1
<<<<<<< HEAD
      instructions: 56774289
=======
      instructions: 56723608
>>>>>>> 8d978030
      heap_increase: 0
      stable_memory_increase: 0
    scopes: {}
  btreemap_v2_scan_values_rev_20_10mib:
    total:
      calls: 1
<<<<<<< HEAD
      instructions: 1103713645
=======
      instructions: 1104331779
>>>>>>> 8d978030
      heap_increase: 0
      stable_memory_increase: 0
    scopes: {}
version: 0.2.1<|MERGE_RESOLUTION|>--- conflicted
+++ resolved
@@ -198,11 +198,7 @@
   btreemap_v2_contains_vec_32_128:
     total:
       calls: 1
-<<<<<<< HEAD
-      instructions: 428712867
-=======
       instructions: 429124164
->>>>>>> 8d978030
       heap_increase: 0
       stable_memory_increase: 0
     scopes: {}
@@ -566,23 +562,14 @@
   btreemap_v2_insert_10mib_values:
     total:
       calls: 1
-<<<<<<< HEAD
-      instructions: 5253123874
-      heap_increase: 322
-=======
       instructions: 4395257644
       heap_increase: 161
->>>>>>> 8d978030
       stable_memory_increase: 3613
     scopes: {}
   btreemap_v2_insert_blob8_u64:
     total:
       calls: 1
-<<<<<<< HEAD
-      instructions: 445536988
-=======
       instructions: 445287290
->>>>>>> 8d978030
       heap_increase: 0
       stable_memory_increase: 4
     scopes: {}
@@ -603,11 +590,7 @@
   btreemap_v2_insert_blob_16_128:
     total:
       calls: 1
-<<<<<<< HEAD
-      instructions: 495692268
-=======
       instructions: 495782116
->>>>>>> 8d978030
       heap_increase: 0
       stable_memory_increase: 24
     scopes: {}
@@ -635,22 +618,14 @@
   btreemap_v2_insert_blob_32_16:
     total:
       calls: 1
-<<<<<<< HEAD
-      instructions: 526875638
-=======
       instructions: 526967628
->>>>>>> 8d978030
       heap_increase: 0
       stable_memory_increase: 11
     scopes: {}
   btreemap_v2_insert_blob_32_256:
     total:
       calls: 1
-<<<<<<< HEAD
-      instructions: 580539755
-=======
       instructions: 580630383
->>>>>>> 8d978030
       heap_increase: 0
       stable_memory_increase: 49
     scopes: {}
@@ -664,22 +639,14 @@
   btreemap_v2_insert_blob_32_4:
     total:
       calls: 1
-<<<<<<< HEAD
-      instructions: 517264825
-=======
       instructions: 517361131
->>>>>>> 8d978030
       heap_increase: 0
       stable_memory_increase: 8
     scopes: {}
   btreemap_v2_insert_blob_32_512:
     total:
       calls: 1
-<<<<<<< HEAD
-      instructions: 619389439
-=======
       instructions: 619480547
->>>>>>> 8d978030
       heap_increase: 0
       stable_memory_increase: 91
     scopes: {}
@@ -700,11 +667,7 @@
   btreemap_v2_insert_blob_4_128:
     total:
       calls: 1
-<<<<<<< HEAD
-      instructions: 416771299
-=======
       instructions: 416850660
->>>>>>> 8d978030
       heap_increase: 0
       stable_memory_increase: 13
     scopes: {}
@@ -725,242 +688,154 @@
   btreemap_v2_insert_blob_8_128:
     total:
       calls: 1
-<<<<<<< HEAD
-      instructions: 468148404
-=======
       instructions: 468235231
->>>>>>> 8d978030
       heap_increase: 0
       stable_memory_increase: 20
     scopes: {}
   btreemap_v2_insert_u64_blob8:
     total:
       calls: 1
-<<<<<<< HEAD
-      instructions: 419628571
-=======
       instructions: 414666774
->>>>>>> 8d978030
       heap_increase: 0
       stable_memory_increase: 5
     scopes: {}
   btreemap_v2_insert_u64_u64:
     total:
       calls: 1
-<<<<<<< HEAD
-      instructions: 427767878
-=======
       instructions: 422429216
->>>>>>> 8d978030
       heap_increase: 0
       stable_memory_increase: 6
     scopes: {}
   btreemap_v2_insert_u64_vec8:
     total:
       calls: 1
-<<<<<<< HEAD
-      instructions: 426996018
-=======
       instructions: 417884690
->>>>>>> 8d978030
       heap_increase: 0
       stable_memory_increase: 21
     scopes: {}
   btreemap_v2_insert_vec8_u64:
     total:
       calls: 1
-<<<<<<< HEAD
-      instructions: 600791435
-=======
       instructions: 600327744
->>>>>>> 8d978030
       heap_increase: 0
       stable_memory_increase: 16
     scopes: {}
   btreemap_v2_insert_vec_1024_128:
     total:
       calls: 1
-<<<<<<< HEAD
-      instructions: 2734644691
-=======
       instructions: 2753450497
->>>>>>> 8d978030
       heap_increase: 0
       stable_memory_increase: 193
     scopes: {}
   btreemap_v2_insert_vec_128_128:
     total:
       calls: 1
-<<<<<<< HEAD
-      instructions: 1013642430
-=======
       instructions: 1019523148
->>>>>>> 8d978030
       heap_increase: 0
       stable_memory_increase: 51
     scopes: {}
   btreemap_v2_insert_vec_16_128:
     total:
       calls: 1
-<<<<<<< HEAD
-      instructions: 723246682
-=======
       instructions: 715765000
->>>>>>> 8d978030
       heap_increase: 0
       stable_memory_increase: 31
     scopes: {}
   btreemap_v2_insert_vec_256_128:
     total:
       calls: 1
-<<<<<<< HEAD
-      instructions: 1396732537
-=======
       instructions: 1410085573
->>>>>>> 8d978030
       heap_increase: 0
       stable_memory_increase: 71
     scopes: {}
   btreemap_v2_insert_vec_32_1024:
     total:
       calls: 1
-<<<<<<< HEAD
-      instructions: 1220926606
-=======
       instructions: 1186265654
->>>>>>> 8d978030
       heap_increase: 0
       stable_memory_increase: 171
     scopes: {}
   btreemap_v2_insert_vec_32_128:
     total:
       calls: 1
-<<<<<<< HEAD
-      instructions: 768005749
-=======
       instructions: 762903641
->>>>>>> 8d978030
       heap_increase: 0
       stable_memory_increase: 33
     scopes: {}
   btreemap_v2_insert_vec_32_16:
     total:
       calls: 1
-<<<<<<< HEAD
-      instructions: 677660003
-=======
       instructions: 672654643
->>>>>>> 8d978030
       heap_increase: 0
       stable_memory_increase: 20
     scopes: {}
   btreemap_v2_insert_vec_32_256:
     total:
       calls: 1
-<<<<<<< HEAD
-      instructions: 883874106
-=======
       instructions: 876327450
->>>>>>> 8d978030
       heap_increase: 0
       stable_memory_increase: 54
     scopes: {}
   btreemap_v2_insert_vec_32_32:
     total:
       calls: 1
-<<<<<<< HEAD
-      instructions: 673498276
-=======
       instructions: 668074038
->>>>>>> 8d978030
       heap_increase: 0
       stable_memory_increase: 20
     scopes: {}
   btreemap_v2_insert_vec_32_4:
     total:
       calls: 1
-<<<<<<< HEAD
-      instructions: 673498948
-=======
       instructions: 666799950
->>>>>>> 8d978030
       heap_increase: 0
       stable_memory_increase: 20
     scopes: {}
   btreemap_v2_insert_vec_32_512:
     total:
       calls: 1
-<<<<<<< HEAD
-      instructions: 997682895
-=======
       instructions: 981986579
->>>>>>> 8d978030
       heap_increase: 0
       stable_memory_increase: 91
     scopes: {}
   btreemap_v2_insert_vec_32_64:
     total:
       calls: 1
-<<<<<<< HEAD
-      instructions: 706148903
-=======
       instructions: 700153412
->>>>>>> 8d978030
       heap_increase: 0
       stable_memory_increase: 24
     scopes: {}
   btreemap_v2_insert_vec_32_8:
     total:
       calls: 1
-<<<<<<< HEAD
-      instructions: 672527454
-=======
       instructions: 666398649
->>>>>>> 8d978030
       heap_increase: 0
       stable_memory_increase: 20
     scopes: {}
   btreemap_v2_insert_vec_4_128:
     total:
       calls: 1
-<<<<<<< HEAD
-      instructions: 619661464
-=======
       instructions: 610630068
->>>>>>> 8d978030
       heap_increase: 0
       stable_memory_increase: 16
     scopes: {}
   btreemap_v2_insert_vec_512_128:
     total:
       calls: 1
-<<<<<<< HEAD
-      instructions: 1851040948
-=======
       instructions: 1867418964
->>>>>>> 8d978030
       heap_increase: 0
       stable_memory_increase: 112
     scopes: {}
   btreemap_v2_insert_vec_64_128:
     total:
       calls: 1
-<<<<<<< HEAD
-      instructions: 855541288
-=======
       instructions: 854008587
->>>>>>> 8d978030
       heap_increase: 0
       stable_memory_increase: 41
     scopes: {}
   btreemap_v2_insert_vec_8_128:
     total:
       calls: 1
-<<<<<<< HEAD
-      instructions: 679949414
-=======
       instructions: 672714783
->>>>>>> 8d978030
       heap_increase: 0
       stable_memory_increase: 23
     scopes: {}
@@ -1037,113 +912,77 @@
   btreemap_v2_mem_manager_insert_blob512_u64:
     total:
       calls: 1
-<<<<<<< HEAD
-      instructions: 3145341193
-=======
       instructions: 3144794745
->>>>>>> 8d978030
       heap_increase: 0
       stable_memory_increase: 0
     scopes: {}
   btreemap_v2_mem_manager_insert_u64_blob512:
     total:
       calls: 1
-      instructions: 634310958
+      instructions: 629203086
       heap_increase: 0
       stable_memory_increase: 0
     scopes: {}
   btreemap_v2_mem_manager_insert_u64_u64:
     total:
       calls: 1
-<<<<<<< HEAD
-      instructions: 547547996
-=======
       instructions: 542122810
->>>>>>> 8d978030
       heap_increase: 0
       stable_memory_increase: 0
     scopes: {}
   btreemap_v2_mem_manager_insert_u64_vec512:
     total:
       calls: 1
-<<<<<<< HEAD
-      instructions: 874783181
-=======
       instructions: 855644038
->>>>>>> 8d978030
       heap_increase: 0
       stable_memory_increase: 0
     scopes: {}
   btreemap_v2_mem_manager_insert_vec512_u64:
     total:
       calls: 1
-<<<<<<< HEAD
-      instructions: 1959884611
-=======
       instructions: 1986176966
->>>>>>> 8d978030
       heap_increase: 0
       stable_memory_increase: 0
     scopes: {}
   btreemap_v2_mem_manager_remove_blob512_u64:
     total:
       calls: 1
-<<<<<<< HEAD
-      instructions: 4345562448
-=======
       instructions: 4345569006
->>>>>>> 8d978030
       heap_increase: 0
       stable_memory_increase: 0
     scopes: {}
   btreemap_v2_mem_manager_remove_u64_blob512:
     total:
       calls: 1
-      instructions: 927125019
+      instructions: 918003096
       heap_increase: 0
       stable_memory_increase: 0
     scopes: {}
   btreemap_v2_mem_manager_remove_u64_u64:
     total:
       calls: 1
-<<<<<<< HEAD
-      instructions: 783398371
-=======
       instructions: 775035796
->>>>>>> 8d978030
       heap_increase: 0
       stable_memory_increase: 0
     scopes: {}
   btreemap_v2_mem_manager_remove_u64_vec512:
     total:
       calls: 1
-<<<<<<< HEAD
-      instructions: 1244433576
-=======
       instructions: 1255934495
->>>>>>> 8d978030
       heap_increase: 0
       stable_memory_increase: 0
     scopes: {}
   btreemap_v2_mem_manager_remove_vec512_u64:
     total:
       calls: 1
-<<<<<<< HEAD
-      instructions: 3072998033
-=======
       instructions: 3120294343
->>>>>>> 8d978030
       heap_increase: 0
       stable_memory_increase: 0
     scopes: {}
   btreemap_v2_pop_first_blob8_u64:
     total:
       calls: 1
-<<<<<<< HEAD
-      instructions: 617525736
-=======
       instructions: 618232128
->>>>>>> 8d978030
       heap_increase: 0
       stable_memory_increase: 0
     scopes: {}
@@ -1164,11 +1003,7 @@
   btreemap_v2_pop_first_blob_16_128:
     total:
       calls: 1
-<<<<<<< HEAD
-      instructions: 759917146
-=======
       instructions: 760055547
->>>>>>> 8d978030
       heap_increase: 0
       stable_memory_increase: 0
     scopes: {}
@@ -1196,22 +1031,14 @@
   btreemap_v2_pop_first_blob_32_16:
     total:
       calls: 1
-<<<<<<< HEAD
-      instructions: 816200943
-=======
       instructions: 816351771
->>>>>>> 8d978030
       heap_increase: 0
       stable_memory_increase: 0
     scopes: {}
   btreemap_v2_pop_first_blob_32_256:
     total:
       calls: 1
-<<<<<<< HEAD
-      instructions: 909758915
-=======
       instructions: 909907151
->>>>>>> 8d978030
       heap_increase: 0
       stable_memory_increase: 0
     scopes: {}
@@ -1225,22 +1052,14 @@
   btreemap_v2_pop_first_blob_32_4:
     total:
       calls: 1
-<<<<<<< HEAD
-      instructions: 799101117
-=======
       instructions: 799261707
->>>>>>> 8d978030
       heap_increase: 0
       stable_memory_increase: 0
     scopes: {}
   btreemap_v2_pop_first_blob_32_512:
     total:
       calls: 1
-<<<<<<< HEAD
-      instructions: 974145440
-=======
       instructions: 974292201
->>>>>>> 8d978030
       heap_increase: 0
       stable_memory_increase: 0
     scopes: {}
@@ -1254,11 +1073,7 @@
   btreemap_v2_pop_first_blob_32_8:
     total:
       calls: 1
-<<<<<<< HEAD
-      instructions: 817715606
-=======
       instructions: 817867049
->>>>>>> 8d978030
       heap_increase: 0
       stable_memory_increase: 0
     scopes: {}
@@ -1272,11 +1087,7 @@
   btreemap_v2_pop_first_blob_512_128:
     total:
       calls: 1
-<<<<<<< HEAD
-      instructions: 4633015939
-=======
       instructions: 4633172516
->>>>>>> 8d978030
       heap_increase: 0
       stable_memory_increase: 0
     scopes: {}
@@ -1290,44 +1101,28 @@
   btreemap_v2_pop_first_blob_8_128:
     total:
       calls: 1
-<<<<<<< HEAD
-      instructions: 621633417
-=======
       instructions: 621750191
->>>>>>> 8d978030
       heap_increase: 0
       stable_memory_increase: 0
     scopes: {}
   btreemap_v2_pop_first_u64_blob8:
     total:
       calls: 1
-<<<<<<< HEAD
-      instructions: 699797969
-=======
       instructions: 692528009
->>>>>>> 8d978030
       heap_increase: 0
       stable_memory_increase: 0
     scopes: {}
   btreemap_v2_pop_first_u64_u64:
     total:
       calls: 1
-<<<<<<< HEAD
-      instructions: 711251164
-=======
       instructions: 704539820
->>>>>>> 8d978030
       heap_increase: 0
       stable_memory_increase: 0
     scopes: {}
   btreemap_v2_pop_first_u64_vec8:
     total:
       calls: 1
-<<<<<<< HEAD
-      instructions: 702348001
-=======
       instructions: 694947885
->>>>>>> 8d978030
       heap_increase: 0
       stable_memory_increase: 0
     scopes: {}
@@ -1341,66 +1136,42 @@
   btreemap_v2_pop_first_vec_1024_128:
     total:
       calls: 1
-<<<<<<< HEAD
-      instructions: 4018498913
-=======
       instructions: 4061312653
->>>>>>> 8d978030
       heap_increase: 0
       stable_memory_increase: 0
     scopes: {}
   btreemap_v2_pop_first_vec_128_128:
     total:
       calls: 1
-<<<<<<< HEAD
-      instructions: 1502646431
-=======
       instructions: 1523594292
->>>>>>> 8d978030
       heap_increase: 0
       stable_memory_increase: 0
     scopes: {}
   btreemap_v2_pop_first_vec_16_128:
     total:
       calls: 1
-<<<<<<< HEAD
-      instructions: 1041313741
-=======
       instructions: 1045120303
->>>>>>> 8d978030
       heap_increase: 0
       stable_memory_increase: 0
     scopes: {}
   btreemap_v2_pop_first_vec_256_128:
     total:
       calls: 1
-<<<<<<< HEAD
-      instructions: 2002757542
-=======
       instructions: 2036256926
->>>>>>> 8d978030
       heap_increase: 0
       stable_memory_increase: 0
     scopes: {}
   btreemap_v2_pop_first_vec_32_1024:
     total:
       calls: 1
-<<<<<<< HEAD
-      instructions: 1684807804
-=======
       instructions: 1704830203
->>>>>>> 8d978030
       heap_increase: 0
       stable_memory_increase: 0
     scopes: {}
   btreemap_v2_pop_first_vec_32_128:
     total:
       calls: 1
-<<<<<<< HEAD
-      instructions: 1103431087
-=======
       instructions: 1109397581
->>>>>>> 8d978030
       heap_increase: 0
       stable_memory_increase: 0
     scopes: {}
@@ -1414,11 +1185,7 @@
   btreemap_v2_pop_first_vec_32_256:
     total:
       calls: 1
-<<<<<<< HEAD
-      instructions: 1222529886
-=======
       instructions: 1235414327
->>>>>>> 8d978030
       heap_increase: 0
       stable_memory_increase: 0
     scopes: {}
@@ -1439,22 +1206,14 @@
   btreemap_v2_pop_first_vec_32_512:
     total:
       calls: 1
-<<<<<<< HEAD
-      instructions: 1372107093
-=======
       instructions: 1389248268
->>>>>>> 8d978030
       heap_increase: 0
       stable_memory_increase: 0
     scopes: {}
   btreemap_v2_pop_first_vec_32_64:
     total:
       calls: 1
-<<<<<<< HEAD
-      instructions: 989955238
-=======
       instructions: 991119321
->>>>>>> 8d978030
       heap_increase: 0
       stable_memory_increase: 0
     scopes: {}
@@ -1468,55 +1227,35 @@
   btreemap_v2_pop_first_vec_4_128:
     total:
       calls: 1
-<<<<<<< HEAD
-      instructions: 548589797
-=======
       instructions: 550168215
->>>>>>> 8d978030
       heap_increase: 0
       stable_memory_increase: 0
     scopes: {}
   btreemap_v2_pop_first_vec_512_128:
     total:
       calls: 1
-<<<<<<< HEAD
-      instructions: 2691148701
-=======
       instructions: 2730494767
->>>>>>> 8d978030
       heap_increase: 0
       stable_memory_increase: 0
     scopes: {}
   btreemap_v2_pop_first_vec_64_128:
     total:
       calls: 1
-<<<<<<< HEAD
-      instructions: 1241957624
-=======
       instructions: 1252277209
->>>>>>> 8d978030
       heap_increase: 0
       stable_memory_increase: 0
     scopes: {}
   btreemap_v2_pop_first_vec_8_128:
     total:
       calls: 1
-<<<<<<< HEAD
-      instructions: 862745891
-=======
       instructions: 865645444
->>>>>>> 8d978030
       heap_increase: 0
       stable_memory_increase: 0
     scopes: {}
   btreemap_v2_pop_last_blob8_u64:
     total:
       calls: 1
-<<<<<<< HEAD
-      instructions: 595826027
-=======
       instructions: 596546654
->>>>>>> 8d978030
       heap_increase: 0
       stable_memory_increase: 0
     scopes: {}
@@ -1537,11 +1276,7 @@
   btreemap_v2_pop_last_blob_16_128:
     total:
       calls: 1
-<<<<<<< HEAD
-      instructions: 733631609
-=======
       instructions: 733768160
->>>>>>> 8d978030
       heap_increase: 0
       stable_memory_increase: 0
     scopes: {}
@@ -1555,11 +1290,7 @@
   btreemap_v2_pop_last_blob_32_1024:
     total:
       calls: 1
-<<<<<<< HEAD
-      instructions: 1101403634
-=======
       instructions: 1101551755
->>>>>>> 8d978030
       heap_increase: 0
       stable_memory_increase: 0
     scopes: {}
@@ -1573,22 +1304,14 @@
   btreemap_v2_pop_last_blob_32_16:
     total:
       calls: 1
-<<<<<<< HEAD
-      instructions: 789994074
-=======
       instructions: 790142244
->>>>>>> 8d978030
       heap_increase: 0
       stable_memory_increase: 0
     scopes: {}
   btreemap_v2_pop_last_blob_32_256:
     total:
       calls: 1
-<<<<<<< HEAD
-      instructions: 878909764
-=======
       instructions: 879057164
->>>>>>> 8d978030
       heap_increase: 0
       stable_memory_increase: 0
     scopes: {}
@@ -1602,11 +1325,7 @@
   btreemap_v2_pop_last_blob_32_4:
     total:
       calls: 1
-<<<<<<< HEAD
-      instructions: 776952126
-=======
       instructions: 777117094
->>>>>>> 8d978030
       heap_increase: 0
       stable_memory_increase: 0
     scopes: {}
@@ -1627,11 +1346,7 @@
   btreemap_v2_pop_last_blob_32_8:
     total:
       calls: 1
-<<<<<<< HEAD
-      instructions: 790946565
-=======
       instructions: 791097282
->>>>>>> 8d978030
       heap_increase: 0
       stable_memory_increase: 0
     scopes: {}
@@ -1645,11 +1360,7 @@
   btreemap_v2_pop_last_blob_512_128:
     total:
       calls: 1
-<<<<<<< HEAD
-      instructions: 4464466763
-=======
       instructions: 4464622423
->>>>>>> 8d978030
       heap_increase: 0
       stable_memory_increase: 0
     scopes: {}
@@ -1663,44 +1374,28 @@
   btreemap_v2_pop_last_blob_8_128:
     total:
       calls: 1
-<<<<<<< HEAD
-      instructions: 615779065
-=======
       instructions: 615898626
->>>>>>> 8d978030
       heap_increase: 0
       stable_memory_increase: 0
     scopes: {}
   btreemap_v2_pop_last_u64_blob8:
     total:
       calls: 1
-<<<<<<< HEAD
-      instructions: 678333944
-=======
       instructions: 671071137
->>>>>>> 8d978030
       heap_increase: 0
       stable_memory_increase: 0
     scopes: {}
   btreemap_v2_pop_last_u64_u64:
     total:
       calls: 1
-<<<<<<< HEAD
-      instructions: 689228779
-=======
       instructions: 682524814
->>>>>>> 8d978030
       heap_increase: 0
       stable_memory_increase: 0
     scopes: {}
   btreemap_v2_pop_last_u64_vec8:
     total:
       calls: 1
-<<<<<<< HEAD
-      instructions: 680731667
-=======
       instructions: 673327035
->>>>>>> 8d978030
       heap_increase: 0
       stable_memory_increase: 0
     scopes: {}
@@ -1714,66 +1409,42 @@
   btreemap_v2_pop_last_vec_1024_128:
     total:
       calls: 1
-<<<<<<< HEAD
-      instructions: 4236129487
-=======
       instructions: 4279006574
->>>>>>> 8d978030
       heap_increase: 0
       stable_memory_increase: 0
     scopes: {}
   btreemap_v2_pop_last_vec_128_128:
     total:
       calls: 1
-<<<<<<< HEAD
-      instructions: 1508005318
-=======
       instructions: 1529004709
->>>>>>> 8d978030
       heap_increase: 0
       stable_memory_increase: 0
     scopes: {}
   btreemap_v2_pop_last_vec_16_128:
     total:
       calls: 1
-<<<<<<< HEAD
-      instructions: 1022083121
-=======
       instructions: 1025918888
->>>>>>> 8d978030
       heap_increase: 0
       stable_memory_increase: 0
     scopes: {}
   btreemap_v2_pop_last_vec_256_128:
     total:
       calls: 1
-<<<<<<< HEAD
-      instructions: 2063446347
-=======
       instructions: 2096931959
->>>>>>> 8d978030
       heap_increase: 0
       stable_memory_increase: 0
     scopes: {}
   btreemap_v2_pop_last_vec_32_1024:
     total:
       calls: 1
-<<<<<<< HEAD
-      instructions: 1659038728
-=======
       instructions: 1679040630
->>>>>>> 8d978030
       heap_increase: 0
       stable_memory_increase: 0
     scopes: {}
   btreemap_v2_pop_last_vec_32_128:
     total:
       calls: 1
-<<<<<<< HEAD
-      instructions: 1078246309
-=======
       instructions: 1084240971
->>>>>>> 8d978030
       heap_increase: 0
       stable_memory_increase: 0
     scopes: {}
@@ -1787,11 +1458,7 @@
   btreemap_v2_pop_last_vec_32_256:
     total:
       calls: 1
-<<<<<<< HEAD
-      instructions: 1198297165
-=======
       instructions: 1211173234
->>>>>>> 8d978030
       heap_increase: 0
       stable_memory_increase: 0
     scopes: {}
@@ -1812,22 +1479,14 @@
   btreemap_v2_pop_last_vec_32_512:
     total:
       calls: 1
-<<<<<<< HEAD
-      instructions: 1356519035
-=======
       instructions: 1373646780
->>>>>>> 8d978030
       heap_increase: 0
       stable_memory_increase: 0
     scopes: {}
   btreemap_v2_pop_last_vec_32_64:
     total:
       calls: 1
-<<<<<<< HEAD
-      instructions: 968507554
-=======
       instructions: 969687617
->>>>>>> 8d978030
       heap_increase: 0
       stable_memory_increase: 0
     scopes: {}
@@ -1841,165 +1500,105 @@
   btreemap_v2_pop_last_vec_4_128:
     total:
       calls: 1
-<<<<<<< HEAD
-      instructions: 534198256
-=======
       instructions: 535740013
->>>>>>> 8d978030
       heap_increase: 0
       stable_memory_increase: 0
     scopes: {}
   btreemap_v2_pop_last_vec_512_128:
     total:
       calls: 1
-<<<<<<< HEAD
-      instructions: 2790585867
-=======
       instructions: 2829952729
->>>>>>> 8d978030
       heap_increase: 0
       stable_memory_increase: 0
     scopes: {}
   btreemap_v2_pop_last_vec_64_128:
     total:
       calls: 1
-<<<<<<< HEAD
-      instructions: 1230020877
-=======
       instructions: 1240301883
->>>>>>> 8d978030
       heap_increase: 0
       stable_memory_increase: 0
     scopes: {}
   btreemap_v2_pop_last_vec_8_128:
     total:
       calls: 1
-<<<<<<< HEAD
-      instructions: 862433243
-=======
       instructions: 865338488
->>>>>>> 8d978030
       heap_increase: 0
       stable_memory_increase: 0
     scopes: {}
   btreemap_v2_range_count_1k_0b:
     total:
       calls: 1
-<<<<<<< HEAD
-      instructions: 17322
-=======
       instructions: 17225
->>>>>>> 8d978030
       heap_increase: 0
       stable_memory_increase: 0
     scopes: {}
   btreemap_v2_range_count_1k_10kib:
     total:
       calls: 1
-<<<<<<< HEAD
-      instructions: 2651807
-=======
       instructions: 2467697
->>>>>>> 8d978030
       heap_increase: 0
       stable_memory_increase: 0
     scopes: {}
   btreemap_v2_range_count_20_10mib:
     total:
       calls: 1
-<<<<<<< HEAD
-      instructions: 20577326
-=======
       instructions: 19090181
->>>>>>> 8d978030
       heap_increase: 0
       stable_memory_increase: 0
     scopes: {}
   btreemap_v2_range_key_sum_1k_0b:
     total:
       calls: 1
-<<<<<<< HEAD
-      instructions: 17568
-=======
       instructions: 17450
->>>>>>> 8d978030
       heap_increase: 0
       stable_memory_increase: 0
     scopes: {}
   btreemap_v2_range_key_sum_1k_10kib:
     total:
       calls: 1
-<<<<<<< HEAD
-      instructions: 57016599
-=======
       instructions: 56810337
->>>>>>> 8d978030
       heap_increase: 0
       stable_memory_increase: 0
     scopes: {}
   btreemap_v2_range_key_sum_20_10mib:
     total:
       calls: 1
-<<<<<<< HEAD
-      instructions: 1105821929
-=======
       instructions: 1104334933
->>>>>>> 8d978030
       heap_increase: 0
       stable_memory_increase: 0
     scopes: {}
   btreemap_v2_range_value_sum_1k_0b:
     total:
       calls: 1
-<<<<<<< HEAD
-      instructions: 17582
-=======
       instructions: 17464
->>>>>>> 8d978030
       heap_increase: 0
       stable_memory_increase: 0
     scopes: {}
   btreemap_v2_range_value_sum_1k_10kib:
     total:
       calls: 1
-<<<<<<< HEAD
-      instructions: 57028595
-=======
       instructions: 56822333
->>>>>>> 8d978030
       heap_increase: 0
       stable_memory_increase: 0
     scopes: {}
   btreemap_v2_range_value_sum_20_10mib:
     total:
       calls: 1
-<<<<<<< HEAD
-      instructions: 1105822165
-=======
       instructions: 1104335169
->>>>>>> 8d978030
       heap_increase: 0
       stable_memory_increase: 0
     scopes: {}
   btreemap_v2_remove_10mib_values:
     total:
       calls: 1
-<<<<<<< HEAD
-      instructions: 4738893196
-=======
       instructions: 4716768241
->>>>>>> 8d978030
       heap_increase: 0
       stable_memory_increase: 657
     scopes: {}
   btreemap_v2_remove_blob8_u64:
     total:
       calls: 1
-<<<<<<< HEAD
-      instructions: 596895442
-=======
       instructions: 597553999
->>>>>>> 8d978030
       heap_increase: 0
       stable_memory_increase: 0
     scopes: {}
@@ -2034,22 +1633,14 @@
   btreemap_v2_remove_blob_32_1024:
     total:
       calls: 1
-<<<<<<< HEAD
-      instructions: 998591484
-=======
       instructions: 998699725
->>>>>>> 8d978030
       heap_increase: 0
       stable_memory_increase: 0
     scopes: {}
   btreemap_v2_remove_blob_32_128:
     total:
       calls: 1
-<<<<<<< HEAD
-      instructions: 762964206
-=======
       instructions: 763072255
->>>>>>> 8d978030
       heap_increase: 0
       stable_memory_increase: 0
     scopes: {}
@@ -2063,11 +1654,7 @@
   btreemap_v2_remove_blob_32_256:
     total:
       calls: 1
-<<<<<<< HEAD
-      instructions: 799332913
-=======
       instructions: 799441924
->>>>>>> 8d978030
       heap_increase: 0
       stable_memory_increase: 0
     scopes: {}
@@ -2081,22 +1668,14 @@
   btreemap_v2_remove_blob_32_4:
     total:
       calls: 1
-<<<<<<< HEAD
-      instructions: 712636077
-=======
       instructions: 712752972
->>>>>>> 8d978030
       heap_increase: 0
       stable_memory_increase: 0
     scopes: {}
   btreemap_v2_remove_blob_32_512:
     total:
       calls: 1
-<<<<<<< HEAD
-      instructions: 872035084
-=======
       instructions: 872144749
->>>>>>> 8d978030
       heap_increase: 0
       stable_memory_increase: 0
     scopes: {}
@@ -2110,22 +1689,14 @@
   btreemap_v2_remove_blob_32_8:
     total:
       calls: 1
-<<<<<<< HEAD
-      instructions: 712282460
-=======
       instructions: 712392825
->>>>>>> 8d978030
       heap_increase: 0
       stable_memory_increase: 0
     scopes: {}
   btreemap_v2_remove_blob_4_128:
     total:
       calls: 1
-<<<<<<< HEAD
-      instructions: 464428203
-=======
       instructions: 464518623
->>>>>>> 8d978030
       heap_increase: 0
       stable_memory_increase: 0
     scopes: {}
@@ -2153,33 +1724,21 @@
   btreemap_v2_remove_u64_blob8:
     total:
       calls: 1
-<<<<<<< HEAD
-      instructions: 591285424
-=======
       instructions: 582551575
->>>>>>> 8d978030
       heap_increase: 0
       stable_memory_increase: 0
     scopes: {}
   btreemap_v2_remove_u64_u64:
     total:
       calls: 1
-<<<<<<< HEAD
-      instructions: 612332092
-=======
       instructions: 604070871
->>>>>>> 8d978030
       heap_increase: 0
       stable_memory_increase: 0
     scopes: {}
   btreemap_v2_remove_u64_vec8:
     total:
       calls: 1
-<<<<<<< HEAD
-      instructions: 596864259
-=======
       instructions: 588028939
->>>>>>> 8d978030
       heap_increase: 0
       stable_memory_increase: 0
     scopes: {}
@@ -2193,66 +1752,42 @@
   btreemap_v2_remove_vec_1024_128:
     total:
       calls: 1
-<<<<<<< HEAD
-      instructions: 4438860682
-=======
       instructions: 4488579441
->>>>>>> 8d978030
       heap_increase: 0
       stable_memory_increase: 0
     scopes: {}
   btreemap_v2_remove_vec_128_128:
     total:
       calls: 1
-<<<<<<< HEAD
-      instructions: 1418057388
-=======
       instructions: 1442047527
->>>>>>> 8d978030
       heap_increase: 0
       stable_memory_increase: 0
     scopes: {}
   btreemap_v2_remove_vec_16_128:
     total:
       calls: 1
-<<<<<<< HEAD
-      instructions: 926755003
-=======
       instructions: 930665157
->>>>>>> 8d978030
       heap_increase: 0
       stable_memory_increase: 0
     scopes: {}
   btreemap_v2_remove_vec_256_128:
     total:
       calls: 1
-<<<<<<< HEAD
-      instructions: 2215939794
-=======
       instructions: 2254746255
->>>>>>> 8d978030
       heap_increase: 0
       stable_memory_increase: 0
     scopes: {}
   btreemap_v2_remove_vec_32_1024:
     total:
       calls: 1
-<<<<<<< HEAD
-      instructions: 1691463667
-=======
       instructions: 1714060959
->>>>>>> 8d978030
       heap_increase: 0
       stable_memory_increase: 0
     scopes: {}
   btreemap_v2_remove_vec_32_128:
     total:
       calls: 1
-<<<<<<< HEAD
-      instructions: 1038694882
-=======
       instructions: 1045129622
->>>>>>> 8d978030
       heap_increase: 0
       stable_memory_increase: 0
     scopes: {}
@@ -2266,11 +1801,7 @@
   btreemap_v2_remove_vec_32_256:
     total:
       calls: 1
-<<<<<<< HEAD
-      instructions: 1244067984
-=======
       instructions: 1259144727
->>>>>>> 8d978030
       heap_increase: 0
       stable_memory_increase: 0
     scopes: {}
@@ -2291,276 +1822,176 @@
   btreemap_v2_remove_vec_32_512:
     total:
       calls: 1
-<<<<<<< HEAD
-      instructions: 1400789105
-=======
       instructions: 1420643010
->>>>>>> 8d978030
       heap_increase: 0
       stable_memory_increase: 0
     scopes: {}
   btreemap_v2_remove_vec_32_64:
     total:
       calls: 1
-<<<<<<< HEAD
-      instructions: 981774893
-=======
       instructions: 982846034
->>>>>>> 8d978030
       heap_increase: 0
       stable_memory_increase: 0
     scopes: {}
   btreemap_v2_remove_vec_32_8:
     total:
       calls: 1
-<<<<<<< HEAD
-      instructions: 869697893
-=======
       instructions: 869806842
->>>>>>> 8d978030
       heap_increase: 0
       stable_memory_increase: 0
     scopes: {}
   btreemap_v2_remove_vec_4_128:
     total:
       calls: 1
-<<<<<<< HEAD
-      instructions: 668557997
-=======
       instructions: 670273102
->>>>>>> 8d978030
       heap_increase: 0
       stable_memory_increase: 0
     scopes: {}
   btreemap_v2_remove_vec_512_128:
     total:
       calls: 1
-<<<<<<< HEAD
-      instructions: 3047442828
-=======
       instructions: 3093728045
->>>>>>> 8d978030
       heap_increase: 0
       stable_memory_increase: 0
     scopes: {}
   btreemap_v2_remove_vec_64_128:
     total:
       calls: 1
-<<<<<<< HEAD
-      instructions: 1190503436
-=======
       instructions: 1201828366
->>>>>>> 8d978030
       heap_increase: 0
       stable_memory_increase: 0
     scopes: {}
   btreemap_v2_remove_vec_8_128:
     total:
       calls: 1
-<<<<<<< HEAD
-      instructions: 831016555
-=======
       instructions: 834011226
->>>>>>> 8d978030
       heap_increase: 0
       stable_memory_increase: 0
     scopes: {}
   btreemap_v2_scan_iter_1k_0b:
     total:
       calls: 1
-<<<<<<< HEAD
-      instructions: 1456524
-=======
       instructions: 1263695
->>>>>>> 8d978030
       heap_increase: 0
       stable_memory_increase: 0
     scopes: {}
   btreemap_v2_scan_iter_1k_10kib:
     total:
       calls: 1
-<<<<<<< HEAD
-      instructions: 56819347
-=======
       instructions: 56780266
->>>>>>> 8d978030
       heap_increase: 0
       stable_memory_increase: 0
     scopes: {}
   btreemap_v2_scan_iter_20_10mib:
     total:
       calls: 1
-<<<<<<< HEAD
-      instructions: 1103714524
-=======
       instructions: 1104332798
->>>>>>> 8d978030
       heap_increase: 0
       stable_memory_increase: 0
     scopes: {}
   btreemap_v2_scan_iter_rev_1k_0b:
     total:
       calls: 1
-<<<<<<< HEAD
-      instructions: 1457032
-=======
       instructions: 1261279
->>>>>>> 8d978030
       heap_increase: 0
       stable_memory_increase: 0
     scopes: {}
   btreemap_v2_scan_iter_rev_1k_10kib:
     total:
       calls: 1
-<<<<<<< HEAD
-      instructions: 56796287
-=======
       instructions: 56747606
->>>>>>> 8d978030
       heap_increase: 0
       stable_memory_increase: 0
     scopes: {}
   btreemap_v2_scan_iter_rev_20_10mib:
     total:
       calls: 1
-<<<<<<< HEAD
-      instructions: 1103714083
-=======
       instructions: 1104332257
->>>>>>> 8d978030
       heap_increase: 0
       stable_memory_increase: 0
     scopes: {}
   btreemap_v2_scan_keys_1k_0b:
     total:
       calls: 1
-<<<<<<< HEAD
-      instructions: 1193504
-=======
       instructions: 983889
->>>>>>> 8d978030
       heap_increase: 0
       stable_memory_increase: 0
     scopes: {}
   btreemap_v2_scan_keys_1k_10kib:
     total:
       calls: 1
-<<<<<<< HEAD
-      instructions: 2603078
-=======
       instructions: 2527202
->>>>>>> 8d978030
       heap_increase: 0
       stable_memory_increase: 0
     scopes: {}
   btreemap_v2_scan_keys_20_10mib:
     total:
       calls: 1
-<<<<<<< HEAD
-      instructions: 18470078
-=======
       instructions: 19088596
->>>>>>> 8d978030
       heap_increase: 0
       stable_memory_increase: 0
     scopes: {}
   btreemap_v2_scan_keys_rev_1k_0b:
     total:
       calls: 1
-<<<<<<< HEAD
-      instructions: 1193326
-=======
       instructions: 985197
->>>>>>> 8d978030
       heap_increase: 0
       stable_memory_increase: 0
     scopes: {}
   btreemap_v2_scan_keys_rev_1k_10kib:
     total:
       calls: 1
-<<<<<<< HEAD
-      instructions: 2581338
-=======
       instructions: 2517317
->>>>>>> 8d978030
       heap_increase: 0
       stable_memory_increase: 0
     scopes: {}
   btreemap_v2_scan_keys_rev_20_10mib:
     total:
       calls: 1
-<<<<<<< HEAD
-      instructions: 18470064
-=======
       instructions: 19088574
->>>>>>> 8d978030
       heap_increase: 0
       stable_memory_increase: 0
     scopes: {}
   btreemap_v2_scan_values_1k_0b:
     total:
       calls: 1
-<<<<<<< HEAD
-      instructions: 1433862
-=======
       instructions: 1241033
->>>>>>> 8d978030
       heap_increase: 0
       stable_memory_increase: 0
     scopes: {}
   btreemap_v2_scan_values_1k_10kib:
     total:
       calls: 1
-<<<<<<< HEAD
-      instructions: 56796685
-=======
       instructions: 56757604
->>>>>>> 8d978030
       heap_increase: 0
       stable_memory_increase: 0
     scopes: {}
   btreemap_v2_scan_values_20_10mib:
     total:
       calls: 1
-<<<<<<< HEAD
-      instructions: 1103714074
-=======
       instructions: 1104332348
->>>>>>> 8d978030
       heap_increase: 0
       stable_memory_increase: 0
     scopes: {}
   btreemap_v2_scan_values_rev_1k_0b:
     total:
       calls: 1
-<<<<<<< HEAD
-      instructions: 1435034
-=======
       instructions: 1237281
->>>>>>> 8d978030
       heap_increase: 0
       stable_memory_increase: 0
     scopes: {}
   btreemap_v2_scan_values_rev_1k_10kib:
     total:
       calls: 1
-<<<<<<< HEAD
-      instructions: 56774289
-=======
       instructions: 56723608
->>>>>>> 8d978030
       heap_increase: 0
       stable_memory_increase: 0
     scopes: {}
   btreemap_v2_scan_values_rev_20_10mib:
     total:
       calls: 1
-<<<<<<< HEAD
-      instructions: 1103713645
-=======
       instructions: 1104331779
->>>>>>> 8d978030
-      heap_increase: 0
-      stable_memory_increase: 0
-    scopes: {}
-version: 0.2.1+      heap_increase: 0
+      stable_memory_increase: 0
+    scopes: {}
+version: 0.2.0