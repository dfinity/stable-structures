--- conflicted
+++ resolved
@@ -2,2995 +2,1995 @@
   btreemap_v2_contains_10mib_values:
     total:
       calls: 1
-<<<<<<< HEAD
-      instructions: 142211513
-=======
       instructions: 142211039
->>>>>>> 829e9d01
       heap_increase: 0
       stable_memory_increase: 0
     scopes: {}
   btreemap_v2_contains_blob8_u64:
     total:
       calls: 1
-<<<<<<< HEAD
-      instructions: 290361907
-=======
       instructions: 284589783
->>>>>>> 829e9d01
       heap_increase: 0
       stable_memory_increase: 0
     scopes: {}
   btreemap_v2_contains_blob_1024_128:
     total:
       calls: 1
-<<<<<<< HEAD
-      instructions: 4291561636
-=======
       instructions: 4287068462
->>>>>>> 829e9d01
       heap_increase: 0
       stable_memory_increase: 0
     scopes: {}
   btreemap_v2_contains_blob_128_128:
     total:
       calls: 1
-<<<<<<< HEAD
-      instructions: 838121041
-=======
       instructions: 833784181
->>>>>>> 829e9d01
       heap_increase: 0
       stable_memory_increase: 0
     scopes: {}
   btreemap_v2_contains_blob_16_128:
     total:
       calls: 1
-<<<<<<< HEAD
-      instructions: 306718847
-=======
       instructions: 301551726
->>>>>>> 829e9d01
       heap_increase: 0
       stable_memory_increase: 0
     scopes: {}
   btreemap_v2_contains_blob_256_128:
     total:
       calls: 1
-<<<<<<< HEAD
-      instructions: 1324044905
-=======
       instructions: 1319511029
->>>>>>> 829e9d01
       heap_increase: 0
       stable_memory_increase: 0
     scopes: {}
   btreemap_v2_contains_blob_32_1024:
     total:
       calls: 1
-<<<<<<< HEAD
-      instructions: 339888040
-=======
       instructions: 335340048
->>>>>>> 829e9d01
       heap_increase: 0
       stable_memory_increase: 0
     scopes: {}
   btreemap_v2_contains_blob_32_128:
     total:
       calls: 1
-<<<<<<< HEAD
-      instructions: 340655383
-=======
       instructions: 335730317
->>>>>>> 829e9d01
       heap_increase: 0
       stable_memory_increase: 0
     scopes: {}
   btreemap_v2_contains_blob_32_16:
     total:
       calls: 1
-<<<<<<< HEAD
-      instructions: 333234368
-=======
       instructions: 328681129
->>>>>>> 829e9d01
       heap_increase: 0
       stable_memory_increase: 0
     scopes: {}
   btreemap_v2_contains_blob_32_256:
     total:
       calls: 1
-<<<<<<< HEAD
-      instructions: 338729043
-=======
       instructions: 334306721
->>>>>>> 829e9d01
       heap_increase: 0
       stable_memory_increase: 0
     scopes: {}
   btreemap_v2_contains_blob_32_32:
     total:
       calls: 1
-<<<<<<< HEAD
-      instructions: 344293463
-=======
       instructions: 339719881
->>>>>>> 829e9d01
       heap_increase: 0
       stable_memory_increase: 0
     scopes: {}
   btreemap_v2_contains_blob_32_4:
     total:
       calls: 1
-<<<<<<< HEAD
-      instructions: 336777845
-=======
       instructions: 332212964
->>>>>>> 829e9d01
       heap_increase: 0
       stable_memory_increase: 0
     scopes: {}
   btreemap_v2_contains_blob_32_512:
     total:
       calls: 1
-<<<<<<< HEAD
-      instructions: 335993554
-=======
       instructions: 331567688
->>>>>>> 829e9d01
       heap_increase: 0
       stable_memory_increase: 0
     scopes: {}
   btreemap_v2_contains_blob_32_64:
     total:
       calls: 1
-<<<<<<< HEAD
-      instructions: 339171966
-=======
       instructions: 334731483
->>>>>>> 829e9d01
       heap_increase: 0
       stable_memory_increase: 0
     scopes: {}
   btreemap_v2_contains_blob_32_8:
     total:
       calls: 1
-<<<<<<< HEAD
-      instructions: 339113651
-=======
       instructions: 334456605
->>>>>>> 829e9d01
       heap_increase: 0
       stable_memory_increase: 0
     scopes: {}
   btreemap_v2_contains_blob_4_128:
     total:
       calls: 1
-<<<<<<< HEAD
-      instructions: 256796984
-=======
       instructions: 253230615
->>>>>>> 829e9d01
       heap_increase: 0
       stable_memory_increase: 0
     scopes: {}
   btreemap_v2_contains_blob_512_128:
     total:
       calls: 1
-<<<<<<< HEAD
-      instructions: 2295440461
-=======
       instructions: 2290710547
->>>>>>> 829e9d01
       heap_increase: 0
       stable_memory_increase: 0
     scopes: {}
   btreemap_v2_contains_blob_64_128:
     total:
       calls: 1
-<<<<<<< HEAD
-      instructions: 418567267
-=======
       instructions: 414236406
->>>>>>> 829e9d01
       heap_increase: 0
       stable_memory_increase: 0
     scopes: {}
   btreemap_v2_contains_blob_8_128:
     total:
       calls: 1
-<<<<<<< HEAD
-      instructions: 281737639
-=======
       instructions: 275689466
->>>>>>> 829e9d01
       heap_increase: 0
       stable_memory_increase: 0
     scopes: {}
   btreemap_v2_contains_u64_blob8:
     total:
       calls: 1
-<<<<<<< HEAD
-      instructions: 232262480
-=======
       instructions: 227988489
->>>>>>> 829e9d01
       heap_increase: 0
       stable_memory_increase: 0
     scopes: {}
   btreemap_v2_contains_u64_u64:
     total:
       calls: 1
-<<<<<<< HEAD
-      instructions: 237277575
-=======
       instructions: 233100048
->>>>>>> 829e9d01
       heap_increase: 0
       stable_memory_increase: 0
     scopes: {}
   btreemap_v2_contains_u64_vec8:
     total:
       calls: 1
-<<<<<<< HEAD
-      instructions: 232262480
-=======
       instructions: 227988489
->>>>>>> 829e9d01
       heap_increase: 0
       stable_memory_increase: 0
     scopes: {}
   btreemap_v2_contains_vec8_u64:
     total:
       calls: 1
-<<<<<<< HEAD
-      instructions: 386269408
-=======
       instructions: 381896106
->>>>>>> 829e9d01
       heap_increase: 0
       stable_memory_increase: 0
     scopes: {}
   btreemap_v2_contains_vec_1024_128:
     total:
       calls: 1
-<<<<<<< HEAD
-      instructions: 1820817239
-=======
       instructions: 1825765215
->>>>>>> 829e9d01
       heap_increase: 0
       stable_memory_increase: 0
     scopes: {}
   btreemap_v2_contains_vec_128_128:
     total:
       calls: 1
-<<<<<<< HEAD
-      instructions: 584867994
-=======
       instructions: 575403796
->>>>>>> 829e9d01
       heap_increase: 0
       stable_memory_increase: 0
     scopes: {}
   btreemap_v2_contains_vec_16_128:
     total:
       calls: 1
-<<<<<<< HEAD
-      instructions: 459750696
-=======
       instructions: 449528876
->>>>>>> 829e9d01
       heap_increase: 0
       stable_memory_increase: 0
     scopes: {}
   btreemap_v2_contains_vec_256_128:
     total:
       calls: 1
-<<<<<<< HEAD
-      instructions: 912910445
-=======
       instructions: 903444392
->>>>>>> 829e9d01
       heap_increase: 0
       stable_memory_increase: 0
     scopes: {}
   btreemap_v2_contains_vec_32_1024:
     total:
       calls: 1
-<<<<<<< HEAD
-      instructions: 530702615
-=======
       instructions: 515311240
->>>>>>> 829e9d01
       heap_increase: 0
       stable_memory_increase: 0
     scopes: {}
   btreemap_v2_contains_vec_32_128:
     total:
       calls: 1
-<<<<<<< HEAD
-      instructions: 440707523
-=======
       instructions: 429852439
->>>>>>> 829e9d01
       heap_increase: 0
       stable_memory_increase: 0
     scopes: {}
   btreemap_v2_contains_vec_32_16:
     total:
       calls: 1
-<<<<<<< HEAD
-      instructions: 381885535
-=======
       instructions: 376261504
->>>>>>> 829e9d01
       heap_increase: 0
       stable_memory_increase: 0
     scopes: {}
   btreemap_v2_contains_vec_32_256:
     total:
       calls: 1
-<<<<<<< HEAD
-      instructions: 445436106
-=======
       instructions: 442845571
->>>>>>> 829e9d01
       heap_increase: 0
       stable_memory_increase: 0
     scopes: {}
   btreemap_v2_contains_vec_32_32:
     total:
       calls: 1
-<<<<<<< HEAD
-      instructions: 368328098
-=======
       instructions: 364544983
->>>>>>> 829e9d01
       heap_increase: 0
       stable_memory_increase: 0
     scopes: {}
   btreemap_v2_contains_vec_32_4:
     total:
       calls: 1
-<<<<<<< HEAD
-      instructions: 365023734
-=======
       instructions: 369641373
->>>>>>> 829e9d01
       heap_increase: 0
       stable_memory_increase: 0
     scopes: {}
   btreemap_v2_contains_vec_32_512:
     total:
       calls: 1
-<<<<<<< HEAD
-      instructions: 467078456
-=======
       instructions: 461732660
->>>>>>> 829e9d01
       heap_increase: 0
       stable_memory_increase: 0
     scopes: {}
   btreemap_v2_contains_vec_32_64:
     total:
       calls: 1
-<<<<<<< HEAD
-      instructions: 413037523
-=======
       instructions: 408623691
->>>>>>> 829e9d01
       heap_increase: 0
       stable_memory_increase: 0
     scopes: {}
   btreemap_v2_contains_vec_32_8:
     total:
       calls: 1
-<<<<<<< HEAD
-      instructions: 365118075
-=======
       instructions: 361794587
->>>>>>> 829e9d01
       heap_increase: 0
       stable_memory_increase: 0
     scopes: {}
   btreemap_v2_contains_vec_4_128:
     total:
       calls: 1
-<<<<<<< HEAD
-      instructions: 422041167
-=======
       instructions: 413937088
->>>>>>> 829e9d01
       heap_increase: 0
       stable_memory_increase: 0
     scopes: {}
   btreemap_v2_contains_vec_512_128:
     total:
       calls: 1
-<<<<<<< HEAD
-      instructions: 1262122264
-=======
       instructions: 1253533018
->>>>>>> 829e9d01
       heap_increase: 0
       stable_memory_increase: 0
     scopes: {}
   btreemap_v2_contains_vec_64_128:
     total:
       calls: 1
-<<<<<<< HEAD
-      instructions: 515580345
-=======
       instructions: 507328028
->>>>>>> 829e9d01
       heap_increase: 0
       stable_memory_increase: 0
     scopes: {}
   btreemap_v2_contains_vec_8_128:
     total:
       calls: 1
-<<<<<<< HEAD
-      instructions: 410136259
-=======
       instructions: 403472518
->>>>>>> 829e9d01
       heap_increase: 0
       stable_memory_increase: 0
     scopes: {}
   btreemap_v2_get_10mib_values:
     total:
       calls: 1
-<<<<<<< HEAD
-      instructions: 388592136
-=======
       instructions: 388593518
->>>>>>> 829e9d01
       heap_increase: 0
       stable_memory_increase: 0
     scopes: {}
   btreemap_v2_get_blob8_u64:
     total:
       calls: 1
-<<<<<<< HEAD
-      instructions: 311353804
-=======
       instructions: 307054541
->>>>>>> 829e9d01
       heap_increase: 0
       stable_memory_increase: 0
     scopes: {}
   btreemap_v2_get_blob_1024_128:
     total:
       calls: 1
-<<<<<<< HEAD
-      instructions: 4429463110
-=======
       instructions: 4468986400
->>>>>>> 829e9d01
       heap_increase: 0
       stable_memory_increase: 0
     scopes: {}
   btreemap_v2_get_blob_128_128:
     total:
       calls: 1
-<<<<<<< HEAD
-      instructions: 870647996
-=======
       instructions: 874954534
->>>>>>> 829e9d01
       heap_increase: 0
       stable_memory_increase: 0
     scopes: {}
   btreemap_v2_get_blob_16_128:
     total:
       calls: 1
-<<<<<<< HEAD
-      instructions: 319448144
-=======
       instructions: 318015366
->>>>>>> 829e9d01
       heap_increase: 0
       stable_memory_increase: 0
     scopes: {}
   btreemap_v2_get_blob_256_128:
     total:
       calls: 1
-<<<<<<< HEAD
-      instructions: 1369301824
-=======
       instructions: 1377899738
->>>>>>> 829e9d01
       heap_increase: 0
       stable_memory_increase: 0
     scopes: {}
   btreemap_v2_get_blob_32_1024:
     total:
       calls: 1
-<<<<<<< HEAD
-      instructions: 358528889
-=======
       instructions: 358889313
->>>>>>> 829e9d01
       heap_increase: 0
       stable_memory_increase: 0
     scopes: {}
   btreemap_v2_get_blob_32_128:
     total:
       calls: 1
-<<<<<<< HEAD
-      instructions: 353932527
-=======
       instructions: 353464178
->>>>>>> 829e9d01
       heap_increase: 0
       stable_memory_increase: 0
     scopes: {}
   btreemap_v2_get_blob_32_16:
     total:
       calls: 1
-<<<<<<< HEAD
-      instructions: 342808666
-=======
       instructions: 341534173
->>>>>>> 829e9d01
       heap_increase: 0
       stable_memory_increase: 0
     scopes: {}
   btreemap_v2_get_blob_32_256:
     total:
       calls: 1
-<<<<<<< HEAD
-      instructions: 353030974
-=======
       instructions: 353284268
->>>>>>> 829e9d01
       heap_increase: 0
       stable_memory_increase: 0
     scopes: {}
   btreemap_v2_get_blob_32_32:
     total:
       calls: 1
-<<<<<<< HEAD
-      instructions: 354542879
-=======
       instructions: 353629088
->>>>>>> 829e9d01
       heap_increase: 0
       stable_memory_increase: 0
     scopes: {}
   btreemap_v2_get_blob_32_4:
     total:
       calls: 1
-<<<<<<< HEAD
-      instructions: 344850283
-=======
       instructions: 343492319
->>>>>>> 829e9d01
       heap_increase: 0
       stable_memory_increase: 0
     scopes: {}
   btreemap_v2_get_blob_32_512:
     total:
       calls: 1
-<<<<<<< HEAD
-      instructions: 351940713
-=======
       instructions: 352352804
->>>>>>> 829e9d01
       heap_increase: 0
       stable_memory_increase: 0
     scopes: {}
   btreemap_v2_get_blob_32_64:
     total:
       calls: 1
-<<<<<<< HEAD
-      instructions: 351114680
-=======
       instructions: 350662050
->>>>>>> 829e9d01
       heap_increase: 0
       stable_memory_increase: 0
     scopes: {}
   btreemap_v2_get_blob_32_8:
     total:
       calls: 1
-<<<<<<< HEAD
-      instructions: 347598051
-=======
       instructions: 346185947
->>>>>>> 829e9d01
       heap_increase: 0
       stable_memory_increase: 0
     scopes: {}
   btreemap_v2_get_blob_4_128:
     total:
       calls: 1
-<<<<<<< HEAD
-      instructions: 267704930
-=======
       instructions: 264653269
->>>>>>> 829e9d01
       heap_increase: 0
       stable_memory_increase: 0
     scopes: {}
   btreemap_v2_get_blob_512_128:
     total:
       calls: 1
-<<<<<<< HEAD
-      instructions: 2371420738
-=======
       instructions: 2390231409
->>>>>>> 829e9d01
       heap_increase: 0
       stable_memory_increase: 0
     scopes: {}
   btreemap_v2_get_blob_64_128:
     total:
       calls: 1
-<<<<<<< HEAD
-      instructions: 441167951
-=======
       instructions: 442820483
->>>>>>> 829e9d01
       heap_increase: 0
       stable_memory_increase: 0
     scopes: {}
   btreemap_v2_get_blob_8_128:
     total:
       calls: 1
-<<<<<<< HEAD
-      instructions: 293717378
-=======
       instructions: 288706125
->>>>>>> 829e9d01
       heap_increase: 0
       stable_memory_increase: 0
     scopes: {}
   btreemap_v2_get_u64_blob8:
     total:
       calls: 1
-<<<<<<< HEAD
-      instructions: 241565615
-=======
       instructions: 236971152
->>>>>>> 829e9d01
       heap_increase: 0
       stable_memory_increase: 0
     scopes: {}
   btreemap_v2_get_u64_u64:
     total:
       calls: 1
-<<<<<<< HEAD
-      instructions: 248090201
-=======
       instructions: 244139548
->>>>>>> 829e9d01
       heap_increase: 0
       stable_memory_increase: 0
     scopes: {}
   btreemap_v2_get_u64_vec8:
     total:
       calls: 1
-<<<<<<< HEAD
-      instructions: 242321660
-=======
       instructions: 237764012
->>>>>>> 829e9d01
       heap_increase: 0
       stable_memory_increase: 0
     scopes: {}
   btreemap_v2_get_vec8_u64:
     total:
       calls: 1
-<<<<<<< HEAD
-      instructions: 394316900
-=======
       instructions: 387440789
->>>>>>> 829e9d01
       heap_increase: 0
       stable_memory_increase: 0
     scopes: {}
   btreemap_v2_get_vec_1024_128:
     total:
       calls: 1
-<<<<<<< HEAD
-      instructions: 1886810723
-=======
       instructions: 1840970515
->>>>>>> 829e9d01
       heap_increase: 0
       stable_memory_increase: 0
     scopes: {}
   btreemap_v2_get_vec_128_128:
     total:
       calls: 1
-<<<<<<< HEAD
-      instructions: 594491605
-=======
       instructions: 584480180
->>>>>>> 829e9d01
       heap_increase: 0
       stable_memory_increase: 0
     scopes: {}
   btreemap_v2_get_vec_16_128:
     total:
       calls: 1
-<<<<<<< HEAD
-      instructions: 468180892
-=======
       instructions: 456357996
->>>>>>> 829e9d01
       heap_increase: 0
       stable_memory_increase: 0
     scopes: {}
   btreemap_v2_get_vec_256_128:
     total:
       calls: 1
-<<<<<<< HEAD
-      instructions: 922803312
-=======
       instructions: 912774505
->>>>>>> 829e9d01
       heap_increase: 0
       stable_memory_increase: 0
     scopes: {}
   btreemap_v2_get_vec_32_1024:
     total:
       calls: 1
-<<<<<<< HEAD
-      instructions: 558060920
-=======
       instructions: 539737874
->>>>>>> 829e9d01
       heap_increase: 0
       stable_memory_increase: 0
     scopes: {}
   btreemap_v2_get_vec_32_128:
     total:
       calls: 1
-<<<<<<< HEAD
-      instructions: 449346318
-=======
       instructions: 437564857
->>>>>>> 829e9d01
       heap_increase: 0
       stable_memory_increase: 0
     scopes: {}
   btreemap_v2_get_vec_32_16:
     total:
       calls: 1
-<<<<<<< HEAD
-      instructions: 388476104
-=======
       instructions: 382172859
->>>>>>> 829e9d01
       heap_increase: 0
       stable_memory_increase: 0
     scopes: {}
   btreemap_v2_get_vec_32_256:
     total:
       calls: 1
-<<<<<<< HEAD
-      instructions: 460735844
-=======
       instructions: 456950988
->>>>>>> 829e9d01
       heap_increase: 0
       stable_memory_increase: 0
     scopes: {}
   btreemap_v2_get_vec_32_32:
     total:
       calls: 1
-<<<<<<< HEAD
-      instructions: 375049512
-=======
       instructions: 370599201
->>>>>>> 829e9d01
       heap_increase: 0
       stable_memory_increase: 0
     scopes: {}
   btreemap_v2_get_vec_32_4:
     total:
       calls: 1
-<<<<<<< HEAD
-      instructions: 371492237
-=======
       instructions: 375428709
->>>>>>> 829e9d01
       heap_increase: 0
       stable_memory_increase: 0
     scopes: {}
   btreemap_v2_get_vec_32_512:
     total:
       calls: 1
-<<<<<<< HEAD
-      instructions: 486499019
-=======
       instructions: 479796532
->>>>>>> 829e9d01
       heap_increase: 0
       stable_memory_increase: 0
     scopes: {}
   btreemap_v2_get_vec_32_64:
     total:
       calls: 1
-<<<<<<< HEAD
-      instructions: 419974370
-=======
       instructions: 414998414
->>>>>>> 829e9d01
       heap_increase: 0
       stable_memory_increase: 0
     scopes: {}
   btreemap_v2_get_vec_32_8:
     total:
       calls: 1
-<<<<<<< HEAD
-      instructions: 371631955
-=======
       instructions: 367624605
->>>>>>> 829e9d01
       heap_increase: 0
       stable_memory_increase: 0
     scopes: {}
   btreemap_v2_get_vec_4_128:
     total:
       calls: 1
-<<<<<<< HEAD
-      instructions: 430233854
-=======
       instructions: 421045871
->>>>>>> 829e9d01
       heap_increase: 0
       stable_memory_increase: 0
     scopes: {}
   btreemap_v2_get_vec_512_128:
     total:
       calls: 1
-<<<<<<< HEAD
-      instructions: 1272268279
-=======
       instructions: 1262854459
->>>>>>> 829e9d01
       heap_increase: 0
       stable_memory_increase: 0
     scopes: {}
   btreemap_v2_get_vec_64_128:
     total:
       calls: 1
-<<<<<<< HEAD
-      instructions: 524316974
-=======
       instructions: 515641668
->>>>>>> 829e9d01
       heap_increase: 0
       stable_memory_increase: 0
     scopes: {}
   btreemap_v2_get_vec_8_128:
     total:
       calls: 1
-<<<<<<< HEAD
-      instructions: 418210698
-=======
       instructions: 410309774
->>>>>>> 829e9d01
       heap_increase: 0
       stable_memory_increase: 0
     scopes: {}
   btreemap_v2_insert_10mib_values:
     total:
       calls: 1
-<<<<<<< HEAD
-      instructions: 4388588531
-=======
       instructions: 4388588543
->>>>>>> 829e9d01
       heap_increase: 161
       stable_memory_increase: 3613
     scopes: {}
   btreemap_v2_insert_blob8_u64:
     total:
       calls: 1
-<<<<<<< HEAD
-      instructions: 447488849
-=======
       instructions: 443775952
->>>>>>> 829e9d01
       heap_increase: 0
       stable_memory_increase: 4
     scopes: {}
   btreemap_v2_insert_blob_1024_128:
     total:
       calls: 1
-<<<<<<< HEAD
-      instructions: 5502366586
-=======
       instructions: 5499071874
->>>>>>> 829e9d01
       heap_increase: 0
       stable_memory_increase: 196
     scopes: {}
   btreemap_v2_insert_blob_128_128:
     total:
       calls: 1
-<<<<<<< HEAD
-      instructions: 1191375850
-=======
       instructions: 1188107343
->>>>>>> 829e9d01
       heap_increase: 0
       stable_memory_increase: 46
     scopes: {}
   btreemap_v2_insert_blob_16_128:
     total:
       calls: 1
-<<<<<<< HEAD
-      instructions: 498113457
-=======
       instructions: 494269553
->>>>>>> 829e9d01
       heap_increase: 0
       stable_memory_increase: 24
     scopes: {}
   btreemap_v2_insert_blob_256_128:
     total:
       calls: 1
-<<<<<<< HEAD
-      instructions: 1798983691
-=======
       instructions: 1795455828
->>>>>>> 829e9d01
       heap_increase: 0
       stable_memory_increase: 67
     scopes: {}
   btreemap_v2_insert_blob_32_1024:
     total:
       calls: 1
-<<<<<<< HEAD
-      instructions: 713837788
-=======
       instructions: 710401042
->>>>>>> 829e9d01
       heap_increase: 0
       stable_memory_increase: 173
     scopes: {}
   btreemap_v2_insert_blob_32_128:
     total:
       calls: 1
-<<<<<<< HEAD
-      instructions: 554313134
-=======
       instructions: 550494414
->>>>>>> 829e9d01
       heap_increase: 0
       stable_memory_increase: 28
     scopes: {}
   btreemap_v2_insert_blob_32_16:
     total:
       calls: 1
-<<<<<<< HEAD
-      instructions: 529056629
-=======
       instructions: 525418870
->>>>>>> 829e9d01
       heap_increase: 0
       stable_memory_increase: 11
     scopes: {}
   btreemap_v2_insert_blob_32_256:
     total:
       calls: 1
-<<<<<<< HEAD
-      instructions: 582688111
-=======
       instructions: 579088493
->>>>>>> 829e9d01
       heap_increase: 0
       stable_memory_increase: 49
     scopes: {}
   btreemap_v2_insert_blob_32_32:
     total:
       calls: 1
-<<<<<<< HEAD
-      instructions: 539013386
-=======
       instructions: 535473021
->>>>>>> 829e9d01
       heap_increase: 0
       stable_memory_increase: 13
     scopes: {}
   btreemap_v2_insert_blob_32_4:
     total:
       calls: 1
-<<<<<<< HEAD
-      instructions: 519370990
-=======
       instructions: 515820373
->>>>>>> 829e9d01
       heap_increase: 0
       stable_memory_increase: 8
     scopes: {}
   btreemap_v2_insert_blob_32_512:
     total:
       calls: 1
-<<<<<<< HEAD
-      instructions: 621434201
-=======
       instructions: 617940529
->>>>>>> 829e9d01
       heap_increase: 0
       stable_memory_increase: 91
     scopes: {}
   btreemap_v2_insert_blob_32_64:
     total:
       calls: 1
-<<<<<<< HEAD
-      instructions: 545426510
-=======
       instructions: 541647936
->>>>>>> 829e9d01
       heap_increase: 0
       stable_memory_increase: 18
     scopes: {}
   btreemap_v2_insert_blob_32_8:
     total:
       calls: 1
-<<<<<<< HEAD
-      instructions: 527561875
-=======
       instructions: 524149607
->>>>>>> 829e9d01
       heap_increase: 0
       stable_memory_increase: 9
     scopes: {}
   btreemap_v2_insert_blob_4_128:
     total:
       calls: 1
-<<<<<<< HEAD
-      instructions: 418609158
-=======
       instructions: 415487066
->>>>>>> 829e9d01
       heap_increase: 0
       stable_memory_increase: 13
     scopes: {}
   btreemap_v2_insert_blob_512_128:
     total:
       calls: 1
-<<<<<<< HEAD
-      instructions: 3049658213
-=======
       instructions: 3046420165
->>>>>>> 829e9d01
       heap_increase: 0
       stable_memory_increase: 111
     scopes: {}
   btreemap_v2_insert_blob_64_128:
     total:
       calls: 1
-<<<<<<< HEAD
-      instructions: 672512861
-=======
       instructions: 668768098
->>>>>>> 829e9d01
       heap_increase: 0
       stable_memory_increase: 34
     scopes: {}
   btreemap_v2_insert_blob_8_128:
     total:
       calls: 1
-<<<<<<< HEAD
-      instructions: 470483588
-=======
       instructions: 466758920
->>>>>>> 829e9d01
       heap_increase: 0
       stable_memory_increase: 20
     scopes: {}
   btreemap_v2_insert_u64_blob8:
     total:
       calls: 1
-<<<<<<< HEAD
-      instructions: 417102190
-=======
       instructions: 413423115
->>>>>>> 829e9d01
       heap_increase: 0
       stable_memory_increase: 5
     scopes: {}
   btreemap_v2_insert_u64_u64:
     total:
       calls: 1
-<<<<<<< HEAD
-      instructions: 424767442
-=======
       instructions: 421162309
->>>>>>> 829e9d01
       heap_increase: 0
       stable_memory_increase: 6
     scopes: {}
   btreemap_v2_insert_u64_vec8:
     total:
       calls: 1
-<<<<<<< HEAD
-      instructions: 420274229
-=======
       instructions: 416642967
->>>>>>> 829e9d01
       heap_increase: 0
       stable_memory_increase: 21
     scopes: {}
   btreemap_v2_insert_vec8_u64:
     total:
       calls: 1
-<<<<<<< HEAD
-      instructions: 602487795
-=======
       instructions: 600143709
->>>>>>> 829e9d01
       heap_increase: 0
       stable_memory_increase: 16
     scopes: {}
   btreemap_v2_insert_vec_1024_128:
     total:
       calls: 1
-<<<<<<< HEAD
-      instructions: 2754534937
-=======
       instructions: 2752109976
->>>>>>> 829e9d01
       heap_increase: 0
       stable_memory_increase: 193
     scopes: {}
   btreemap_v2_insert_vec_128_128:
     total:
       calls: 1
-<<<<<<< HEAD
-      instructions: 1020949211
-=======
       instructions: 1019077984
->>>>>>> 829e9d01
       heap_increase: 0
       stable_memory_increase: 51
     scopes: {}
   btreemap_v2_insert_vec_16_128:
     total:
       calls: 1
-<<<<<<< HEAD
-      instructions: 717962870
-=======
       instructions: 715389494
->>>>>>> 829e9d01
       heap_increase: 0
       stable_memory_increase: 31
     scopes: {}
   btreemap_v2_insert_vec_256_128:
     total:
       calls: 1
-<<<<<<< HEAD
-      instructions: 1412229992
-=======
       instructions: 1409623299
->>>>>>> 829e9d01
       heap_increase: 0
       stable_memory_increase: 71
     scopes: {}
   btreemap_v2_insert_vec_32_1024:
     total:
       calls: 1
-<<<<<<< HEAD
-      instructions: 1186901252
-=======
       instructions: 1184846255
->>>>>>> 829e9d01
       heap_increase: 0
       stable_memory_increase: 171
     scopes: {}
   btreemap_v2_insert_vec_32_128:
     total:
       calls: 1
-<<<<<<< HEAD
-      instructions: 764954019
-=======
       instructions: 762489690
->>>>>>> 829e9d01
       heap_increase: 0
       stable_memory_increase: 33
     scopes: {}
   btreemap_v2_insert_vec_32_16:
     total:
       calls: 1
-<<<<<<< HEAD
-      instructions: 674738839
-=======
       instructions: 672434593
->>>>>>> 829e9d01
       heap_increase: 0
       stable_memory_increase: 20
     scopes: {}
   btreemap_v2_insert_vec_32_256:
     total:
       calls: 1
-<<<<<<< HEAD
-      instructions: 877973619
-=======
       instructions: 875767829
->>>>>>> 829e9d01
       heap_increase: 0
       stable_memory_increase: 54
     scopes: {}
   btreemap_v2_insert_vec_32_32:
     total:
       calls: 1
-<<<<<<< HEAD
-      instructions: 670048661
-=======
       instructions: 667852438
->>>>>>> 829e9d01
       heap_increase: 0
       stable_memory_increase: 20
     scopes: {}
   btreemap_v2_insert_vec_32_4:
     total:
       calls: 1
-<<<<<<< HEAD
-      instructions: 668777270
-=======
       instructions: 666585797
->>>>>>> 829e9d01
       heap_increase: 0
       stable_memory_increase: 20
     scopes: {}
   btreemap_v2_insert_vec_32_512:
     total:
       calls: 1
-<<<<<<< HEAD
-      instructions: 983342273
-=======
       instructions: 981227964
->>>>>>> 829e9d01
       heap_increase: 0
       stable_memory_increase: 91
     scopes: {}
   btreemap_v2_insert_vec_32_64:
     total:
       calls: 1
-<<<<<<< HEAD
-      instructions: 702250797
-=======
       instructions: 699860935
->>>>>>> 829e9d01
       heap_increase: 0
       stable_memory_increase: 24
     scopes: {}
   btreemap_v2_insert_vec_32_8:
     total:
       calls: 1
-<<<<<<< HEAD
-      instructions: 668249716
-=======
       instructions: 666186058
->>>>>>> 829e9d01
       heap_increase: 0
       stable_memory_increase: 20
     scopes: {}
   btreemap_v2_insert_vec_4_128:
     total:
       calls: 1
-<<<<<<< HEAD
-      instructions: 612131727
-=======
       instructions: 610313639
->>>>>>> 829e9d01
       heap_increase: 0
       stable_memory_increase: 16
     scopes: {}
   btreemap_v2_insert_vec_512_128:
     total:
       calls: 1
-<<<<<<< HEAD
-      instructions: 1869039409
-=======
       instructions: 1866701192
->>>>>>> 829e9d01
       heap_increase: 0
       stable_memory_increase: 112
     scopes: {}
   btreemap_v2_insert_vec_64_128:
     total:
       calls: 1
-<<<<<<< HEAD
-      instructions: 856026578
-=======
       instructions: 853518752
->>>>>>> 829e9d01
       heap_increase: 0
       stable_memory_increase: 41
     scopes: {}
   btreemap_v2_insert_vec_8_128:
     total:
       calls: 1
-<<<<<<< HEAD
-      instructions: 674904370
-=======
       instructions: 672363716
->>>>>>> 829e9d01
       heap_increase: 0
       stable_memory_increase: 23
     scopes: {}
   btreemap_v2_mem_manager_contains_blob512_u64:
     total:
       calls: 1
-<<<<<<< HEAD
-      instructions: 2362747333
-=======
       instructions: 2376380753
->>>>>>> 829e9d01
       heap_increase: 0
       stable_memory_increase: 0
     scopes: {}
   btreemap_v2_mem_manager_contains_u64_blob512:
     total:
       calls: 1
-<<<<<<< HEAD
-      instructions: 290885026
-=======
       instructions: 304846619
->>>>>>> 829e9d01
       heap_increase: 0
       stable_memory_increase: 0
     scopes: {}
   btreemap_v2_mem_manager_contains_u64_u64:
     total:
       calls: 1
-<<<<<<< HEAD
-      instructions: 295746960
-=======
       instructions: 309540964
->>>>>>> 829e9d01
       heap_increase: 0
       stable_memory_increase: 0
     scopes: {}
   btreemap_v2_mem_manager_contains_u64_vec512:
     total:
       calls: 1
-<<<<<<< HEAD
-      instructions: 379781338
-=======
       instructions: 393028962
->>>>>>> 829e9d01
       heap_increase: 0
       stable_memory_increase: 0
     scopes: {}
   btreemap_v2_mem_manager_contains_vec512_u64:
     total:
       calls: 1
-<<<<<<< HEAD
-      instructions: 1214460371
-=======
       instructions: 1229234273
->>>>>>> 829e9d01
       heap_increase: 0
       stable_memory_increase: 0
     scopes: {}
   btreemap_v2_mem_manager_get_blob512_u64:
     total:
       calls: 1
-<<<<<<< HEAD
-      instructions: 2447355640
-=======
       instructions: 2485149383
->>>>>>> 829e9d01
       heap_increase: 0
       stable_memory_increase: 0
     scopes: {}
   btreemap_v2_mem_manager_get_u64_blob512:
     total:
       calls: 1
-<<<<<<< HEAD
-      instructions: 306518122
-=======
       instructions: 321578694
->>>>>>> 829e9d01
       heap_increase: 0
       stable_memory_increase: 0
     scopes: {}
   btreemap_v2_mem_manager_get_u64_u64:
     total:
       calls: 1
-<<<<<<< HEAD
-      instructions: 306676304
-=======
       instructions: 320249551
->>>>>>> 829e9d01
       heap_increase: 0
       stable_memory_increase: 0
     scopes: {}
   btreemap_v2_mem_manager_get_u64_vec512:
     total:
       calls: 1
-<<<<<<< HEAD
-      instructions: 403523461
-=======
       instructions: 418737164
->>>>>>> 829e9d01
       heap_increase: 0
       stable_memory_increase: 0
     scopes: {}
   btreemap_v2_mem_manager_get_vec512_u64:
     total:
       calls: 1
-<<<<<<< HEAD
-      instructions: 1255045946
-=======
       instructions: 1270101957
->>>>>>> 829e9d01
       heap_increase: 0
       stable_memory_increase: 0
     scopes: {}
   btreemap_v2_mem_manager_insert_blob512_u64:
     total:
       calls: 1
-      instructions: 3131893443
+      instructions: 3144794685
       heap_increase: 0
       stable_memory_increase: 0
     scopes: {}
   btreemap_v2_mem_manager_insert_u64_blob512:
     total:
       calls: 1
-      instructions: 616339203
+      instructions: 629203086
       heap_increase: 0
       stable_memory_increase: 0
     scopes: {}
   btreemap_v2_mem_manager_insert_u64_u64:
     total:
       calls: 1
-      instructions: 529125840
+      instructions: 542091058
       heap_increase: 0
       stable_memory_increase: 0
     scopes: {}
   btreemap_v2_mem_manager_insert_u64_vec512:
     total:
       calls: 1
-      instructions: 841902808
+      instructions: 854848972
       heap_increase: 0
       stable_memory_increase: 0
     scopes: {}
   btreemap_v2_mem_manager_insert_vec512_u64:
     total:
       calls: 1
-<<<<<<< HEAD
-      instructions: 1972539192
-=======
       instructions: 1986718151
->>>>>>> 829e9d01
       heap_increase: 0
       stable_memory_increase: 0
     scopes: {}
   btreemap_v2_mem_manager_remove_blob512_u64:
     total:
       calls: 1
-      instructions: 4319658955
+      instructions: 4345568982
       heap_increase: 0
       stable_memory_increase: 0
     scopes: {}
   btreemap_v2_mem_manager_remove_u64_blob512:
     total:
       calls: 1
-      instructions: 892519449
+      instructions: 918003096
       heap_increase: 0
       stable_memory_increase: 0
     scopes: {}
   btreemap_v2_mem_manager_remove_u64_u64:
     total:
       calls: 1
-      instructions: 749108056
+      instructions: 774990832
       heap_increase: 0
       stable_memory_increase: 0
     scopes: {}
   btreemap_v2_mem_manager_remove_u64_vec512:
     total:
       calls: 1
-      instructions: 1229564577
+      instructions: 1255009601
       heap_increase: 0
       stable_memory_increase: 0
     scopes: {}
   btreemap_v2_mem_manager_remove_vec512_u64:
     total:
       calls: 1
-<<<<<<< HEAD
-      instructions: 3093571952
-=======
       instructions: 3120364334
->>>>>>> 829e9d01
       heap_increase: 0
       stable_memory_increase: 0
     scopes: {}
   btreemap_v2_pop_first_blob8_u64:
     total:
       calls: 1
-<<<<<<< HEAD
-      instructions: 618514082
-=======
       instructions: 616238247
->>>>>>> 829e9d01
       heap_increase: 0
       stable_memory_increase: 0
     scopes: {}
   btreemap_v2_pop_first_blob_1024_128:
     total:
       calls: 1
-<<<<<<< HEAD
-      instructions: 8408141314
-=======
       instructions: 8405110087
->>>>>>> 829e9d01
       heap_increase: 0
       stable_memory_increase: 0
     scopes: {}
   btreemap_v2_pop_first_blob_128_128:
     total:
       calls: 1
-<<<<<<< HEAD
-      instructions: 1847983279
-=======
       instructions: 1844858965
->>>>>>> 829e9d01
       heap_increase: 0
       stable_memory_increase: 0
     scopes: {}
   btreemap_v2_pop_first_blob_16_128:
     total:
       calls: 1
-<<<<<<< HEAD
-      instructions: 760679266
-=======
       instructions: 757881564
->>>>>>> 829e9d01
       heap_increase: 0
       stable_memory_increase: 0
     scopes: {}
   btreemap_v2_pop_first_blob_256_128:
     total:
       calls: 1
-<<<<<<< HEAD
-      instructions: 2785361900
-=======
       instructions: 2781828963
->>>>>>> 829e9d01
       heap_increase: 0
       stable_memory_increase: 0
     scopes: {}
   btreemap_v2_pop_first_blob_32_1024:
     total:
       calls: 1
-<<<<<<< HEAD
-      instructions: 1138609548
-=======
       instructions: 1134938499
->>>>>>> 829e9d01
       heap_increase: 0
       stable_memory_increase: 0
     scopes: {}
   btreemap_v2_pop_first_blob_32_128:
     total:
       calls: 1
-<<<<<<< HEAD
-      instructions: 882299411
-=======
       instructions: 879223283
->>>>>>> 829e9d01
       heap_increase: 0
       stable_memory_increase: 0
     scopes: {}
   btreemap_v2_pop_first_blob_32_16:
     total:
       calls: 1
-<<<<<<< HEAD
-      instructions: 817445474
-=======
       instructions: 814041416
->>>>>>> 829e9d01
       heap_increase: 0
       stable_memory_increase: 0
     scopes: {}
   btreemap_v2_pop_first_blob_32_256:
     total:
       calls: 1
-<<<<<<< HEAD
-      instructions: 910816327
-=======
       instructions: 907574274
->>>>>>> 829e9d01
       heap_increase: 0
       stable_memory_increase: 0
     scopes: {}
   btreemap_v2_pop_first_blob_32_32:
     total:
       calls: 1
-<<<<<<< HEAD
-      instructions: 831203200
-=======
       instructions: 827900605
->>>>>>> 829e9d01
       heap_increase: 0
       stable_memory_increase: 0
     scopes: {}
   btreemap_v2_pop_first_blob_32_4:
     total:
       calls: 1
-<<<<<<< HEAD
-      instructions: 799936840
-=======
       instructions: 796941422
->>>>>>> 829e9d01
       heap_increase: 0
       stable_memory_increase: 0
     scopes: {}
   btreemap_v2_pop_first_blob_32_512:
     total:
       calls: 1
-<<<<<<< HEAD
-      instructions: 975407958
-=======
       instructions: 971972894
->>>>>>> 829e9d01
       heap_increase: 0
       stable_memory_increase: 0
     scopes: {}
   btreemap_v2_pop_first_blob_32_64:
     total:
       calls: 1
-<<<<<<< HEAD
-      instructions: 840191423
-=======
       instructions: 837291844
->>>>>>> 829e9d01
       heap_increase: 0
       stable_memory_increase: 0
     scopes: {}
   btreemap_v2_pop_first_blob_32_8:
     total:
       calls: 1
-<<<<<<< HEAD
-      instructions: 818439191
-=======
       instructions: 815516687
->>>>>>> 829e9d01
       heap_increase: 0
       stable_memory_increase: 0
     scopes: {}
   btreemap_v2_pop_first_blob_4_128:
     total:
       calls: 1
-<<<<<<< HEAD
-      instructions: 381620855
-=======
       instructions: 380325038
->>>>>>> 829e9d01
       heap_increase: 0
       stable_memory_increase: 0
     scopes: {}
   btreemap_v2_pop_first_blob_512_128:
     total:
       calls: 1
-<<<<<<< HEAD
-      instructions: 4634392267
-=======
       instructions: 4630749005
->>>>>>> 829e9d01
       heap_increase: 0
       stable_memory_increase: 0
     scopes: {}
   btreemap_v2_pop_first_blob_64_128:
     total:
       calls: 1
-<<<<<<< HEAD
-      instructions: 1052513103
-=======
       instructions: 1049152344
->>>>>>> 829e9d01
       heap_increase: 0
       stable_memory_increase: 0
     scopes: {}
   btreemap_v2_pop_first_blob_8_128:
     total:
       calls: 1
-<<<<<<< HEAD
-      instructions: 621898161
-=======
       instructions: 619885081
->>>>>>> 829e9d01
       heap_increase: 0
       stable_memory_increase: 0
     scopes: {}
   btreemap_v2_pop_first_u64_blob8:
     total:
       calls: 1
-<<<<<<< HEAD
-      instructions: 693814629
-=======
       instructions: 690529296
->>>>>>> 829e9d01
       heap_increase: 0
       stable_memory_increase: 0
     scopes: {}
   btreemap_v2_pop_first_u64_u64:
     total:
       calls: 1
-<<<<<<< HEAD
-      instructions: 705861404
-=======
       instructions: 702491834
->>>>>>> 829e9d01
       heap_increase: 0
       stable_memory_increase: 0
     scopes: {}
   btreemap_v2_pop_first_u64_vec8:
     total:
       calls: 1
-<<<<<<< HEAD
-      instructions: 696287317
-=======
       instructions: 692986646
->>>>>>> 829e9d01
       heap_increase: 0
       stable_memory_increase: 0
     scopes: {}
   btreemap_v2_pop_first_vec8_u64:
     total:
       calls: 1
-<<<<<<< HEAD
-      instructions: 799532960
-=======
       instructions: 798617904
->>>>>>> 829e9d01
       heap_increase: 0
       stable_memory_increase: 0
     scopes: {}
   btreemap_v2_pop_first_vec_1024_128:
     total:
       calls: 1
-<<<<<<< HEAD
-      instructions: 4059648628
-=======
       instructions: 4057872681
->>>>>>> 829e9d01
       heap_increase: 0
       stable_memory_increase: 0
     scopes: {}
   btreemap_v2_pop_first_vec_128_128:
     total:
       calls: 1
-<<<<<<< HEAD
-      instructions: 1524558941
-=======
       instructions: 1521654350
->>>>>>> 829e9d01
       heap_increase: 0
       stable_memory_increase: 0
     scopes: {}
   btreemap_v2_pop_first_vec_16_128:
     total:
       calls: 1
-<<<<<<< HEAD
-      instructions: 1045546904
-=======
       instructions: 1043515356
->>>>>>> 829e9d01
       heap_increase: 0
       stable_memory_increase: 0
     scopes: {}
   btreemap_v2_pop_first_vec_256_128:
     total:
       calls: 1
-<<<<<<< HEAD
-      instructions: 2037958452
-=======
       instructions: 2034262071
->>>>>>> 829e9d01
       heap_increase: 0
       stable_memory_increase: 0
     scopes: {}
   btreemap_v2_pop_first_vec_32_1024:
     total:
       calls: 1
-<<<<<<< HEAD
-      instructions: 1703879141
-=======
       instructions: 1701398314
->>>>>>> 829e9d01
       heap_increase: 0
       stable_memory_increase: 0
     scopes: {}
   btreemap_v2_pop_first_vec_32_128:
     total:
       calls: 1
-<<<<<<< HEAD
-      instructions: 1109726021
-=======
       instructions: 1107501642
->>>>>>> 829e9d01
       heap_increase: 0
       stable_memory_increase: 0
     scopes: {}
   btreemap_v2_pop_first_vec_32_16:
     total:
       calls: 1
-<<<<<<< HEAD
-      instructions: 953698173
-=======
       instructions: 951292559
->>>>>>> 829e9d01
       heap_increase: 0
       stable_memory_increase: 0
     scopes: {}
   btreemap_v2_pop_first_vec_32_256:
     total:
       calls: 1
-<<<<<<< HEAD
-      instructions: 1235537194
-=======
       instructions: 1233366808
->>>>>>> 829e9d01
       heap_increase: 0
       stable_memory_increase: 0
     scopes: {}
   btreemap_v2_pop_first_vec_32_32:
     total:
       calls: 1
-<<<<<<< HEAD
-      instructions: 949925593
-=======
       instructions: 947441160
->>>>>>> 829e9d01
       heap_increase: 0
       stable_memory_increase: 0
     scopes: {}
   btreemap_v2_pop_first_vec_32_4:
     total:
       calls: 1
-<<<<<<< HEAD
-      instructions: 941680092
-=======
       instructions: 939706528
->>>>>>> 829e9d01
       heap_increase: 0
       stable_memory_increase: 0
     scopes: {}
   btreemap_v2_pop_first_vec_32_512:
     total:
       calls: 1
-<<<<<<< HEAD
-      instructions: 1389346545
-=======
       instructions: 1386851000
->>>>>>> 829e9d01
       heap_increase: 0
       stable_memory_increase: 0
     scopes: {}
   btreemap_v2_pop_first_vec_32_64:
     total:
       calls: 1
-<<<<<<< HEAD
-      instructions: 991672327
-=======
       instructions: 989555075
->>>>>>> 829e9d01
       heap_increase: 0
       stable_memory_increase: 0
     scopes: {}
   btreemap_v2_pop_first_vec_32_8:
     total:
       calls: 1
-<<<<<<< HEAD
-      instructions: 952470995
-=======
       instructions: 950622210
->>>>>>> 829e9d01
       heap_increase: 0
       stable_memory_increase: 0
     scopes: {}
   btreemap_v2_pop_first_vec_4_128:
     total:
       calls: 1
-<<<<<<< HEAD
-      instructions: 550088369
-=======
       instructions: 549240041
->>>>>>> 829e9d01
       heap_increase: 0
       stable_memory_increase: 0
     scopes: {}
   btreemap_v2_pop_first_vec_512_128:
     total:
       calls: 1
-<<<<<<< HEAD
-      instructions: 2730559043
-=======
       instructions: 2728108664
->>>>>>> 829e9d01
       heap_increase: 0
       stable_memory_increase: 0
     scopes: {}
   btreemap_v2_pop_first_vec_64_128:
     total:
       calls: 1
-<<<<<<< HEAD
-      instructions: 1252476182
-=======
       instructions: 1250341210
->>>>>>> 829e9d01
       heap_increase: 0
       stable_memory_increase: 0
     scopes: {}
   btreemap_v2_pop_first_vec_8_128:
     total:
       calls: 1
-<<<<<<< HEAD
-      instructions: 865645636
-=======
       instructions: 864263442
->>>>>>> 829e9d01
       heap_increase: 0
       stable_memory_increase: 0
     scopes: {}
   btreemap_v2_pop_last_blob8_u64:
     total:
       calls: 1
-<<<<<<< HEAD
-      instructions: 596239938
-=======
       instructions: 594554793
->>>>>>> 829e9d01
       heap_increase: 0
       stable_memory_increase: 0
     scopes: {}
   btreemap_v2_pop_last_blob_1024_128:
     total:
       calls: 1
-<<<<<<< HEAD
-      instructions: 8075955559
-=======
       instructions: 8072257193
->>>>>>> 829e9d01
       heap_increase: 0
       stable_memory_increase: 0
     scopes: {}
   btreemap_v2_pop_last_blob_128_128:
     total:
       calls: 1
-<<<<<<< HEAD
-      instructions: 1778017130
-=======
       instructions: 1774896013
->>>>>>> 829e9d01
       heap_increase: 0
       stable_memory_increase: 0
     scopes: {}
   btreemap_v2_pop_last_blob_16_128:
     total:
       calls: 1
-<<<<<<< HEAD
-      instructions: 734412888
-=======
       instructions: 731594742
->>>>>>> 829e9d01
       heap_increase: 0
       stable_memory_increase: 0
     scopes: {}
   btreemap_v2_pop_last_blob_256_128:
     total:
       calls: 1
-<<<<<<< HEAD
-      instructions: 2690770604
-=======
       instructions: 2687630971
->>>>>>> 829e9d01
       heap_increase: 0
       stable_memory_increase: 0
     scopes: {}
   btreemap_v2_pop_last_blob_32_1024:
     total:
       calls: 1
-<<<<<<< HEAD
-      instructions: 1102455531
-=======
       instructions: 1099225896
->>>>>>> 829e9d01
       heap_increase: 0
       stable_memory_increase: 0
     scopes: {}
   btreemap_v2_pop_last_blob_32_128:
     total:
       calls: 1
-<<<<<<< HEAD
-      instructions: 847449768
-=======
       instructions: 844420849
->>>>>>> 829e9d01
       heap_increase: 0
       stable_memory_increase: 0
     scopes: {}
   btreemap_v2_pop_last_blob_32_16:
     total:
       calls: 1
-<<<<<<< HEAD
-      instructions: 790777523
-=======
       instructions: 787834096
->>>>>>> 829e9d01
       heap_increase: 0
       stable_memory_increase: 0
     scopes: {}
   btreemap_v2_pop_last_blob_32_256:
     total:
       calls: 1
-<<<<<<< HEAD
-      instructions: 879899924
-=======
       instructions: 876725357
->>>>>>> 829e9d01
       heap_increase: 0
       stable_memory_increase: 0
     scopes: {}
   btreemap_v2_pop_last_blob_32_32:
     total:
       calls: 1
-<<<<<<< HEAD
-      instructions: 799541027
-=======
       instructions: 796749863
->>>>>>> 829e9d01
       heap_increase: 0
       stable_memory_increase: 0
     scopes: {}
   btreemap_v2_pop_last_blob_32_4:
     total:
       calls: 1
-<<<<<<< HEAD
-      instructions: 778036642
-=======
       instructions: 774786952
->>>>>>> 829e9d01
       heap_increase: 0
       stable_memory_increase: 0
     scopes: {}
   btreemap_v2_pop_last_blob_32_512:
     total:
       calls: 1
-<<<<<<< HEAD
-      instructions: 950059372
-=======
       instructions: 946668648
->>>>>>> 829e9d01
       heap_increase: 0
       stable_memory_increase: 0
     scopes: {}
   btreemap_v2_pop_last_blob_32_64:
     total:
       calls: 1
-<<<<<<< HEAD
-      instructions: 814393252
-=======
       instructions: 811690345
->>>>>>> 829e9d01
       heap_increase: 0
       stable_memory_increase: 0
     scopes: {}
   btreemap_v2_pop_last_blob_32_8:
     total:
       calls: 1
-<<<<<<< HEAD
-      instructions: 791828493
-=======
       instructions: 788744407
->>>>>>> 829e9d01
       heap_increase: 0
       stable_memory_increase: 0
     scopes: {}
   btreemap_v2_pop_last_blob_4_128:
     total:
       calls: 1
-<<<<<<< HEAD
-      instructions: 367835118
-=======
       instructions: 366302758
->>>>>>> 829e9d01
       heap_increase: 0
       stable_memory_increase: 0
     scopes: {}
   btreemap_v2_pop_last_blob_512_128:
     total:
       calls: 1
-<<<<<<< HEAD
-      instructions: 4465554924
-=======
       instructions: 4462199327
->>>>>>> 829e9d01
       heap_increase: 0
       stable_memory_increase: 0
     scopes: {}
   btreemap_v2_pop_last_blob_64_128:
     total:
       calls: 1
-<<<<<<< HEAD
-      instructions: 1020131928
-=======
       instructions: 1017338731
->>>>>>> 829e9d01
       heap_increase: 0
       stable_memory_increase: 0
     scopes: {}
   btreemap_v2_pop_last_blob_8_128:
     total:
       calls: 1
-<<<<<<< HEAD
-      instructions: 616169392
-=======
       instructions: 614030859
->>>>>>> 829e9d01
       heap_increase: 0
       stable_memory_increase: 0
     scopes: {}
   btreemap_v2_pop_last_u64_blob8:
     total:
       calls: 1
-<<<<<<< HEAD
-      instructions: 671911760
-=======
       instructions: 669071901
->>>>>>> 829e9d01
       heap_increase: 0
       stable_memory_increase: 0
     scopes: {}
   btreemap_v2_pop_last_u64_u64:
     total:
       calls: 1
-<<<<<<< HEAD
-      instructions: 683362273
-=======
       instructions: 680477690
->>>>>>> 829e9d01
       heap_increase: 0
       stable_memory_increase: 0
     scopes: {}
   btreemap_v2_pop_last_u64_vec8:
     total:
       calls: 1
-<<<<<<< HEAD
-      instructions: 674082241
-=======
       instructions: 671365878
->>>>>>> 829e9d01
       heap_increase: 0
       stable_memory_increase: 0
     scopes: {}
   btreemap_v2_pop_last_vec8_u64:
     total:
       calls: 1
-<<<<<<< HEAD
-      instructions: 773916503
-=======
       instructions: 772952168
->>>>>>> 829e9d01
       heap_increase: 0
       stable_memory_increase: 0
     scopes: {}
   btreemap_v2_pop_last_vec_1024_128:
     total:
       calls: 1
-<<<<<<< HEAD
-      instructions: 4274766361
-=======
       instructions: 4275574167
->>>>>>> 829e9d01
       heap_increase: 0
       stable_memory_increase: 0
     scopes: {}
   btreemap_v2_pop_last_vec_128_128:
     total:
       calls: 1
-<<<<<<< HEAD
-      instructions: 1530754295
-=======
       instructions: 1527066617
->>>>>>> 829e9d01
       heap_increase: 0
       stable_memory_increase: 0
     scopes: {}
   btreemap_v2_pop_last_vec_16_128:
     total:
       calls: 1
-<<<<<<< HEAD
-      instructions: 1027092602
-=======
       instructions: 1024295131
->>>>>>> 829e9d01
       heap_increase: 0
       stable_memory_increase: 0
     scopes: {}
   btreemap_v2_pop_last_vec_256_128:
     total:
       calls: 1
-<<<<<<< HEAD
-      instructions: 2098859841
-=======
       instructions: 2094936306
->>>>>>> 829e9d01
       heap_increase: 0
       stable_memory_increase: 0
     scopes: {}
   btreemap_v2_pop_last_vec_32_1024:
     total:
       calls: 1
-<<<<<<< HEAD
-      instructions: 1677747480
-=======
       instructions: 1675615913
->>>>>>> 829e9d01
       heap_increase: 0
       stable_memory_increase: 0
     scopes: {}
   btreemap_v2_pop_last_vec_32_128:
     total:
       calls: 1
-<<<<<<< HEAD
-      instructions: 1084215292
-=======
       instructions: 1082344052
->>>>>>> 829e9d01
       heap_increase: 0
       stable_memory_increase: 0
     scopes: {}
   btreemap_v2_pop_last_vec_32_16:
     total:
       calls: 1
-<<<<<<< HEAD
-      instructions: 925860846
-=======
       instructions: 923918138
->>>>>>> 829e9d01
       heap_increase: 0
       stable_memory_increase: 0
     scopes: {}
   btreemap_v2_pop_last_vec_32_256:
     total:
       calls: 1
-<<<<<<< HEAD
-      instructions: 1211211270
-=======
       instructions: 1209132451
->>>>>>> 829e9d01
       heap_increase: 0
       stable_memory_increase: 0
     scopes: {}
   btreemap_v2_pop_last_vec_32_32:
     total:
       calls: 1
-<<<<<<< HEAD
-      instructions: 926578071
-=======
       instructions: 924508518
->>>>>>> 829e9d01
       heap_increase: 0
       stable_memory_increase: 0
     scopes: {}
   btreemap_v2_pop_last_vec_32_4:
     total:
       calls: 1
-<<<<<<< HEAD
-      instructions: 922439826
-=======
       instructions: 920126340
->>>>>>> 829e9d01
       heap_increase: 0
       stable_memory_increase: 0
     scopes: {}
   btreemap_v2_pop_last_vec_32_512:
     total:
       calls: 1
-<<<<<<< HEAD
-      instructions: 1373633049
-=======
       instructions: 1371246157
->>>>>>> 829e9d01
       heap_increase: 0
       stable_memory_increase: 0
     scopes: {}
   btreemap_v2_pop_last_vec_32_64:
     total:
       calls: 1
-<<<<<<< HEAD
-      instructions: 970234001
-=======
       instructions: 968124641
->>>>>>> 829e9d01
       heap_increase: 0
       stable_memory_increase: 0
     scopes: {}
   btreemap_v2_pop_last_vec_32_8:
     total:
       calls: 1
-<<<<<<< HEAD
-      instructions: 925818483
-=======
       instructions: 923710585
->>>>>>> 829e9d01
       heap_increase: 0
       stable_memory_increase: 0
     scopes: {}
   btreemap_v2_pop_last_vec_4_128:
     total:
       calls: 1
-<<<<<<< HEAD
-      instructions: 536252995
-=======
       instructions: 534813424
->>>>>>> 829e9d01
       heap_increase: 0
       stable_memory_increase: 0
     scopes: {}
   btreemap_v2_pop_last_vec_512_128:
     total:
       calls: 1
-<<<<<<< HEAD
-      instructions: 2830177343
-=======
       instructions: 2827556556
->>>>>>> 829e9d01
       heap_increase: 0
       stable_memory_increase: 0
     scopes: {}
   btreemap_v2_pop_last_vec_64_128:
     total:
       calls: 1
-<<<<<<< HEAD
-      instructions: 1240475560
-=======
       instructions: 1238370730
->>>>>>> 829e9d01
       heap_increase: 0
       stable_memory_increase: 0
     scopes: {}
   btreemap_v2_pop_last_vec_8_128:
     total:
       calls: 1
-<<<<<<< HEAD
-      instructions: 866067471
-=======
       instructions: 863963180
->>>>>>> 829e9d01
       heap_increase: 0
       stable_memory_increase: 0
     scopes: {}
   btreemap_v2_range_count_1k_0b:
     total:
       calls: 1
-      instructions: 17838
+      instructions: 17183
       heap_increase: 0
       stable_memory_increase: 0
     scopes: {}
   btreemap_v2_range_count_1k_10kib:
     total:
       calls: 1
-      instructions: 2411008
+      instructions: 2401246
       heap_increase: 0
       stable_memory_increase: 0
     scopes: {}
   btreemap_v2_range_count_20_10mib:
     total:
       calls: 1
-      instructions: 18469184
+      instructions: 18469167
       heap_increase: 0
       stable_memory_increase: 0
     scopes: {}
   btreemap_v2_range_key_sum_1k_0b:
     total:
       calls: 1
-      instructions: 18078
+      instructions: 17425
       heap_increase: 0
       stable_memory_increase: 0
     scopes: {}
   btreemap_v2_range_key_sum_1k_10kib:
     total:
       calls: 1
-      instructions: 56753663
+      instructions: 56745901
       heap_increase: 0
       stable_memory_increase: 0
     scopes: {}
   btreemap_v2_range_key_sum_20_10mib:
     total:
       calls: 1
-      instructions: 1103713951
+      instructions: 1103713974
       heap_increase: 0
       stable_memory_increase: 0
     scopes: {}
   btreemap_v2_range_value_sum_1k_0b:
     total:
       calls: 1
-      instructions: 18092
+      instructions: 17439
       heap_increase: 0
       stable_memory_increase: 0
     scopes: {}
   btreemap_v2_range_value_sum_1k_10kib:
     total:
       calls: 1
-      instructions: 56765659
+      instructions: 56757897
       heap_increase: 0
       stable_memory_increase: 0
     scopes: {}
   btreemap_v2_range_value_sum_20_10mib:
     total:
       calls: 1
-      instructions: 1103714187
+      instructions: 1103714210
       heap_increase: 0
       stable_memory_increase: 0
     scopes: {}
   btreemap_v2_remove_10mib_values:
     total:
       calls: 1
-<<<<<<< HEAD
-      instructions: 4711113325
-=======
       instructions: 4711113268
->>>>>>> 829e9d01
       heap_increase: 0
       stable_memory_increase: 657
     scopes: {}
   btreemap_v2_remove_blob8_u64:
     total:
       calls: 1
-<<<<<<< HEAD
-      instructions: 595636657
-=======
       instructions: 595034392
->>>>>>> 829e9d01
       heap_increase: 0
       stable_memory_increase: 0
     scopes: {}
   btreemap_v2_remove_blob_1024_128:
     total:
       calls: 1
-<<<<<<< HEAD
-      instructions: 7376579998
-=======
       instructions: 7376821978
->>>>>>> 829e9d01
       heap_increase: 0
       stable_memory_increase: 0
     scopes: {}
   btreemap_v2_remove_blob_128_128:
     total:
       calls: 1
-<<<<<<< HEAD
-      instructions: 1604114620
-=======
       instructions: 1604578706
->>>>>>> 829e9d01
       heap_increase: 0
       stable_memory_increase: 0
     scopes: {}
   btreemap_v2_remove_blob_16_128:
     total:
       calls: 1
-<<<<<<< HEAD
-      instructions: 677874451
-=======
       instructions: 677519725
->>>>>>> 829e9d01
       heap_increase: 0
       stable_memory_increase: 0
     scopes: {}
   btreemap_v2_remove_blob_256_128:
     total:
       calls: 1
-<<<<<<< HEAD
-      instructions: 2434575513
-=======
       instructions: 2435285200
->>>>>>> 829e9d01
       heap_increase: 0
       stable_memory_increase: 0
     scopes: {}
   btreemap_v2_remove_blob_32_1024:
     total:
       calls: 1
-<<<<<<< HEAD
-      instructions: 995875761
-=======
       instructions: 995853257
->>>>>>> 829e9d01
       heap_increase: 0
       stable_memory_increase: 0
     scopes: {}
   btreemap_v2_remove_blob_32_128:
     total:
       calls: 1
-<<<<<<< HEAD
-      instructions: 759986160
-=======
       instructions: 760229442
->>>>>>> 829e9d01
       heap_increase: 0
       stable_memory_increase: 0
     scopes: {}
   btreemap_v2_remove_blob_32_16:
     total:
       calls: 1
-<<<<<<< HEAD
-      instructions: 713831493
-=======
       instructions: 714008050
->>>>>>> 829e9d01
       heap_increase: 0
       stable_memory_increase: 0
     scopes: {}
   btreemap_v2_remove_blob_32_256:
     total:
       calls: 1
-<<<<<<< HEAD
-      instructions: 796606550
-=======
       instructions: 796606463
->>>>>>> 829e9d01
       heap_increase: 0
       stable_memory_increase: 0
     scopes: {}
   btreemap_v2_remove_blob_32_32:
     total:
       calls: 1
-<<<<<<< HEAD
-      instructions: 724910430
-=======
       instructions: 724749939
->>>>>>> 829e9d01
       heap_increase: 0
       stable_memory_increase: 0
     scopes: {}
   btreemap_v2_remove_blob_32_4:
     total:
       calls: 1
-<<<<<<< HEAD
-      instructions: 709716864
-=======
       instructions: 709873769
->>>>>>> 829e9d01
       heap_increase: 0
       stable_memory_increase: 0
     scopes: {}
   btreemap_v2_remove_blob_32_512:
     total:
       calls: 1
-<<<<<<< HEAD
-      instructions: 869545575
-=======
       instructions: 869263095
->>>>>>> 829e9d01
       heap_increase: 0
       stable_memory_increase: 0
     scopes: {}
   btreemap_v2_remove_blob_32_64:
     total:
       calls: 1
-<<<<<<< HEAD
-      instructions: 751092977
-=======
       instructions: 751349928
->>>>>>> 829e9d01
       heap_increase: 0
       stable_memory_increase: 0
     scopes: {}
   btreemap_v2_remove_blob_32_8:
     total:
       calls: 1
-<<<<<<< HEAD
-      instructions: 709648913
-=======
       instructions: 709570833
->>>>>>> 829e9d01
       heap_increase: 0
       stable_memory_increase: 0
     scopes: {}
   btreemap_v2_remove_blob_4_128:
     total:
       calls: 1
-<<<<<<< HEAD
-      instructions: 464514805
-=======
       instructions: 462808100
->>>>>>> 829e9d01
       heap_increase: 0
       stable_memory_increase: 0
     scopes: {}
   btreemap_v2_remove_blob_512_128:
     total:
       calls: 1
-<<<<<<< HEAD
-      instructions: 4084309914
-=======
       instructions: 4084598119
->>>>>>> 829e9d01
       heap_increase: 0
       stable_memory_increase: 0
     scopes: {}
   btreemap_v2_remove_blob_64_128:
     total:
       calls: 1
-<<<<<<< HEAD
-      instructions: 923064332
-=======
       instructions: 923149106
->>>>>>> 829e9d01
       heap_increase: 0
       stable_memory_increase: 0
     scopes: {}
   btreemap_v2_remove_blob_8_128:
     total:
       calls: 1
-<<<<<<< HEAD
-      instructions: 612874162
-=======
       instructions: 612305700
->>>>>>> 829e9d01
       heap_increase: 0
       stable_memory_increase: 0
     scopes: {}
   btreemap_v2_remove_u64_blob8:
     total:
       calls: 1
-<<<<<<< HEAD
-      instructions: 580083203
-=======
       instructions: 580203408
->>>>>>> 829e9d01
       heap_increase: 0
       stable_memory_increase: 0
     scopes: {}
   btreemap_v2_remove_u64_u64:
     total:
       calls: 1
-<<<<<<< HEAD
-      instructions: 601117552
-=======
       instructions: 601677776
->>>>>>> 829e9d01
       heap_increase: 0
       stable_memory_increase: 0
     scopes: {}
   btreemap_v2_remove_u64_vec8:
     total:
       calls: 1
-<<<<<<< HEAD
-      instructions: 585617222
-=======
       instructions: 585690492
->>>>>>> 829e9d01
       heap_increase: 0
       stable_memory_increase: 0
     scopes: {}
   btreemap_v2_remove_vec8_u64:
     total:
       calls: 1
-<<<<<<< HEAD
-      instructions: 766270143
-=======
       instructions: 766743041
->>>>>>> 829e9d01
       heap_increase: 0
       stable_memory_increase: 0
     scopes: {}
   btreemap_v2_remove_vec_1024_128:
     total:
       calls: 1
-<<<<<<< HEAD
-      instructions: 4489354732
-=======
       instructions: 4485750849
->>>>>>> 829e9d01
       heap_increase: 0
       stable_memory_increase: 0
     scopes: {}
   btreemap_v2_remove_vec_128_128:
     total:
       calls: 1
-<<<<<<< HEAD
-      instructions: 1448895106
-=======
       instructions: 1439981932
->>>>>>> 829e9d01
       heap_increase: 0
       stable_memory_increase: 0
     scopes: {}
   btreemap_v2_remove_vec_16_128:
     total:
       calls: 1
-<<<<<<< HEAD
-      instructions: 934469490
-=======
       instructions: 928725401
->>>>>>> 829e9d01
       heap_increase: 0
       stable_memory_increase: 0
     scopes: {}
   btreemap_v2_remove_vec_256_128:
     total:
       calls: 1
-<<<<<<< HEAD
-      instructions: 2257929096
-=======
       instructions: 2252781634
->>>>>>> 829e9d01
       heap_increase: 0
       stable_memory_increase: 0
     scopes: {}
   btreemap_v2_remove_vec_32_1024:
     total:
       calls: 1
-<<<<<<< HEAD
-      instructions: 1708654428
-=======
       instructions: 1711074495
->>>>>>> 829e9d01
       heap_increase: 0
       stable_memory_increase: 0
     scopes: {}
   btreemap_v2_remove_vec_32_128:
     total:
       calls: 1
-<<<<<<< HEAD
-      instructions: 1049613351
-=======
       instructions: 1043061815
->>>>>>> 829e9d01
       heap_increase: 0
       stable_memory_increase: 0
     scopes: {}
   btreemap_v2_remove_vec_32_16:
     total:
       calls: 1
-<<<<<<< HEAD
-      instructions: 883115092
-=======
       instructions: 884024105
->>>>>>> 829e9d01
       heap_increase: 0
       stable_memory_increase: 0
     scopes: {}
   btreemap_v2_remove_vec_32_256:
     total:
       calls: 1
-<<<<<<< HEAD
-      instructions: 1258898188
-=======
       instructions: 1256982415
->>>>>>> 829e9d01
       heap_increase: 0
       stable_memory_increase: 0
     scopes: {}
   btreemap_v2_remove_vec_32_32:
     total:
       calls: 1
-<<<<<<< HEAD
-      instructions: 876878704
-=======
       instructions: 877261732
->>>>>>> 829e9d01
       heap_increase: 0
       stable_memory_increase: 0
     scopes: {}
   btreemap_v2_remove_vec_32_4:
     total:
       calls: 1
-<<<<<<< HEAD
-      instructions: 873023402
-=======
       instructions: 874057069
->>>>>>> 829e9d01
       heap_increase: 0
       stable_memory_increase: 0
     scopes: {}
   btreemap_v2_remove_vec_32_512:
     total:
       calls: 1
-<<<<<<< HEAD
-      instructions: 1424353314
-=======
       instructions: 1418307126
->>>>>>> 829e9d01
       heap_increase: 0
       stable_memory_increase: 0
     scopes: {}
   btreemap_v2_remove_vec_32_64:
     total:
       calls: 1
-<<<<<<< HEAD
-      instructions: 981052118
-=======
       instructions: 980864089
->>>>>>> 829e9d01
       heap_increase: 0
       stable_memory_increase: 0
     scopes: {}
   btreemap_v2_remove_vec_32_8:
     total:
       calls: 1
-<<<<<<< HEAD
-      instructions: 867244186
-=======
       instructions: 867955409
->>>>>>> 829e9d01
       heap_increase: 0
       stable_memory_increase: 0
     scopes: {}
   btreemap_v2_remove_vec_4_128:
     total:
       calls: 1
-<<<<<<< HEAD
-      instructions: 675253766
-=======
       instructions: 669260985
->>>>>>> 829e9d01
       heap_increase: 0
       stable_memory_increase: 0
     scopes: {}
   btreemap_v2_remove_vec_512_128:
     total:
       calls: 1
-<<<<<<< HEAD
-      instructions: 3096011421
-=======
       instructions: 3091546912
->>>>>>> 829e9d01
       heap_increase: 0
       stable_memory_increase: 0
     scopes: {}
   btreemap_v2_remove_vec_64_128:
     total:
       calls: 1
-<<<<<<< HEAD
-      instructions: 1202531324
-=======
       instructions: 1199764677
->>>>>>> 829e9d01
       heap_increase: 0
       stable_memory_increase: 0
     scopes: {}
   btreemap_v2_remove_vec_8_128:
     total:
       calls: 1
-<<<<<<< HEAD
-      instructions: 839577904
-=======
       instructions: 832345144
->>>>>>> 829e9d01
       heap_increase: 0
       stable_memory_increase: 0
     scopes: {}
   btreemap_v2_scan_iter_1k_0b:
     total:
       calls: 1
-      instructions: 1239734
+      instructions: 1231918
       heap_increase: 0
       stable_memory_increase: 0
     scopes: {}
   btreemap_v2_scan_iter_1k_10kib:
     total:
       calls: 1
-      instructions: 56741138
+      instructions: 56733322
       heap_increase: 0
       stable_memory_increase: 0
     scopes: {}
   btreemap_v2_scan_iter_20_10mib:
     total:
       calls: 1
-      instructions: 1103712217
+      instructions: 1103712240
       heap_increase: 0
       stable_memory_increase: 0
     scopes: {}
   btreemap_v2_scan_iter_rev_1k_0b:
     total:
       calls: 1
-      instructions: 1239750
+      instructions: 1231916
       heap_increase: 0
       stable_memory_increase: 0
     scopes: {}
   btreemap_v2_scan_iter_rev_1k_10kib:
     total:
       calls: 1
-      instructions: 56727711
+      instructions: 56719877
       heap_increase: 0
       stable_memory_increase: 0
     scopes: {}
   btreemap_v2_scan_iter_rev_20_10mib:
     total:
       calls: 1
-      instructions: 1103711722
+      instructions: 1103711745
       heap_increase: 0
       stable_memory_increase: 0
     scopes: {}
   btreemap_v2_scan_keys_1k_0b:
     total:
       calls: 1
-      instructions: 976030
+      instructions: 966214
       heap_increase: 0
       stable_memory_increase: 0
     scopes: {}
   btreemap_v2_scan_keys_1k_10kib:
     total:
       calls: 1
-      instructions: 2500378
+      instructions: 2490562
       heap_increase: 0
       stable_memory_increase: 0
     scopes: {}
   btreemap_v2_scan_keys_20_10mib:
     total:
       calls: 1
-      instructions: 18468339
+      instructions: 18468322
       heap_increase: 0
       stable_memory_increase: 0
     scopes: {}
   btreemap_v2_scan_keys_rev_1k_0b:
     total:
       calls: 1
-      instructions: 975770
+      instructions: 965936
       heap_increase: 0
       stable_memory_increase: 0
     scopes: {}
   btreemap_v2_scan_keys_rev_1k_10kib:
     total:
       calls: 1
-      instructions: 2488774
+      instructions: 2478940
       heap_increase: 0
       stable_memory_increase: 0
     scopes: {}
   btreemap_v2_scan_keys_rev_20_10mib:
     total:
       calls: 1
-      instructions: 18468283
+      instructions: 18468266
       heap_increase: 0
       stable_memory_increase: 0
     scopes: {}
   btreemap_v2_scan_values_1k_0b:
     total:
       calls: 1
-      instructions: 1217072
+      instructions: 1209256
       heap_increase: 0
       stable_memory_increase: 0
     scopes: {}
   btreemap_v2_scan_values_1k_10kib:
     total:
       calls: 1
-      instructions: 56718476
+      instructions: 56710660
       heap_increase: 0
       stable_memory_increase: 0
     scopes: {}
   btreemap_v2_scan_values_20_10mib:
     total:
       calls: 1
-      instructions: 1103711767
+      instructions: 1103711790
       heap_increase: 0
       stable_memory_increase: 0
     scopes: {}
   btreemap_v2_scan_values_rev_1k_0b:
     total:
       calls: 1
-      instructions: 1217752
+      instructions: 1209918
       heap_increase: 0
       stable_memory_increase: 0
     scopes: {}
   btreemap_v2_scan_values_rev_1k_10kib:
     total:
       calls: 1
-      instructions: 56705713
+      instructions: 56697879
       heap_increase: 0
       stable_memory_increase: 0
     scopes: {}
   btreemap_v2_scan_values_rev_20_10mib:
     total:
       calls: 1
-      instructions: 1103711284
+      instructions: 1103711307
       heap_increase: 0
       stable_memory_increase: 0
     scopes: {}
