--- conflicted
+++ resolved
@@ -2,3111 +2,1995 @@
   btreemap_v2_contains_10mib_values:
     total:
       calls: 1
-<<<<<<< HEAD
-      instructions: 142224465
-=======
       instructions: 142211173
->>>>>>> 4606637e
       heap_increase: 0
       stable_memory_increase: 0
     scopes: {}
   btreemap_v2_contains_blob8_u64:
     total:
       calls: 1
-<<<<<<< HEAD
-      instructions: 315628190
-=======
       instructions: 284729276
->>>>>>> 4606637e
       heap_increase: 0
       stable_memory_increase: 0
     scopes: {}
   btreemap_v2_contains_blob_1024_128:
     total:
       calls: 1
-<<<<<<< HEAD
-      instructions: 4310647735
-=======
       instructions: 4287195962
->>>>>>> 4606637e
       heap_increase: 0
       stable_memory_increase: 0
     scopes: {}
   btreemap_v2_contains_blob_128_128:
     total:
       calls: 1
-<<<<<<< HEAD
-      instructions: 858540086
-=======
       instructions: 833911660
->>>>>>> 4606637e
       heap_increase: 0
       stable_memory_increase: 0
     scopes: {}
   btreemap_v2_contains_blob_16_128:
     total:
       calls: 1
-<<<<<<< HEAD
-      instructions: 337452337
-=======
       instructions: 301679312
->>>>>>> 4606637e
       heap_increase: 0
       stable_memory_increase: 0
     scopes: {}
   btreemap_v2_contains_blob_256_128:
     total:
       calls: 1
-<<<<<<< HEAD
-      instructions: 1343961292
-=======
       instructions: 1319638527
->>>>>>> 4606637e
       heap_increase: 0
       stable_memory_increase: 0
     scopes: {}
   btreemap_v2_contains_blob_32_1024:
     total:
       calls: 1
-<<<<<<< HEAD
-      instructions: 358868750
-=======
       instructions: 335467579
->>>>>>> 4606637e
       heap_increase: 0
       stable_memory_increase: 0
     scopes: {}
   btreemap_v2_contains_blob_32_128:
     total:
       calls: 1
-<<<<<<< HEAD
-      instructions: 359044432
-=======
       instructions: 335857875
->>>>>>> 4606637e
       heap_increase: 0
       stable_memory_increase: 0
     scopes: {}
   btreemap_v2_contains_blob_32_16:
     total:
       calls: 1
-<<<<<<< HEAD
-      instructions: 360262940
-=======
       instructions: 328808633
->>>>>>> 4606637e
       heap_increase: 0
       stable_memory_increase: 0
     scopes: {}
   btreemap_v2_contains_blob_32_256:
     total:
       calls: 1
-<<<<<<< HEAD
-      instructions: 356989273
-=======
       instructions: 334434277
->>>>>>> 4606637e
       heap_increase: 0
       stable_memory_increase: 0
     scopes: {}
   btreemap_v2_contains_blob_32_32:
     total:
       calls: 1
-<<<<<<< HEAD
-      instructions: 363762875
-=======
       instructions: 339847402
->>>>>>> 4606637e
       heap_increase: 0
       stable_memory_increase: 0
     scopes: {}
   btreemap_v2_contains_blob_32_4:
     total:
       calls: 1
-<<<<<<< HEAD
-      instructions: 365929049
-=======
       instructions: 332340488
->>>>>>> 4606637e
       heap_increase: 0
       stable_memory_increase: 0
     scopes: {}
   btreemap_v2_contains_blob_32_512:
     total:
       calls: 1
-<<<<<<< HEAD
-      instructions: 364352947
-=======
       instructions: 331695205
->>>>>>> 4606637e
       heap_increase: 0
       stable_memory_increase: 0
     scopes: {}
   btreemap_v2_contains_blob_32_64:
     total:
       calls: 1
-<<<<<<< HEAD
-      instructions: 358056588
-=======
       instructions: 334858994
->>>>>>> 4606637e
       heap_increase: 0
       stable_memory_increase: 0
     scopes: {}
   btreemap_v2_contains_blob_32_8:
     total:
       calls: 1
-<<<<<<< HEAD
-      instructions: 357227574
-=======
       instructions: 334584158
->>>>>>> 4606637e
       heap_increase: 0
       stable_memory_increase: 0
     scopes: {}
   btreemap_v2_contains_blob_4_128:
     total:
       calls: 1
-<<<<<<< HEAD
-      instructions: 274378196
-=======
       instructions: 253347390
->>>>>>> 4606637e
       heap_increase: 0
       stable_memory_increase: 0
     scopes: {}
   btreemap_v2_contains_blob_512_128:
     total:
       calls: 1
-<<<<<<< HEAD
-      instructions: 2314379387
-=======
       instructions: 2290838029
->>>>>>> 4606637e
       heap_increase: 0
       stable_memory_increase: 0
     scopes: {}
   btreemap_v2_contains_blob_64_128:
     total:
       calls: 1
-<<<<<<< HEAD
-      instructions: 438981957
-=======
       instructions: 414363928
->>>>>>> 4606637e
       heap_increase: 0
       stable_memory_increase: 0
     scopes: {}
   btreemap_v2_contains_blob_8_128:
     total:
       calls: 1
-<<<<<<< HEAD
-      instructions: 300923216
-=======
       instructions: 275816922
->>>>>>> 4606637e
       heap_increase: 0
       stable_memory_increase: 0
     scopes: {}
   btreemap_v2_contains_u64_blob8:
     total:
       calls: 1
-<<<<<<< HEAD
-      instructions: 255040101
-=======
       instructions: 227932672
->>>>>>> 4606637e
       heap_increase: 0
       stable_memory_increase: 0
     scopes: {}
   btreemap_v2_contains_u64_u64:
     total:
       calls: 1
-<<<<<<< HEAD
-      instructions: 259133194
-=======
       instructions: 233050993
->>>>>>> 4606637e
       heap_increase: 0
       stable_memory_increase: 0
     scopes: {}
   btreemap_v2_contains_u64_vec8:
     total:
       calls: 1
-<<<<<<< HEAD
-      instructions: 255040101
-=======
       instructions: 227932672
->>>>>>> 4606637e
       heap_increase: 0
       stable_memory_increase: 0
     scopes: {}
   btreemap_v2_contains_vec8_u64:
     total:
       calls: 1
-<<<<<<< HEAD
-      instructions: 413009499
-=======
       instructions: 380704254
->>>>>>> 4606637e
       heap_increase: 0
       stable_memory_increase: 0
     scopes: {}
   btreemap_v2_contains_vec_1024_128:
     total:
       calls: 1
-<<<<<<< HEAD
-      instructions: 1848319405
-=======
       instructions: 1824658598
->>>>>>> 4606637e
       heap_increase: 0
       stable_memory_increase: 0
     scopes: {}
   btreemap_v2_contains_vec_128_128:
     total:
       calls: 1
-<<<<<<< HEAD
-      instructions: 595227760
-=======
       instructions: 574277483
->>>>>>> 4606637e
       heap_increase: 0
       stable_memory_increase: 0
     scopes: {}
   btreemap_v2_contains_vec_16_128:
     total:
       calls: 1
-<<<<<<< HEAD
-      instructions: 468275847
-=======
       instructions: 448376101
->>>>>>> 4606637e
       heap_increase: 0
       stable_memory_increase: 0
     scopes: {}
   btreemap_v2_contains_vec_256_128:
     total:
       calls: 1
-<<<<<<< HEAD
-      instructions: 923709738
-=======
       instructions: 902317934
->>>>>>> 4606637e
       heap_increase: 0
       stable_memory_increase: 0
     scopes: {}
   btreemap_v2_contains_vec_32_1024:
     total:
       calls: 1
-<<<<<<< HEAD
-      instructions: 550137363
-=======
       instructions: 514204302
->>>>>>> 4606637e
       heap_increase: 0
       stable_memory_increase: 0
     scopes: {}
   btreemap_v2_contains_vec_32_128:
     total:
       calls: 1
-<<<<<<< HEAD
-      instructions: 453825562
-=======
       instructions: 428712852
->>>>>>> 4606637e
       heap_increase: 0
       stable_memory_increase: 0
     scopes: {}
   btreemap_v2_contains_vec_32_16:
     total:
       calls: 1
-<<<<<<< HEAD
-      instructions: 391898719
-=======
       instructions: 375067406
->>>>>>> 4606637e
       heap_increase: 0
       stable_memory_increase: 0
     scopes: {}
   btreemap_v2_contains_vec_32_256:
     total:
       calls: 1
-<<<<<<< HEAD
-      instructions: 462548064
-=======
       instructions: 441718228
->>>>>>> 4606637e
       heap_increase: 0
       stable_memory_increase: 0
     scopes: {}
   btreemap_v2_contains_vec_32_32:
     total:
       calls: 1
-<<<<<<< HEAD
-      instructions: 403239488
-=======
       instructions: 363350869
->>>>>>> 4606637e
       heap_increase: 0
       stable_memory_increase: 0
     scopes: {}
   btreemap_v2_contains_vec_32_4:
     total:
       calls: 1
-<<<<<<< HEAD
-      instructions: 388851596
-=======
       instructions: 368447206
->>>>>>> 4606637e
       heap_increase: 0
       stable_memory_increase: 0
     scopes: {}
   btreemap_v2_contains_vec_32_512:
     total:
       calls: 1
-<<<<<<< HEAD
-      instructions: 482958689
-=======
       instructions: 460605845
->>>>>>> 4606637e
       heap_increase: 0
       stable_memory_increase: 0
     scopes: {}
   btreemap_v2_contains_vec_32_64:
     total:
       calls: 1
-<<<<<<< HEAD
-      instructions: 423925389
-=======
       instructions: 407446580
->>>>>>> 4606637e
       heap_increase: 0
       stable_memory_increase: 0
     scopes: {}
   btreemap_v2_contains_vec_32_8:
     total:
       calls: 1
-<<<<<<< HEAD
-      instructions: 383907305
-=======
       instructions: 360599985
->>>>>>> 4606637e
       heap_increase: 0
       stable_memory_increase: 0
     scopes: {}
   btreemap_v2_contains_vec_4_128:
     total:
       calls: 1
-<<<<<<< HEAD
-      instructions: 428955671
-=======
       instructions: 412997571
->>>>>>> 4606637e
       heap_increase: 0
       stable_memory_increase: 0
     scopes: {}
   btreemap_v2_contains_vec_512_128:
     total:
       calls: 1
-<<<<<<< HEAD
-      instructions: 1270681059
-=======
       instructions: 1252406681
->>>>>>> 4606637e
       heap_increase: 0
       stable_memory_increase: 0
     scopes: {}
   btreemap_v2_contains_vec_64_128:
     total:
       calls: 1
-<<<<<<< HEAD
-      instructions: 514869074
-=======
       instructions: 506200295
->>>>>>> 4606637e
       heap_increase: 0
       stable_memory_increase: 0
     scopes: {}
   btreemap_v2_contains_vec_8_128:
     total:
       calls: 1
-<<<<<<< HEAD
-      instructions: 425141445
-=======
       instructions: 402314964
->>>>>>> 4606637e
       heap_increase: 0
       stable_memory_increase: 0
     scopes: {}
   btreemap_v2_get_10mib_values:
     total:
       calls: 1
-<<<<<<< HEAD
-      instructions: 388604996
-=======
       instructions: 388591796
->>>>>>> 4606637e
       heap_increase: 0
       stable_memory_increase: 0
     scopes: {}
   btreemap_v2_get_blob8_u64:
     total:
       calls: 1
-<<<<<<< HEAD
-      instructions: 321766200
-=======
       instructions: 305721002
->>>>>>> 4606637e
       heap_increase: 0
       stable_memory_increase: 0
     scopes: {}
   btreemap_v2_get_blob_1024_128:
     total:
       calls: 1
-<<<<<<< HEAD
-      instructions: 4451348275
-=======
       instructions: 4425292179
->>>>>>> 4606637e
       heap_increase: 0
       stable_memory_increase: 0
     scopes: {}
   btreemap_v2_get_blob_128_128:
     total:
       calls: 1
-<<<<<<< HEAD
-      instructions: 888590543
-=======
       instructions: 866438615
->>>>>>> 4606637e
       heap_increase: 0
       stable_memory_increase: 0
     scopes: {}
   btreemap_v2_get_blob_16_128:
     total:
       calls: 1
-<<<<<<< HEAD
-      instructions: 350357425
-=======
       instructions: 314408609
->>>>>>> 4606637e
       heap_increase: 0
       stable_memory_increase: 0
     scopes: {}
   btreemap_v2_get_blob_256_128:
     total:
       calls: 1
-<<<<<<< HEAD
-      instructions: 1391069982
-=======
       instructions: 1364965202
->>>>>>> 4606637e
       heap_increase: 0
       stable_memory_increase: 0
     scopes: {}
   btreemap_v2_get_blob_32_1024:
     total:
       calls: 1
-<<<<<<< HEAD
-      instructions: 378798948
-=======
       instructions: 354108428
->>>>>>> 4606637e
       heap_increase: 0
       stable_memory_increase: 0
     scopes: {}
   btreemap_v2_get_blob_32_128:
     total:
       calls: 1
-<<<<<<< HEAD
-      instructions: 373357129
-=======
       instructions: 349135019
->>>>>>> 4606637e
       heap_increase: 0
       stable_memory_increase: 0
     scopes: {}
   btreemap_v2_get_blob_32_16:
     total:
       calls: 1
-<<<<<<< HEAD
-      instructions: 367962577
-=======
       instructions: 338382931
->>>>>>> 4606637e
       heap_increase: 0
       stable_memory_increase: 0
     scopes: {}
   btreemap_v2_get_blob_32_256:
     total:
       calls: 1
-<<<<<<< HEAD
-      instructions: 372586203
-=======
       instructions: 348736208
->>>>>>> 4606637e
       heap_increase: 0
       stable_memory_increase: 0
     scopes: {}
   btreemap_v2_get_blob_32_32:
     total:
       calls: 1
-<<<<<<< HEAD
-      instructions: 373200643
-=======
       instructions: 350096818
->>>>>>> 4606637e
       heap_increase: 0
       stable_memory_increase: 0
     scopes: {}
   btreemap_v2_get_blob_32_4:
     total:
       calls: 1
-<<<<<<< HEAD
-      instructions: 372969403
-=======
       instructions: 340412926
->>>>>>> 4606637e
       heap_increase: 0
       stable_memory_increase: 0
     scopes: {}
   btreemap_v2_get_blob_32_512:
     total:
       calls: 1
-<<<<<<< HEAD
-      instructions: 380869909
-=======
       instructions: 347642364
->>>>>>> 4606637e
       heap_increase: 0
       stable_memory_increase: 0
     scopes: {}
   btreemap_v2_get_blob_32_64:
     total:
       calls: 1
-<<<<<<< HEAD
-      instructions: 369831477
-=======
       instructions: 346801708
->>>>>>> 4606637e
       heap_increase: 0
       stable_memory_increase: 0
     scopes: {}
   btreemap_v2_get_blob_32_8:
     total:
       calls: 1
-<<<<<<< HEAD
-      instructions: 366390771
-=======
       instructions: 343068558
->>>>>>> 4606637e
       heap_increase: 0
       stable_memory_increase: 0
     scopes: {}
   btreemap_v2_get_blob_4_128:
     total:
       calls: 1
-<<<<<<< HEAD
-      instructions: 286863032
-=======
       instructions: 264255336
->>>>>>> 4606637e
       heap_increase: 0
       stable_memory_increase: 0
     scopes: {}
   btreemap_v2_get_blob_512_128:
     total:
       calls: 1
-<<<<<<< HEAD
-      instructions: 2393480022
-=======
       instructions: 2367049394
->>>>>>> 4606637e
       heap_increase: 0
       stable_memory_increase: 0
     scopes: {}
   btreemap_v2_get_blob_64_128:
     total:
       calls: 1
-<<<<<<< HEAD
-      instructions: 459960514
-=======
       instructions: 436964612
->>>>>>> 4606637e
       heap_increase: 0
       stable_memory_increase: 0
     scopes: {}
   btreemap_v2_get_blob_8_128:
     total:
       calls: 1
-<<<<<<< HEAD
-      instructions: 313028012
-=======
       instructions: 287796661
->>>>>>> 4606637e
       heap_increase: 0
       stable_memory_increase: 0
     scopes: {}
   btreemap_v2_get_u64_blob8:
     total:
       calls: 1
-<<<<<<< HEAD
-      instructions: 260553142
-=======
       instructions: 237235807
->>>>>>> 4606637e
       heap_increase: 0
       stable_memory_increase: 0
     scopes: {}
   btreemap_v2_get_u64_u64:
     total:
       calls: 1
-<<<<<<< HEAD
-      instructions: 265323544
-=======
       instructions: 243863619
->>>>>>> 4606637e
       heap_increase: 0
       stable_memory_increase: 0
     scopes: {}
   btreemap_v2_get_u64_vec8:
     total:
       calls: 1
-<<<<<<< HEAD
-      instructions: 260796214
-=======
       instructions: 237991852
->>>>>>> 4606637e
       heap_increase: 0
       stable_memory_increase: 0
     scopes: {}
   btreemap_v2_get_vec8_u64:
     total:
       calls: 1
-<<<<<<< HEAD
-      instructions: 421433697
-=======
       instructions: 388751746
->>>>>>> 4606637e
       heap_increase: 0
       stable_memory_increase: 0
     scopes: {}
   btreemap_v2_get_vec_1024_128:
     total:
       calls: 1
-<<<<<<< HEAD
-      instructions: 1899702270
-=======
       instructions: 1841512514
->>>>>>> 4606637e
       heap_increase: 0
       stable_memory_increase: 0
     scopes: {}
   btreemap_v2_get_vec_128_128:
     total:
       calls: 1
-<<<<<<< HEAD
-      instructions: 604857373
-=======
       instructions: 583901094
->>>>>>> 4606637e
       heap_increase: 0
       stable_memory_increase: 0
     scopes: {}
   btreemap_v2_get_vec_16_128:
     total:
       calls: 1
-<<<<<<< HEAD
-      instructions: 476643680
-=======
       instructions: 456729377
->>>>>>> 4606637e
       heap_increase: 0
       stable_memory_increase: 0
     scopes: {}
   btreemap_v2_get_vec_256_128:
     total:
       calls: 1
-<<<<<<< HEAD
-      instructions: 933511213
-=======
       instructions: 912188247
->>>>>>> 4606637e
       heap_increase: 0
       stable_memory_increase: 0
     scopes: {}
   btreemap_v2_get_vec_32_1024:
     total:
       calls: 1
-<<<<<<< HEAD
-      instructions: 575728544
-=======
       instructions: 552829330
->>>>>>> 4606637e
       heap_increase: 0
       stable_memory_increase: 0
     scopes: {}
   btreemap_v2_get_vec_32_128:
     total:
       calls: 1
-<<<<<<< HEAD
-      instructions: 462333985
-=======
       instructions: 437331840
->>>>>>> 4606637e
       heap_increase: 0
       stable_memory_increase: 0
     scopes: {}
   btreemap_v2_get_vec_32_16:
     total:
       calls: 1
-<<<<<<< HEAD
-      instructions: 398413584
-=======
       instructions: 381657975
->>>>>>> 4606637e
       heap_increase: 0
       stable_memory_increase: 0
     scopes: {}
   btreemap_v2_get_vec_32_256:
     total:
       calls: 1
-<<<<<<< HEAD
-      instructions: 477813221
-=======
       instructions: 457027782
->>>>>>> 4606637e
       heap_increase: 0
       stable_memory_increase: 0
     scopes: {}
   btreemap_v2_get_vec_32_32:
     total:
       calls: 1
-<<<<<<< HEAD
-      instructions: 409897437
-=======
       instructions: 370072283
->>>>>>> 4606637e
       heap_increase: 0
       stable_memory_increase: 0
     scopes: {}
   btreemap_v2_get_vec_32_4:
     total:
       calls: 1
-<<<<<<< HEAD
-      instructions: 395242319
-=======
       instructions: 374915812
->>>>>>> 4606637e
       heap_increase: 0
       stable_memory_increase: 0
     scopes: {}
   btreemap_v2_get_vec_32_512:
     total:
       calls: 1
-<<<<<<< HEAD
-      instructions: 501727037
-=======
       instructions: 480046387
->>>>>>> 4606637e
       heap_increase: 0
       stable_memory_increase: 0
     scopes: {}
   btreemap_v2_get_vec_32_64:
     total:
       calls: 1
-<<<<<<< HEAD
-      instructions: 431217874
-=======
       instructions: 414392801
->>>>>>> 4606637e
       heap_increase: 0
       stable_memory_increase: 0
     scopes: {}
   btreemap_v2_get_vec_32_8:
     total:
       calls: 1
-<<<<<<< HEAD
-      instructions: 390340863
-=======
       instructions: 367113865
->>>>>>> 4606637e
       heap_increase: 0
       stable_memory_increase: 0
     scopes: {}
   btreemap_v2_get_vec_4_128:
     total:
       calls: 1
-<<<<<<< HEAD
-      instructions: 436977357
-=======
       instructions: 421113110
->>>>>>> 4606637e
       heap_increase: 0
       stable_memory_increase: 0
     scopes: {}
   btreemap_v2_get_vec_512_128:
     total:
       calls: 1
-<<<<<<< HEAD
-      instructions: 1280604217
-=======
       instructions: 1262553242
->>>>>>> 4606637e
       heap_increase: 0
       stable_memory_increase: 0
     scopes: {}
   btreemap_v2_get_vec_64_128:
     total:
       calls: 1
-<<<<<<< HEAD
-      instructions: 523687272
-=======
       instructions: 514950921
->>>>>>> 4606637e
       heap_increase: 0
       stable_memory_increase: 0
     scopes: {}
   btreemap_v2_get_vec_8_128:
     total:
       calls: 1
-<<<<<<< HEAD
-      instructions: 433429117
-=======
       instructions: 410396741
->>>>>>> 4606637e
       heap_increase: 0
       stable_memory_increase: 0
     scopes: {}
   btreemap_v2_insert_10mib_values:
     total:
       calls: 1
-<<<<<<< HEAD
-      instructions: 4389945021
-=======
       instructions: 4389914887
->>>>>>> 4606637e
       heap_increase: 161
       stable_memory_increase: 3613
     scopes: {}
   btreemap_v2_insert_blob8_u64:
     total:
       calls: 1
-<<<<<<< HEAD
-      instructions: 477701157
-=======
       instructions: 445148380
->>>>>>> 4606637e
       heap_increase: 0
       stable_memory_increase: 4
     scopes: {}
   btreemap_v2_insert_blob_1024_128:
     total:
       calls: 1
-<<<<<<< HEAD
-      instructions: 5813214133
-=======
       instructions: 5500538279
->>>>>>> 4606637e
       heap_increase: 0
       stable_memory_increase: 196
     scopes: {}
   btreemap_v2_insert_blob_128_128:
     total:
       calls: 1
-<<<<<<< HEAD
-      instructions: 1259051864
-=======
       instructions: 1189575032
->>>>>>> 4606637e
       heap_increase: 0
       stable_memory_increase: 46
     scopes: {}
   btreemap_v2_insert_blob_16_128:
     total:
       calls: 1
-<<<<<<< HEAD
-      instructions: 538574212
-=======
       instructions: 495692426
->>>>>>> 4606637e
       heap_increase: 0
       stable_memory_increase: 24
     scopes: {}
   btreemap_v2_insert_blob_256_128:
     total:
       calls: 1
-<<<<<<< HEAD
-      instructions: 1901713112
-=======
       instructions: 1796924645
->>>>>>> 4606637e
       heap_increase: 0
       stable_memory_increase: 67
     scopes: {}
   btreemap_v2_insert_blob_32_1024:
     total:
       calls: 1
-<<<<<<< HEAD
-      instructions: 759738249
-=======
       instructions: 711849765
->>>>>>> 4606637e
       heap_increase: 0
       stable_memory_increase: 173
     scopes: {}
   btreemap_v2_insert_blob_32_128:
     total:
       calls: 1
-<<<<<<< HEAD
-      instructions: 596586189
-=======
       instructions: 551938454
->>>>>>> 4606637e
       heap_increase: 0
       stable_memory_increase: 28
     scopes: {}
   btreemap_v2_insert_blob_32_16:
     total:
       calls: 1
-<<<<<<< HEAD
-      instructions: 574666284
-=======
       instructions: 526876092
->>>>>>> 4606637e
       heap_increase: 0
       stable_memory_increase: 11
     scopes: {}
   btreemap_v2_insert_blob_32_256:
     total:
       calls: 1
-<<<<<<< HEAD
-      instructions: 624799904
-=======
       instructions: 580539981
->>>>>>> 4606637e
       heap_increase: 0
       stable_memory_increase: 49
     scopes: {}
   btreemap_v2_insert_blob_32_32:
     total:
       calls: 1
-<<<<<<< HEAD
-      instructions: 582312975
-=======
       instructions: 536926289
->>>>>>> 4606637e
       heap_increase: 0
       stable_memory_increase: 13
     scopes: {}
   btreemap_v2_insert_blob_32_4:
     total:
       calls: 1
-<<<<<<< HEAD
-      instructions: 563789195
-=======
       instructions: 517270027
->>>>>>> 4606637e
       heap_increase: 0
       stable_memory_increase: 8
     scopes: {}
   btreemap_v2_insert_blob_32_512:
     total:
       calls: 1
-<<<<<<< HEAD
-      instructions: 669043752
-=======
       instructions: 619389665
->>>>>>> 4606637e
       heap_increase: 0
       stable_memory_increase: 91
     scopes: {}
   btreemap_v2_insert_blob_32_64:
     total:
       calls: 1
-<<<<<<< HEAD
-      instructions: 587246285
-=======
       instructions: 543098852
->>>>>>> 4606637e
       heap_increase: 0
       stable_memory_increase: 18
     scopes: {}
   btreemap_v2_insert_blob_32_8:
     total:
       calls: 1
-<<<<<<< HEAD
-      instructions: 570639691
-=======
       instructions: 525592612
->>>>>>> 4606637e
       heap_increase: 0
       stable_memory_increase: 9
     scopes: {}
   btreemap_v2_insert_blob_4_128:
     total:
       calls: 1
-<<<<<<< HEAD
-      instructions: 443794217
-=======
       instructions: 416771974
->>>>>>> 4606637e
       heap_increase: 0
       stable_memory_increase: 13
     scopes: {}
   btreemap_v2_insert_blob_512_128:
     total:
       calls: 1
-<<<<<<< HEAD
-      instructions: 3221857364
-=======
       instructions: 3047890476
->>>>>>> 4606637e
       heap_increase: 0
       stable_memory_increase: 111
     scopes: {}
   btreemap_v2_insert_blob_64_128:
     total:
       calls: 1
-<<<<<<< HEAD
-      instructions: 724035639
-=======
       instructions: 670229451
->>>>>>> 4606637e
       heap_increase: 0
       stable_memory_increase: 34
     scopes: {}
   btreemap_v2_insert_blob_8_128:
     total:
       calls: 1
-<<<<<<< HEAD
-      instructions: 502015801
-=======
       instructions: 468148607
->>>>>>> 4606637e
       heap_increase: 0
       stable_memory_increase: 20
     scopes: {}
   btreemap_v2_insert_u64_blob8:
     total:
       calls: 1
-<<<<<<< HEAD
-      instructions: 452328902
-=======
       instructions: 414573520
->>>>>>> 4606637e
       heap_increase: 0
       stable_memory_increase: 5
     scopes: {}
   btreemap_v2_insert_u64_u64:
     total:
       calls: 1
-<<<<<<< HEAD
-      instructions: 460052175
-=======
       instructions: 422311308
->>>>>>> 4606637e
       heap_increase: 0
       stable_memory_increase: 6
     scopes: {}
   btreemap_v2_insert_u64_vec8:
     total:
       calls: 1
-<<<<<<< HEAD
-      instructions: 458532844
-=======
       instructions: 417793976
->>>>>>> 4606637e
       heap_increase: 0
       stable_memory_increase: 21
     scopes: {}
   btreemap_v2_insert_vec8_u64:
     total:
       calls: 1
-<<<<<<< HEAD
-      instructions: 622799651
-=======
       instructions: 600241480
->>>>>>> 4606637e
       heap_increase: 0
       stable_memory_increase: 16
     scopes: {}
   btreemap_v2_insert_vec_1024_128:
     total:
       calls: 1
-<<<<<<< HEAD
-      instructions: 2764305654
-=======
       instructions: 2751883354
->>>>>>> 4606637e
       heap_increase: 0
       stable_memory_increase: 193
     scopes: {}
   btreemap_v2_insert_vec_128_128:
     total:
       calls: 1
-<<<<<<< HEAD
-      instructions: 1043918165
-=======
       instructions: 1018986630
->>>>>>> 4606637e
       heap_increase: 0
       stable_memory_increase: 51
     scopes: {}
   btreemap_v2_insert_vec_16_128:
     total:
       calls: 1
-<<<<<<< HEAD
-      instructions: 734639321
-=======
       instructions: 715440972
->>>>>>> 4606637e
       heap_increase: 0
       stable_memory_increase: 31
     scopes: {}
   btreemap_v2_insert_vec_256_128:
     total:
       calls: 1
-<<<<<<< HEAD
-      instructions: 1421990012
-=======
       instructions: 1409430838
->>>>>>> 4606637e
       heap_increase: 0
       stable_memory_increase: 71
     scopes: {}
   btreemap_v2_insert_vec_32_1024:
     total:
       calls: 1
-<<<<<<< HEAD
-      instructions: 1200852909
-=======
       instructions: 1184814611
->>>>>>> 4606637e
       heap_increase: 0
       stable_memory_increase: 171
     scopes: {}
   btreemap_v2_insert_vec_32_128:
     total:
       calls: 1
-<<<<<<< HEAD
-      instructions: 779163536
-=======
       instructions: 762530013
->>>>>>> 4606637e
       heap_increase: 0
       stable_memory_increase: 33
     scopes: {}
   btreemap_v2_insert_vec_32_16:
     total:
       calls: 1
-<<<<<<< HEAD
-      instructions: 692407818
-=======
       instructions: 672563151
->>>>>>> 4606637e
       heap_increase: 0
       stable_memory_increase: 20
     scopes: {}
   btreemap_v2_insert_vec_32_256:
     total:
       calls: 1
-<<<<<<< HEAD
-      instructions: 889721711
-=======
       instructions: 875753632
->>>>>>> 4606637e
       heap_increase: 0
       stable_memory_increase: 54
     scopes: {}
   btreemap_v2_insert_vec_32_32:
     total:
       calls: 1
-<<<<<<< HEAD
-      instructions: 688270790
-=======
       instructions: 667983184
->>>>>>> 4606637e
       heap_increase: 0
       stable_memory_increase: 20
     scopes: {}
   btreemap_v2_insert_vec_32_4:
     total:
       calls: 1
-<<<<<<< HEAD
-      instructions: 686329072
-=======
       instructions: 666709196
->>>>>>> 4606637e
       heap_increase: 0
       stable_memory_increase: 20
     scopes: {}
   btreemap_v2_insert_vec_32_512:
     total:
       calls: 1
-<<<<<<< HEAD
-      instructions: 994882926
-=======
       instructions: 981187745
->>>>>>> 4606637e
       heap_increase: 0
       stable_memory_increase: 91
     scopes: {}
   btreemap_v2_insert_vec_32_64:
     total:
       calls: 1
-<<<<<<< HEAD
-      instructions: 718521064
-=======
       instructions: 699970006
->>>>>>> 4606637e
       heap_increase: 0
       stable_memory_increase: 24
     scopes: {}
   btreemap_v2_insert_vec_32_8:
     total:
       calls: 1
-<<<<<<< HEAD
-      instructions: 684672624
-=======
       instructions: 666308283
->>>>>>> 4606637e
       heap_increase: 0
       stable_memory_increase: 20
     scopes: {}
   btreemap_v2_insert_vec_4_128:
     total:
       calls: 1
-<<<<<<< HEAD
-      instructions: 623626940
-=======
       instructions: 610329720
->>>>>>> 4606637e
       heap_increase: 0
       stable_memory_increase: 16
     scopes: {}
   btreemap_v2_insert_vec_512_128:
     total:
       calls: 1
-<<<<<<< HEAD
-      instructions: 1879336492
-=======
       instructions: 1866471276
->>>>>>> 4606637e
       heap_increase: 0
       stable_memory_increase: 112
     scopes: {}
   btreemap_v2_insert_vec_64_128:
     total:
       calls: 1
-<<<<<<< HEAD
-      instructions: 866140664
-=======
       instructions: 853527323
->>>>>>> 4606637e
       heap_increase: 0
       stable_memory_increase: 41
     scopes: {}
   btreemap_v2_insert_vec_8_128:
     total:
       calls: 1
-<<<<<<< HEAD
-      instructions: 686465562
-=======
       instructions: 672412257
->>>>>>> 4606637e
       heap_increase: 0
       stable_memory_increase: 23
     scopes: {}
   btreemap_v2_mem_manager_contains_blob512_u64:
     total:
       calls: 1
-      instructions: 2406174709
+      instructions: 2376508246
       heap_increase: 0
       stable_memory_increase: 0
     scopes: {}
   btreemap_v2_mem_manager_contains_u64_blob512:
     total:
       calls: 1
-      instructions: 332227012
+      instructions: 304790871
       heap_increase: 0
       stable_memory_increase: 0
     scopes: {}
   btreemap_v2_mem_manager_contains_u64_u64:
     total:
       calls: 1
-<<<<<<< HEAD
-      instructions: 337129332
-=======
       instructions: 309491909
->>>>>>> 4606637e
       heap_increase: 0
       stable_memory_increase: 0
     scopes: {}
   btreemap_v2_mem_manager_contains_u64_vec512:
     total:
       calls: 1
-<<<<<<< HEAD
-      instructions: 422513738
-=======
       instructions: 393000497
->>>>>>> 4606637e
       heap_increase: 0
       stable_memory_increase: 0
     scopes: {}
   btreemap_v2_mem_manager_contains_vec512_u64:
     total:
       calls: 1
-<<<<<<< HEAD
-      instructions: 1255035615
-=======
       instructions: 1228107785
->>>>>>> 4606637e
       heap_increase: 0
       stable_memory_increase: 0
     scopes: {}
   btreemap_v2_mem_manager_get_blob512_u64:
     total:
       calls: 1
-      instructions: 2480922316
+      instructions: 2461116382
       heap_increase: 0
       stable_memory_increase: 0
     scopes: {}
   btreemap_v2_mem_manager_get_u64_blob512:
     total:
       calls: 1
-      instructions: 349009618
+      instructions: 320423967
       heap_increase: 0
       stable_memory_increase: 0
     scopes: {}
   btreemap_v2_mem_manager_get_u64_u64:
     total:
       calls: 1
-<<<<<<< HEAD
-      instructions: 343841564
-=======
       instructions: 320421253
->>>>>>> 4606637e
       heap_increase: 0
       stable_memory_increase: 0
     scopes: {}
   btreemap_v2_mem_manager_get_u64_vec512:
     total:
       calls: 1
-<<<<<<< HEAD
-      instructions: 443808136
-=======
       instructions: 416742620
->>>>>>> 4606637e
       heap_increase: 0
       stable_memory_increase: 0
     scopes: {}
   btreemap_v2_mem_manager_get_vec512_u64:
     total:
       calls: 1
-<<<<<<< HEAD
-      instructions: 1289980446
-=======
       instructions: 1268826315
->>>>>>> 4606637e
       heap_increase: 0
       stable_memory_increase: 0
     scopes: {}
   btreemap_v2_mem_manager_insert_blob512_u64:
     total:
       calls: 1
-<<<<<<< HEAD
-      instructions: 3321487962
-=======
       instructions: 3144794685
->>>>>>> 4606637e
       heap_increase: 0
       stable_memory_increase: 0
     scopes: {}
   btreemap_v2_mem_manager_insert_u64_blob512:
     total:
       calls: 1
-      instructions: 672206861
+      instructions: 629203086
       heap_increase: 0
       stable_memory_increase: 0
     scopes: {}
   btreemap_v2_mem_manager_insert_u64_u64:
     total:
       calls: 1
-<<<<<<< HEAD
-      instructions: 580219446
-=======
       instructions: 542091058
->>>>>>> 4606637e
       heap_increase: 0
       stable_memory_increase: 0
     scopes: {}
   btreemap_v2_mem_manager_insert_u64_vec512:
     total:
       calls: 1
-<<<<<<< HEAD
-      instructions: 906983436
-=======
       instructions: 854848972
->>>>>>> 4606637e
       heap_increase: 0
       stable_memory_increase: 0
     scopes: {}
   btreemap_v2_mem_manager_insert_vec512_u64:
     total:
       calls: 1
-<<<<<<< HEAD
-      instructions: 2005268216
-=======
       instructions: 1985385065
->>>>>>> 4606637e
       heap_increase: 0
       stable_memory_increase: 0
     scopes: {}
   btreemap_v2_mem_manager_remove_blob512_u64:
     total:
       calls: 1
-<<<<<<< HEAD
-      instructions: 4367278410
-=======
       instructions: 4345568982
->>>>>>> 4606637e
       heap_increase: 0
       stable_memory_increase: 0
     scopes: {}
   btreemap_v2_mem_manager_remove_u64_blob512:
     total:
       calls: 1
-      instructions: 943209256
+      instructions: 918003096
       heap_increase: 0
       stable_memory_increase: 0
     scopes: {}
   btreemap_v2_mem_manager_remove_u64_u64:
     total:
       calls: 1
-<<<<<<< HEAD
-      instructions: 797214317
-=======
       instructions: 774990832
->>>>>>> 4606637e
       heap_increase: 0
       stable_memory_increase: 0
     scopes: {}
   btreemap_v2_mem_manager_remove_u64_vec512:
     total:
       calls: 1
-<<<<<<< HEAD
-      instructions: 1279865518
-=======
       instructions: 1255009601
->>>>>>> 4606637e
       heap_increase: 0
       stable_memory_increase: 0
     scopes: {}
   btreemap_v2_mem_manager_remove_vec512_u64:
     total:
       calls: 1
-<<<<<<< HEAD
-      instructions: 3139143879
-=======
       instructions: 3119370019
->>>>>>> 4606637e
       heap_increase: 0
       stable_memory_increase: 0
     scopes: {}
   btreemap_v2_pop_first_blob8_u64:
     total:
       calls: 1
-<<<<<<< HEAD
-      instructions: 643956563
-=======
       instructions: 618004432
->>>>>>> 4606637e
       heap_increase: 0
       stable_memory_increase: 0
     scopes: {}
   btreemap_v2_pop_first_blob_1024_128:
     total:
       calls: 1
-<<<<<<< HEAD
-      instructions: 8441790853
-=======
       instructions: 8407393947
->>>>>>> 4606637e
       heap_increase: 0
       stable_memory_increase: 0
     scopes: {}
   btreemap_v2_pop_first_blob_128_128:
     total:
       calls: 1
-<<<<<<< HEAD
-      instructions: 1883534843
-=======
       instructions: 1847105509
->>>>>>> 4606637e
       heap_increase: 0
       stable_memory_increase: 0
     scopes: {}
   btreemap_v2_pop_first_blob_16_128:
     total:
       calls: 1
-<<<<<<< HEAD
-      instructions: 793869475
-=======
       instructions: 759917435
->>>>>>> 4606637e
       heap_increase: 0
       stable_memory_increase: 0
     scopes: {}
   btreemap_v2_pop_first_blob_256_128:
     total:
       calls: 1
-<<<<<<< HEAD
-      instructions: 2819701769
-=======
       instructions: 2784099866
->>>>>>> 4606637e
       heap_increase: 0
       stable_memory_increase: 0
     scopes: {}
   btreemap_v2_pop_first_blob_32_1024:
     total:
       calls: 1
-<<<<<<< HEAD
-      instructions: 1170620840
-=======
       instructions: 1137118056
->>>>>>> 4606637e
       heap_increase: 0
       stable_memory_increase: 0
     scopes: {}
   btreemap_v2_pop_first_blob_32_128:
     total:
       calls: 1
-<<<<<<< HEAD
-      instructions: 915729716
-=======
       instructions: 881420615
->>>>>>> 4606637e
       heap_increase: 0
       stable_memory_increase: 0
     scopes: {}
   btreemap_v2_pop_first_blob_32_16:
     total:
       calls: 1
-<<<<<<< HEAD
-      instructions: 854063112
-=======
       instructions: 816201283
->>>>>>> 4606637e
       heap_increase: 0
       stable_memory_increase: 0
     scopes: {}
   btreemap_v2_pop_first_blob_32_256:
     total:
       calls: 1
-<<<<<<< HEAD
-      instructions: 943536291
-=======
       instructions: 909759141
->>>>>>> 4606637e
       heap_increase: 0
       stable_memory_increase: 0
     scopes: {}
   btreemap_v2_pop_first_blob_32_32:
     total:
       calls: 1
-<<<<<<< HEAD
-      instructions: 864018766
-=======
       instructions: 830061311
->>>>>>> 4606637e
       heap_increase: 0
       stable_memory_increase: 0
     scopes: {}
   btreemap_v2_pop_first_blob_32_4:
     total:
       calls: 1
-<<<<<<< HEAD
-      instructions: 836785744
-=======
       instructions: 799112085
->>>>>>> 4606637e
       heap_increase: 0
       stable_memory_increase: 0
     scopes: {}
   btreemap_v2_pop_first_blob_32_512:
     total:
       calls: 1
-<<<<<<< HEAD
-      instructions: 1013950545
-=======
       instructions: 974145553
->>>>>>> 4606637e
       heap_increase: 0
       stable_memory_increase: 0
     scopes: {}
   btreemap_v2_pop_first_blob_32_64:
     total:
       calls: 1
-<<<<<<< HEAD
-      instructions: 874576460
-=======
       instructions: 839453947
->>>>>>> 4606637e
       heap_increase: 0
       stable_memory_increase: 0
     scopes: {}
   btreemap_v2_pop_first_blob_32_8:
     total:
       calls: 1
-<<<<<<< HEAD
-      instructions: 852126228
-=======
       instructions: 817717399
->>>>>>> 4606637e
       heap_increase: 0
       stable_memory_increase: 0
     scopes: {}
   btreemap_v2_pop_first_blob_4_128:
     total:
       calls: 1
-<<<<<<< HEAD
-      instructions: 398450095
-=======
       instructions: 381495137
->>>>>>> 4606637e
       heap_increase: 0
       stable_memory_increase: 0
     scopes: {}
   btreemap_v2_pop_first_blob_512_128:
     total:
       calls: 1
-<<<<<<< HEAD
-      instructions: 4667888264
-=======
       instructions: 4633016190
->>>>>>> 4606637e
       heap_increase: 0
       stable_memory_increase: 0
     scopes: {}
   btreemap_v2_pop_first_blob_64_128:
     total:
       calls: 1
-<<<<<<< HEAD
-      instructions: 1087008090
-=======
       instructions: 1051383954
->>>>>>> 4606637e
       heap_increase: 0
       stable_memory_increase: 0
     scopes: {}
   btreemap_v2_pop_first_blob_8_128:
     total:
       calls: 1
-<<<<<<< HEAD
-      instructions: 648477317
-=======
       instructions: 621633869
->>>>>>> 4606637e
       heap_increase: 0
       stable_memory_increase: 0
     scopes: {}
   btreemap_v2_pop_first_u64_blob8:
     total:
       calls: 1
-<<<<<<< HEAD
-      instructions: 727071390
-=======
       instructions: 692329103
->>>>>>> 4606637e
       heap_increase: 0
       stable_memory_increase: 0
     scopes: {}
   btreemap_v2_pop_first_u64_u64:
     total:
       calls: 1
-<<<<<<< HEAD
-      instructions: 737368162
-=======
       instructions: 704283252
->>>>>>> 4606637e
       heap_increase: 0
       stable_memory_increase: 0
     scopes: {}
   btreemap_v2_pop_first_u64_vec8:
     total:
       calls: 1
-<<<<<<< HEAD
-      instructions: 730509829
-=======
       instructions: 694788529
->>>>>>> 4606637e
       heap_increase: 0
       stable_memory_increase: 0
     scopes: {}
   btreemap_v2_pop_first_vec8_u64:
     total:
       calls: 1
-<<<<<<< HEAD
-      instructions: 822198368
-=======
       instructions: 799659343
->>>>>>> 4606637e
       heap_increase: 0
       stable_memory_increase: 0
     scopes: {}
   btreemap_v2_pop_first_vec_1024_128:
     total:
       calls: 1
-<<<<<<< HEAD
-      instructions: 4091821303
-=======
       instructions: 4058561257
->>>>>>> 4606637e
       heap_increase: 0
       stable_memory_increase: 0
     scopes: {}
   btreemap_v2_pop_first_vec_128_128:
     total:
       calls: 1
-<<<<<<< HEAD
-      instructions: 1559973578
-=======
       instructions: 1522614084
->>>>>>> 4606637e
       heap_increase: 0
       stable_memory_increase: 0
     scopes: {}
   btreemap_v2_pop_first_vec_16_128:
     total:
       calls: 1
-<<<<<<< HEAD
-      instructions: 1071527834
-=======
       instructions: 1044640043
->>>>>>> 4606637e
       heap_increase: 0
       stable_memory_increase: 0
     scopes: {}
   btreemap_v2_pop_first_vec_256_128:
     total:
       calls: 1
-<<<<<<< HEAD
-      instructions: 2071766311
-=======
       instructions: 2035052771
->>>>>>> 4606637e
       heap_increase: 0
       stable_memory_increase: 0
     scopes: {}
   btreemap_v2_pop_first_vec_32_1024:
     total:
       calls: 1
-<<<<<<< HEAD
-      instructions: 1736337369
-=======
       instructions: 1702345063
->>>>>>> 4606637e
       heap_increase: 0
       stable_memory_increase: 0
     scopes: {}
   btreemap_v2_pop_first_vec_32_128:
     total:
       calls: 1
-<<<<<<< HEAD
-      instructions: 1142250415
-=======
       instructions: 1108685023
->>>>>>> 4606637e
       heap_increase: 0
       stable_memory_increase: 0
     scopes: {}
   btreemap_v2_pop_first_vec_32_16:
     total:
       calls: 1
-<<<<<<< HEAD
-      instructions: 987732561
-=======
       instructions: 952540611
->>>>>>> 4606637e
       heap_increase: 0
       stable_memory_increase: 0
     scopes: {}
   btreemap_v2_pop_first_vec_32_256:
     total:
       calls: 1
-<<<<<<< HEAD
-      instructions: 1267505151
-=======
       instructions: 1234428372
->>>>>>> 4606637e
       heap_increase: 0
       stable_memory_increase: 0
     scopes: {}
   btreemap_v2_pop_first_vec_32_32:
     total:
       calls: 1
-<<<<<<< HEAD
-      instructions: 980033912
-=======
       instructions: 948692301
->>>>>>> 4606637e
       heap_increase: 0
       stable_memory_increase: 0
     scopes: {}
   btreemap_v2_pop_first_vec_32_4:
     total:
       calls: 1
-<<<<<<< HEAD
-      instructions: 977280324
-=======
       instructions: 940976421
->>>>>>> 4606637e
       heap_increase: 0
       stable_memory_increase: 0
     scopes: {}
   btreemap_v2_pop_first_vec_32_512:
     total:
       calls: 1
-<<<<<<< HEAD
-      instructions: 1420109856
-=======
       instructions: 1387844690
->>>>>>> 4606637e
       heap_increase: 0
       stable_memory_increase: 0
     scopes: {}
   btreemap_v2_pop_first_vec_32_64:
     total:
       calls: 1
-<<<<<<< HEAD
-      instructions: 1023664095
-=======
       instructions: 990795901
->>>>>>> 4606637e
       heap_increase: 0
       stable_memory_increase: 0
     scopes: {}
   btreemap_v2_pop_first_vec_32_8:
     total:
       calls: 1
-<<<<<<< HEAD
-      instructions: 988942651
-=======
       instructions: 951913479
->>>>>>> 4606637e
       heap_increase: 0
       stable_memory_increase: 0
     scopes: {}
   btreemap_v2_pop_first_vec_4_128:
     total:
       calls: 1
-<<<<<<< HEAD
-      instructions: 564645150
-=======
       instructions: 549923267
->>>>>>> 4606637e
       heap_increase: 0
       stable_memory_increase: 0
     scopes: {}
   btreemap_v2_pop_first_vec_512_128:
     total:
       calls: 1
-<<<<<<< HEAD
-      instructions: 2763803308
-=======
       instructions: 2728821380
->>>>>>> 4606637e
       heap_increase: 0
       stable_memory_increase: 0
     scopes: {}
   btreemap_v2_pop_first_vec_64_128:
     total:
       calls: 1
-<<<<<<< HEAD
-      instructions: 1284541857
-=======
       instructions: 1251470670
->>>>>>> 4606637e
       heap_increase: 0
       stable_memory_increase: 0
     scopes: {}
   btreemap_v2_pop_first_vec_8_128:
     total:
       calls: 1
-<<<<<<< HEAD
-      instructions: 888607238
-=======
       instructions: 865247718
->>>>>>> 4606637e
       heap_increase: 0
       stable_memory_increase: 0
     scopes: {}
   btreemap_v2_pop_last_blob8_u64:
     total:
       calls: 1
-<<<<<<< HEAD
-      instructions: 622026572
-=======
       instructions: 596324464
->>>>>>> 4606637e
       heap_increase: 0
       stable_memory_increase: 0
     scopes: {}
   btreemap_v2_pop_last_blob_1024_128:
     total:
       calls: 1
-<<<<<<< HEAD
-      instructions: 8109609065
-=======
       instructions: 8074544986
->>>>>>> 4606637e
       heap_increase: 0
       stable_memory_increase: 0
     scopes: {}
   btreemap_v2_pop_last_blob_128_128:
     total:
       calls: 1
-<<<<<<< HEAD
-      instructions: 1813374271
-=======
       instructions: 1777146013
->>>>>>> 4606637e
       heap_increase: 0
       stable_memory_increase: 0
     scopes: {}
   btreemap_v2_pop_last_blob_16_128:
     total:
       calls: 1
-<<<<<<< HEAD
-      instructions: 775700565
-=======
       instructions: 733631722
->>>>>>> 4606637e
       heap_increase: 0
       stable_memory_increase: 0
     scopes: {}
   btreemap_v2_pop_last_blob_256_128:
     total:
       calls: 1
-<<<<<<< HEAD
-      instructions: 2725908036
-=======
       instructions: 2689902060
->>>>>>> 4606637e
       heap_increase: 0
       stable_memory_increase: 0
     scopes: {}
   btreemap_v2_pop_last_blob_32_1024:
     total:
       calls: 1
-<<<<<<< HEAD
-      instructions: 1137792726
-=======
       instructions: 1101403747
->>>>>>> 4606637e
       heap_increase: 0
       stable_memory_increase: 0
     scopes: {}
   btreemap_v2_pop_last_blob_32_128:
     total:
       calls: 1
-<<<<<<< HEAD
-      instructions: 882719023
-=======
       instructions: 846620590
->>>>>>> 4606637e
       heap_increase: 0
       stable_memory_increase: 0
     scopes: {}
   btreemap_v2_pop_last_blob_32_16:
     total:
       calls: 1
-<<<<<<< HEAD
-      instructions: 828454016
-=======
       instructions: 789994300
->>>>>>> 4606637e
       heap_increase: 0
       stable_memory_increase: 0
     scopes: {}
   btreemap_v2_pop_last_blob_32_256:
     total:
       calls: 1
-<<<<<<< HEAD
-      instructions: 912911303
-=======
       instructions: 878909990
->>>>>>> 4606637e
       heap_increase: 0
       stable_memory_increase: 0
     scopes: {}
   btreemap_v2_pop_last_blob_32_32:
     total:
       calls: 1
-<<<<<<< HEAD
-      instructions: 833325267
-=======
       instructions: 798906057
->>>>>>> 4606637e
       heap_increase: 0
       stable_memory_increase: 0
     scopes: {}
   btreemap_v2_pop_last_blob_32_4:
     total:
       calls: 1
-<<<<<<< HEAD
-      instructions: 813239289
-=======
       instructions: 776965442
->>>>>>> 4606637e
       heap_increase: 0
       stable_memory_increase: 0
     scopes: {}
   btreemap_v2_pop_last_blob_32_512:
     total:
       calls: 1
-<<<<<<< HEAD
-      instructions: 990999314
-=======
       instructions: 948839215
->>>>>>> 4606637e
       heap_increase: 0
       stable_memory_increase: 0
     scopes: {}
   btreemap_v2_pop_last_blob_32_64:
     total:
       calls: 1
-<<<<<<< HEAD
-      instructions: 852818018
-=======
       instructions: 813853996
->>>>>>> 4606637e
       heap_increase: 0
       stable_memory_increase: 0
     scopes: {}
   btreemap_v2_pop_last_blob_32_8:
     total:
       calls: 1
-<<<<<<< HEAD
-      instructions: 828446080
-=======
       instructions: 790947962
->>>>>>> 4606637e
       heap_increase: 0
       stable_memory_increase: 0
     scopes: {}
   btreemap_v2_pop_last_blob_4_128:
     total:
       calls: 1
-<<<<<<< HEAD
-      instructions: 384543906
-=======
       instructions: 367470484
->>>>>>> 4606637e
       heap_increase: 0
       stable_memory_increase: 0
     scopes: {}
   btreemap_v2_pop_last_blob_512_128:
     total:
       calls: 1
-<<<<<<< HEAD
-      instructions: 4498972253
-=======
       instructions: 4464466989
->>>>>>> 4606637e
       heap_increase: 0
       stable_memory_increase: 0
     scopes: {}
   btreemap_v2_pop_last_blob_64_128:
     total:
       calls: 1
-<<<<<<< HEAD
-      instructions: 1056116842
-=======
       instructions: 1019568178
->>>>>>> 4606637e
       heap_increase: 0
       stable_memory_increase: 0
     scopes: {}
   btreemap_v2_pop_last_blob_8_128:
     total:
       calls: 1
-<<<<<<< HEAD
-      instructions: 643457208
-=======
       instructions: 615779354
->>>>>>> 4606637e
       heap_increase: 0
       stable_memory_increase: 0
     scopes: {}
   btreemap_v2_pop_last_u64_blob8:
     total:
       calls: 1
-<<<<<<< HEAD
-      instructions: 706157174
-=======
       instructions: 670872335
->>>>>>> 4606637e
       heap_increase: 0
       stable_memory_increase: 0
     scopes: {}
   btreemap_v2_pop_last_u64_u64:
     total:
       calls: 1
-<<<<<<< HEAD
-      instructions: 715948988
-=======
       instructions: 682270872
->>>>>>> 4606637e
       heap_increase: 0
       stable_memory_increase: 0
     scopes: {}
   btreemap_v2_pop_last_u64_vec8:
     total:
       calls: 1
-<<<<<<< HEAD
-      instructions: 709055324
-=======
       instructions: 673168643
->>>>>>> 4606637e
       heap_increase: 0
       stable_memory_increase: 0
     scopes: {}
   btreemap_v2_pop_last_vec8_u64:
     total:
       calls: 1
-<<<<<<< HEAD
-      instructions: 798908380
-=======
       instructions: 774006741
->>>>>>> 4606637e
       heap_increase: 0
       stable_memory_increase: 0
     scopes: {}
   btreemap_v2_pop_last_vec_1024_128:
     total:
       calls: 1
-<<<<<<< HEAD
-      instructions: 4310193741
-=======
       instructions: 4276255634
->>>>>>> 4606637e
       heap_increase: 0
       stable_memory_increase: 0
     scopes: {}
   btreemap_v2_pop_last_vec_128_128:
     total:
       calls: 1
-<<<<<<< HEAD
-      instructions: 1563800838
-=======
       instructions: 1528030235
->>>>>>> 4606637e
       heap_increase: 0
       stable_memory_increase: 0
     scopes: {}
   btreemap_v2_pop_last_vec_16_128:
     total:
       calls: 1
-<<<<<<< HEAD
-      instructions: 1052589184
-=======
       instructions: 1025426502
->>>>>>> 4606637e
       heap_increase: 0
       stable_memory_increase: 0
     scopes: {}
   btreemap_v2_pop_last_vec_256_128:
     total:
       calls: 1
-<<<<<<< HEAD
-      instructions: 2130073354
-=======
       instructions: 2095735884
->>>>>>> 4606637e
       heap_increase: 0
       stable_memory_increase: 0
     scopes: {}
   btreemap_v2_pop_last_vec_32_1024:
     total:
       calls: 1
-<<<<<<< HEAD
-      instructions: 1711317554
-=======
       instructions: 1676567325
->>>>>>> 4606637e
       heap_increase: 0
       stable_memory_increase: 0
     scopes: {}
   btreemap_v2_pop_last_vec_32_128:
     total:
       calls: 1
-<<<<<<< HEAD
-      instructions: 1116609133
-=======
       instructions: 1083533099
->>>>>>> 4606637e
       heap_increase: 0
       stable_memory_increase: 0
     scopes: {}
   btreemap_v2_pop_last_vec_32_16:
     total:
       calls: 1
-<<<<<<< HEAD
-      instructions: 960260076
-=======
       instructions: 925174029
->>>>>>> 4606637e
       heap_increase: 0
       stable_memory_increase: 0
     scopes: {}
   btreemap_v2_pop_last_vec_32_256:
     total:
       calls: 1
-<<<<<<< HEAD
-      instructions: 1242640603
-=======
       instructions: 1210196374
->>>>>>> 4606637e
       heap_increase: 0
       stable_memory_increase: 0
     scopes: {}
   btreemap_v2_pop_last_vec_32_32:
     total:
       calls: 1
-<<<<<<< HEAD
-      instructions: 957710073
-=======
       instructions: 925759641
->>>>>>> 4606637e
       heap_increase: 0
       stable_memory_increase: 0
     scopes: {}
   btreemap_v2_pop_last_vec_32_4:
     total:
       calls: 1
-<<<<<<< HEAD
-      instructions: 957065457
-=======
       instructions: 921398027
->>>>>>> 4606637e
       heap_increase: 0
       stable_memory_increase: 0
     scopes: {}
   btreemap_v2_pop_last_vec_32_512:
     total:
       calls: 1
-<<<<<<< HEAD
-      instructions: 1404290226
-=======
       instructions: 1372237172
->>>>>>> 4606637e
       heap_increase: 0
       stable_memory_increase: 0
     scopes: {}
   btreemap_v2_pop_last_vec_32_64:
     total:
       calls: 1
-<<<<<<< HEAD
-      instructions: 1001777618
-=======
       instructions: 969366613
->>>>>>> 4606637e
       heap_increase: 0
       stable_memory_increase: 0
     scopes: {}
   btreemap_v2_pop_last_vec_32_8:
     total:
       calls: 1
-<<<<<<< HEAD
-      instructions: 960539241
-=======
       instructions: 925007419
->>>>>>> 4606637e
       heap_increase: 0
       stable_memory_increase: 0
     scopes: {}
   btreemap_v2_pop_last_vec_4_128:
     total:
       calls: 1
-<<<<<<< HEAD
-      instructions: 550270277
-=======
       instructions: 535497301
->>>>>>> 4606637e
       heap_increase: 0
       stable_memory_increase: 0
     scopes: {}
   btreemap_v2_pop_last_vec_512_128:
     total:
       calls: 1
-<<<<<<< HEAD
-      instructions: 2861105951
-=======
       instructions: 2828271962
->>>>>>> 4606637e
       heap_increase: 0
       stable_memory_increase: 0
     scopes: {}
   btreemap_v2_pop_last_vec_64_128:
     total:
       calls: 1
-<<<<<<< HEAD
-      instructions: 1272771157
-=======
       instructions: 1239503601
->>>>>>> 4606637e
       heap_increase: 0
       stable_memory_increase: 0
     scopes: {}
   btreemap_v2_pop_last_vec_8_128:
     total:
       calls: 1
-<<<<<<< HEAD
-      instructions: 889355885
-=======
       instructions: 864933984
->>>>>>> 4606637e
       heap_increase: 0
       stable_memory_increase: 0
     scopes: {}
   btreemap_v2_range_count_1k_0b:
     total:
       calls: 1
-<<<<<<< HEAD
-      instructions: 18017
-=======
       instructions: 17183
->>>>>>> 4606637e
       heap_increase: 0
       stable_memory_increase: 0
     scopes: {}
   btreemap_v2_range_count_1k_10kib:
     total:
       calls: 1
-<<<<<<< HEAD
-      instructions: 2419876
-=======
       instructions: 2401246
->>>>>>> 4606637e
       heap_increase: 0
       stable_memory_increase: 0
     scopes: {}
   btreemap_v2_range_count_20_10mib:
     total:
       calls: 1
-<<<<<<< HEAD
-      instructions: 20566997
-=======
       instructions: 18469167
->>>>>>> 4606637e
       heap_increase: 0
       stable_memory_increase: 0
     scopes: {}
   btreemap_v2_range_key_sum_1k_0b:
     total:
       calls: 1
-<<<<<<< HEAD
-      instructions: 18259
-=======
       instructions: 17425
->>>>>>> 4606637e
       heap_increase: 0
       stable_memory_increase: 0
     scopes: {}
   btreemap_v2_range_key_sum_1k_10kib:
     total:
       calls: 1
-<<<<<<< HEAD
-      instructions: 56785160
-=======
       instructions: 56745901
->>>>>>> 4606637e
       heap_increase: 0
       stable_memory_increase: 0
     scopes: {}
   btreemap_v2_range_key_sum_20_10mib:
     total:
       calls: 1
-<<<<<<< HEAD
-      instructions: 1105811390
-=======
       instructions: 1103713974
->>>>>>> 4606637e
       heap_increase: 0
       stable_memory_increase: 0
     scopes: {}
   btreemap_v2_range_value_sum_1k_0b:
     total:
       calls: 1
-<<<<<<< HEAD
-      instructions: 18273
-=======
       instructions: 17439
->>>>>>> 4606637e
       heap_increase: 0
       stable_memory_increase: 0
     scopes: {}
   btreemap_v2_range_value_sum_1k_10kib:
     total:
       calls: 1
-<<<<<<< HEAD
-      instructions: 56797156
-=======
       instructions: 56757897
->>>>>>> 4606637e
       heap_increase: 0
       stable_memory_increase: 0
     scopes: {}
   btreemap_v2_range_value_sum_20_10mib:
     total:
       calls: 1
-<<<<<<< HEAD
-      instructions: 1105811626
-=======
       instructions: 1103714210
->>>>>>> 4606637e
       heap_increase: 0
       stable_memory_increase: 0
     scopes: {}
   btreemap_v2_remove_10mib_values:
     total:
       calls: 1
-<<<<<<< HEAD
-      instructions: 4711753036
-=======
       instructions: 4711735840
->>>>>>> 4606637e
       heap_increase: 0
       stable_memory_increase: 657
     scopes: {}
   btreemap_v2_remove_blob8_u64:
     total:
       calls: 1
-<<<<<<< HEAD
-      instructions: 616872785
-=======
       instructions: 597402521
->>>>>>> 4606637e
       heap_increase: 0
       stable_memory_increase: 0
     scopes: {}
   btreemap_v2_remove_blob_1024_128:
     total:
       calls: 1
-<<<<<<< HEAD
-      instructions: 7402077512
-=======
       instructions: 7379667530
->>>>>>> 4606637e
       heap_increase: 0
       stable_memory_increase: 0
     scopes: {}
   btreemap_v2_remove_blob_128_128:
     total:
       calls: 1
-<<<<<<< HEAD
-      instructions: 1629787009
-=======
       instructions: 1607396971
->>>>>>> 4606637e
       heap_increase: 0
       stable_memory_increase: 0
     scopes: {}
   btreemap_v2_remove_blob_16_128:
     total:
       calls: 1
-<<<<<<< HEAD
-      instructions: 706799078
-=======
       instructions: 680207076
->>>>>>> 4606637e
       heap_increase: 0
       stable_memory_increase: 0
     scopes: {}
   btreemap_v2_remove_blob_256_128:
     total:
       calls: 1
-<<<<<<< HEAD
-      instructions: 2461036955
-=======
       instructions: 2438118145
->>>>>>> 4606637e
       heap_increase: 0
       stable_memory_increase: 0
     scopes: {}
   btreemap_v2_remove_blob_32_1024:
     total:
       calls: 1
-<<<<<<< HEAD
-      instructions: 1022701425
-=======
       instructions: 998591597
->>>>>>> 4606637e
       heap_increase: 0
       stable_memory_increase: 0
     scopes: {}
   btreemap_v2_remove_blob_32_128:
     total:
       calls: 1
-<<<<<<< HEAD
-      instructions: 789858223
-=======
       instructions: 762964319
->>>>>>> 4606637e
       heap_increase: 0
       stable_memory_increase: 0
     scopes: {}
   btreemap_v2_remove_blob_32_16:
     total:
       calls: 1
-<<<<<<< HEAD
-      instructions: 741438214
-=======
       instructions: 716725406
->>>>>>> 4606637e
       heap_increase: 0
       stable_memory_increase: 0
     scopes: {}
   btreemap_v2_remove_blob_32_256:
     total:
       calls: 1
-<<<<<<< HEAD
-      instructions: 823123346
-=======
       instructions: 799333504
->>>>>>> 4606637e
       heap_increase: 0
       stable_memory_increase: 0
     scopes: {}
   btreemap_v2_remove_blob_32_32:
     total:
       calls: 1
-<<<<<<< HEAD
-      instructions: 751217581
-=======
       instructions: 727478439
->>>>>>> 4606637e
       heap_increase: 0
       stable_memory_increase: 0
     scopes: {}
   btreemap_v2_remove_blob_32_4:
     total:
       calls: 1
-<<<<<<< HEAD
-      instructions: 738711671
-=======
       instructions: 712643752
->>>>>>> 4606637e
       heap_increase: 0
       stable_memory_increase: 0
     scopes: {}
   btreemap_v2_remove_blob_32_512:
     total:
       calls: 1
-<<<<<<< HEAD
-      instructions: 900241374
-=======
       instructions: 872035197
->>>>>>> 4606637e
       heap_increase: 0
       stable_memory_increase: 0
     scopes: {}
   btreemap_v2_remove_blob_32_64:
     total:
       calls: 1
-<<<<<<< HEAD
-      instructions: 779759911
-=======
       instructions: 754165215
->>>>>>> 4606637e
       heap_increase: 0
       stable_memory_increase: 0
     scopes: {}
   btreemap_v2_remove_blob_32_8:
     total:
       calls: 1
-<<<<<<< HEAD
-      instructions: 735540919
-=======
       instructions: 712284119
->>>>>>> 4606637e
       heap_increase: 0
       stable_memory_increase: 0
     scopes: {}
   btreemap_v2_remove_blob_4_128:
     total:
       calls: 1
-<<<<<<< HEAD
-      instructions: 484765505
-=======
       instructions: 464428655
->>>>>>> 4606637e
       heap_increase: 0
       stable_memory_increase: 0
     scopes: {}
   btreemap_v2_remove_blob_512_128:
     total:
       calls: 1
-<<<<<<< HEAD
-      instructions: 4110125404
-=======
       instructions: 4087441997
->>>>>>> 4606637e
       heap_increase: 0
       stable_memory_increase: 0
     scopes: {}
   btreemap_v2_remove_blob_64_128:
     total:
       calls: 1
-<<<<<<< HEAD
-      instructions: 949170011
-=======
       instructions: 925857471
->>>>>>> 4606637e
       heap_increase: 0
       stable_memory_increase: 0
     scopes: {}
   btreemap_v2_remove_blob_8_128:
     total:
       calls: 1
-<<<<<<< HEAD
-      instructions: 637203371
-=======
       instructions: 614717485
->>>>>>> 4606637e
       heap_increase: 0
       stable_memory_increase: 0
     scopes: {}
   btreemap_v2_remove_u64_blob8:
     total:
       calls: 1
-<<<<<<< HEAD
-      instructions: 604245134
-=======
       instructions: 582430661
->>>>>>> 4606637e
       heap_increase: 0
       stable_memory_increase: 0
     scopes: {}
   btreemap_v2_remove_u64_u64:
     total:
       calls: 1
-<<<<<<< HEAD
-      instructions: 625452491
-=======
       instructions: 603924879
->>>>>>> 4606637e
       heap_increase: 0
       stable_memory_increase: 0
     scopes: {}
   btreemap_v2_remove_u64_vec8:
     total:
       calls: 1
-<<<<<<< HEAD
-      instructions: 609869566
-=======
       instructions: 587919795
->>>>>>> 4606637e
       heap_increase: 0
       stable_memory_increase: 0
     scopes: {}
   btreemap_v2_remove_vec8_u64:
     total:
       calls: 1
-<<<<<<< HEAD
-      instructions: 791983849
-=======
       instructions: 768226679
->>>>>>> 4606637e
       heap_increase: 0
       stable_memory_increase: 0
     scopes: {}
   btreemap_v2_remove_vec_1024_128:
     total:
       calls: 1
-<<<<<<< HEAD
-      instructions: 4505209640
-=======
       instructions: 4486822914
->>>>>>> 4606637e
       heap_increase: 0
       stable_memory_increase: 0
     scopes: {}
   btreemap_v2_remove_vec_128_128:
     total:
       calls: 1
-<<<<<<< HEAD
-      instructions: 1463350508
-=======
       instructions: 1441411708
->>>>>>> 4606637e
       heap_increase: 0
       stable_memory_increase: 0
     scopes: {}
   btreemap_v2_remove_vec_16_128:
     total:
       calls: 1
-<<<<<<< HEAD
-      instructions: 949018264
-=======
       instructions: 930370511
->>>>>>> 4606637e
       heap_increase: 0
       stable_memory_increase: 0
     scopes: {}
   btreemap_v2_remove_vec_256_128:
     total:
       calls: 1
-<<<<<<< HEAD
-      instructions: 2274161251
-=======
       instructions: 2253983036
->>>>>>> 4606637e
       heap_increase: 0
       stable_memory_increase: 0
     scopes: {}
   btreemap_v2_remove_vec_32_1024:
     total:
       calls: 1
-<<<<<<< HEAD
-      instructions: 1732723298
-=======
       instructions: 1712407887
->>>>>>> 4606637e
       heap_increase: 0
       stable_memory_increase: 0
     scopes: {}
   btreemap_v2_remove_vec_32_128:
     total:
       calls: 1
-<<<<<<< HEAD
-      instructions: 1064874006
-=======
       instructions: 1044675402
->>>>>>> 4606637e
       heap_increase: 0
       stable_memory_increase: 0
     scopes: {}
   btreemap_v2_remove_vec_32_16:
     total:
       calls: 1
-<<<<<<< HEAD
-      instructions: 900664672
-=======
       instructions: 885753202
->>>>>>> 4606637e
       heap_increase: 0
       stable_memory_increase: 0
     scopes: {}
   btreemap_v2_remove_vec_32_256:
     total:
       calls: 1
-<<<<<<< HEAD
-      instructions: 1288982018
-=======
       instructions: 1258480662
->>>>>>> 4606637e
       heap_increase: 0
       stable_memory_increase: 0
     scopes: {}
   btreemap_v2_remove_vec_32_32:
     total:
       calls: 1
-<<<<<<< HEAD
-      instructions: 922298378
-=======
       instructions: 879000014
->>>>>>> 4606637e
       heap_increase: 0
       stable_memory_increase: 0
     scopes: {}
   btreemap_v2_remove_vec_32_4:
     total:
       calls: 1
-<<<<<<< HEAD
-      instructions: 896640861
-=======
       instructions: 875841943
->>>>>>> 4606637e
       heap_increase: 0
       stable_memory_increase: 0
     scopes: {}
   btreemap_v2_remove_vec_32_512:
     total:
       calls: 1
-<<<<<<< HEAD
-      instructions: 1439429246
-=======
       instructions: 1419720324
->>>>>>> 4606637e
       heap_increase: 0
       stable_memory_increase: 0
     scopes: {}
   btreemap_v2_remove_vec_32_64:
     total:
       calls: 1
-<<<<<<< HEAD
-      instructions: 997461354
-=======
       instructions: 982667924
->>>>>>> 4606637e
       heap_increase: 0
       stable_memory_increase: 0
     scopes: {}
   btreemap_v2_remove_vec_32_8:
     total:
       calls: 1
-<<<<<<< HEAD
-      instructions: 893159064
-=======
       instructions: 869697878
->>>>>>> 4606637e
       heap_increase: 0
       stable_memory_increase: 0
     scopes: {}
   btreemap_v2_remove_vec_4_128:
     total:
       calls: 1
-<<<<<<< HEAD
-      instructions: 687825009
-=======
       instructions: 670016444
->>>>>>> 4606637e
       heap_increase: 0
       stable_memory_increase: 0
     scopes: {}
   btreemap_v2_remove_vec_512_128:
     total:
       calls: 1
-<<<<<<< HEAD
-      instructions: 3109829435
-=======
       instructions: 3092666660
->>>>>>> 4606637e
       heap_increase: 0
       stable_memory_increase: 0
     scopes: {}
   btreemap_v2_remove_vec_64_128:
     total:
       calls: 1
-<<<<<<< HEAD
-      instructions: 1208420891
-=======
       instructions: 1201307935
->>>>>>> 4606637e
       heap_increase: 0
       stable_memory_increase: 0
     scopes: {}
   btreemap_v2_remove_vec_8_128:
     total:
       calls: 1
-<<<<<<< HEAD
-      instructions: 857162431
-=======
       instructions: 833748512
->>>>>>> 4606637e
       heap_increase: 0
       stable_memory_increase: 0
     scopes: {}
   btreemap_v2_scan_iter_1k_0b:
     total:
       calls: 1
-<<<<<<< HEAD
-      instructions: 1237526
-=======
       instructions: 1231918
->>>>>>> 4606637e
       heap_increase: 0
       stable_memory_increase: 0
     scopes: {}
   btreemap_v2_scan_iter_1k_10kib:
     total:
       calls: 1
-<<<<<<< HEAD
-      instructions: 56720290
-=======
       instructions: 56733322
->>>>>>> 4606637e
       heap_increase: 0
       stable_memory_increase: 0
     scopes: {}
   btreemap_v2_scan_iter_20_10mib:
     total:
       calls: 1
-<<<<<<< HEAD
-      instructions: 1103711104
-=======
       instructions: 1103712240
->>>>>>> 4606637e
       heap_increase: 0
       stable_memory_increase: 0
     scopes: {}
   btreemap_v2_scan_iter_rev_1k_0b:
     total:
       calls: 1
-<<<<<<< HEAD
-      instructions: 1229457
-=======
       instructions: 1231916
->>>>>>> 4606637e
       heap_increase: 0
       stable_memory_increase: 0
     scopes: {}
   btreemap_v2_scan_iter_rev_1k_10kib:
     total:
       calls: 1
-<<<<<<< HEAD
-      instructions: 56682479
-=======
       instructions: 56719877
->>>>>>> 4606637e
       heap_increase: 0
       stable_memory_increase: 0
     scopes: {}
   btreemap_v2_scan_iter_rev_20_10mib:
     total:
       calls: 1
-<<<<<<< HEAD
-      instructions: 1103710478
-=======
       instructions: 1103711745
->>>>>>> 4606637e
       heap_increase: 0
       stable_memory_increase: 0
     scopes: {}
   btreemap_v2_scan_keys_1k_0b:
     total:
       calls: 1
-<<<<<<< HEAD
-      instructions: 973019
-=======
       instructions: 966214
->>>>>>> 4606637e
       heap_increase: 0
       stable_memory_increase: 0
     scopes: {}
   btreemap_v2_scan_keys_1k_10kib:
     total:
       calls: 1
-<<<<<<< HEAD
-      instructions: 2481161
-=======
       instructions: 2490562
->>>>>>> 4606637e
       heap_increase: 0
       stable_memory_increase: 0
     scopes: {}
   btreemap_v2_scan_keys_20_10mib:
     total:
       calls: 1
-<<<<<<< HEAD
-      instructions: 18467209
-=======
       instructions: 18468322
->>>>>>> 4606637e
       heap_increase: 0
       stable_memory_increase: 0
     scopes: {}
   btreemap_v2_scan_keys_rev_1k_0b:
     total:
       calls: 1
-<<<<<<< HEAD
-      instructions: 963477
-=======
       instructions: 965936
->>>>>>> 4606637e
       heap_increase: 0
       stable_memory_increase: 0
     scopes: {}
   btreemap_v2_scan_keys_rev_1k_10kib:
     total:
       calls: 1
-<<<<<<< HEAD
-      instructions: 2461492
-=======
       instructions: 2478940
->>>>>>> 4606637e
       heap_increase: 0
       stable_memory_increase: 0
     scopes: {}
   btreemap_v2_scan_keys_rev_20_10mib:
     total:
       calls: 1
-<<<<<<< HEAD
-      instructions: 18466999
-=======
       instructions: 18468266
->>>>>>> 4606637e
       heap_increase: 0
       stable_memory_increase: 0
     scopes: {}
   btreemap_v2_scan_values_1k_0b:
     total:
       calls: 1
-<<<<<<< HEAD
-      instructions: 1214864
-=======
       instructions: 1209256
->>>>>>> 4606637e
       heap_increase: 0
       stable_memory_increase: 0
     scopes: {}
   btreemap_v2_scan_values_1k_10kib:
     total:
       calls: 1
-<<<<<<< HEAD
-      instructions: 56697628
-=======
       instructions: 56710660
->>>>>>> 4606637e
       heap_increase: 0
       stable_memory_increase: 0
     scopes: {}
   btreemap_v2_scan_values_20_10mib:
     total:
       calls: 1
-<<<<<<< HEAD
-      instructions: 1103710654
-=======
       instructions: 1103711790
->>>>>>> 4606637e
       heap_increase: 0
       stable_memory_increase: 0
     scopes: {}
   btreemap_v2_scan_values_rev_1k_0b:
     total:
       calls: 1
-<<<<<<< HEAD
-      instructions: 1207459
-=======
       instructions: 1209918
->>>>>>> 4606637e
       heap_increase: 0
       stable_memory_increase: 0
     scopes: {}
   btreemap_v2_scan_values_rev_1k_10kib:
     total:
       calls: 1
-<<<<<<< HEAD
-      instructions: 56660481
-=======
       instructions: 56697879
->>>>>>> 4606637e
       heap_increase: 0
       stable_memory_increase: 0
     scopes: {}
   btreemap_v2_scan_values_rev_20_10mib:
     total:
       calls: 1
-<<<<<<< HEAD
-      instructions: 1103710040
-=======
       instructions: 1103711307
->>>>>>> 4606637e
       heap_increase: 0
       stable_memory_increase: 0
     scopes: {}
