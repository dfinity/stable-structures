--- conflicted
+++ resolved
@@ -198,7 +198,7 @@
   btreemap_v2_contains_vec_32_128:
     total:
       calls: 1
-      instructions: 428712852
+      instructions: 428712867
       heap_increase: 0
       stable_memory_increase: 0
     scopes: {}
@@ -562,23 +562,14 @@
   btreemap_v2_insert_10mib_values:
     total:
       calls: 1
-<<<<<<< HEAD
-      instructions: 4414243466
-      heap_increase: 161
-=======
       instructions: 5253123874
       heap_increase: 322
->>>>>>> 1198b436
       stable_memory_increase: 3613
     scopes: {}
   btreemap_v2_insert_blob8_u64:
     total:
       calls: 1
-<<<<<<< HEAD
-      instructions: 444987033
-=======
       instructions: 445536988
->>>>>>> 1198b436
       heap_increase: 0
       stable_memory_increase: 4
     scopes: {}
@@ -599,7 +590,7 @@
   btreemap_v2_insert_blob_16_128:
     total:
       calls: 1
-      instructions: 495692313
+      instructions: 495692268
       heap_increase: 0
       stable_memory_increase: 24
     scopes: {}
@@ -676,7 +667,7 @@
   btreemap_v2_insert_blob_4_128:
     total:
       calls: 1
-      instructions: 416771929
+      instructions: 416771299
       heap_increase: 0
       stable_memory_increase: 13
     scopes: {}
@@ -697,214 +688,154 @@
   btreemap_v2_insert_blob_8_128:
     total:
       calls: 1
-      instructions: 468148494
+      instructions: 468148404
       heap_increase: 0
       stable_memory_increase: 20
     scopes: {}
   btreemap_v2_insert_u64_blob8:
     total:
       calls: 1
-<<<<<<< HEAD
-      instructions: 414538939
-=======
       instructions: 419628571
->>>>>>> 1198b436
       heap_increase: 0
       stable_memory_increase: 5
     scopes: {}
   btreemap_v2_insert_u64_u64:
     total:
       calls: 1
-<<<<<<< HEAD
-      instructions: 422120086
-=======
       instructions: 427767878
->>>>>>> 1198b436
       heap_increase: 0
       stable_memory_increase: 6
     scopes: {}
   btreemap_v2_insert_u64_vec8:
     total:
       calls: 1
-      instructions: 417793976
+      instructions: 426996018
       heap_increase: 0
       stable_memory_increase: 21
     scopes: {}
   btreemap_v2_insert_vec8_u64:
     total:
       calls: 1
-      instructions: 600241480
+      instructions: 600791435
       heap_increase: 0
       stable_memory_increase: 16
     scopes: {}
   btreemap_v2_insert_vec_1024_128:
     total:
       calls: 1
-<<<<<<< HEAD
-      instructions: 2724541315
-=======
       instructions: 2734644691
->>>>>>> 1198b436
       heap_increase: 0
       stable_memory_increase: 193
     scopes: {}
   btreemap_v2_insert_vec_128_128:
     total:
       calls: 1
-<<<<<<< HEAD
-      instructions: 1004230958
-=======
       instructions: 1013642430
->>>>>>> 1198b436
       heap_increase: 0
       stable_memory_increase: 51
     scopes: {}
   btreemap_v2_insert_vec_16_128:
     total:
       calls: 1
-<<<<<<< HEAD
-      instructions: 712421967
-=======
       instructions: 723246682
->>>>>>> 1198b436
       heap_increase: 0
       stable_memory_increase: 31
     scopes: {}
   btreemap_v2_insert_vec_256_128:
     total:
       calls: 1
-<<<<<<< HEAD
-      instructions: 1386961585
-=======
       instructions: 1396732537
->>>>>>> 1198b436
       heap_increase: 0
       stable_memory_increase: 71
     scopes: {}
   btreemap_v2_insert_vec_32_1024:
     total:
       calls: 1
-<<<<<<< HEAD
-      instructions: 1172134598
-=======
       instructions: 1220926606
->>>>>>> 1198b436
       heap_increase: 0
       stable_memory_increase: 171
     scopes: {}
   btreemap_v2_insert_vec_32_128:
     total:
       calls: 1
-<<<<<<< HEAD
-      instructions: 758019348
-=======
       instructions: 768005749
->>>>>>> 1198b436
       heap_increase: 0
       stable_memory_increase: 33
     scopes: {}
   btreemap_v2_insert_vec_32_16:
     total:
       calls: 1
-      instructions: 672563151
+      instructions: 677660003
       heap_increase: 0
       stable_memory_increase: 20
     scopes: {}
   btreemap_v2_insert_vec_32_256:
     total:
       calls: 1
-<<<<<<< HEAD
-      instructions: 866698572
-=======
       instructions: 883874106
->>>>>>> 1198b436
       heap_increase: 0
       stable_memory_increase: 54
     scopes: {}
   btreemap_v2_insert_vec_32_32:
     total:
       calls: 1
-      instructions: 667983184
+      instructions: 673498276
       heap_increase: 0
       stable_memory_increase: 20
     scopes: {}
   btreemap_v2_insert_vec_32_4:
     total:
       calls: 1
-      instructions: 666709196
+      instructions: 673498948
       heap_increase: 0
       stable_memory_increase: 20
     scopes: {}
   btreemap_v2_insert_vec_32_512:
     total:
       calls: 1
-<<<<<<< HEAD
-      instructions: 969855594
-=======
       instructions: 997682895
->>>>>>> 1198b436
       heap_increase: 0
       stable_memory_increase: 91
     scopes: {}
   btreemap_v2_insert_vec_32_64:
     total:
       calls: 1
-<<<<<<< HEAD
-      instructions: 699344644
-=======
       instructions: 706148903
->>>>>>> 1198b436
       heap_increase: 0
       stable_memory_increase: 24
     scopes: {}
   btreemap_v2_insert_vec_32_8:
     total:
       calls: 1
-      instructions: 666308283
+      instructions: 672527454
       heap_increase: 0
       stable_memory_increase: 20
     scopes: {}
   btreemap_v2_insert_vec_4_128:
     total:
       calls: 1
-<<<<<<< HEAD
-      instructions: 608538730
-=======
       instructions: 619661464
->>>>>>> 1198b436
       heap_increase: 0
       stable_memory_increase: 16
     scopes: {}
   btreemap_v2_insert_vec_512_128:
     total:
       calls: 1
-<<<<<<< HEAD
-      instructions: 1840482053
-=======
       instructions: 1851040948
->>>>>>> 1198b436
       heap_increase: 0
       stable_memory_increase: 112
     scopes: {}
   btreemap_v2_insert_vec_64_128:
     total:
       calls: 1
-<<<<<<< HEAD
-      instructions: 845897952
-=======
       instructions: 855541288
->>>>>>> 1198b436
       heap_increase: 0
       stable_memory_increase: 41
     scopes: {}
   btreemap_v2_insert_vec_8_128:
     total:
       calls: 1
-<<<<<<< HEAD
-      instructions: 669688389
-=======
       instructions: 679949414
->>>>>>> 1198b436
       heap_increase: 0
       stable_memory_increase: 23
     scopes: {}
@@ -981,51 +912,35 @@
   btreemap_v2_mem_manager_insert_blob512_u64:
     total:
       calls: 1
-<<<<<<< HEAD
-      instructions: 3144791193
-=======
       instructions: 3145341193
->>>>>>> 1198b436
       heap_increase: 0
       stable_memory_increase: 0
     scopes: {}
   btreemap_v2_mem_manager_insert_u64_blob512:
     total:
       calls: 1
-      instructions: 629203086
+      instructions: 634310958
       heap_increase: 0
       stable_memory_increase: 0
     scopes: {}
   btreemap_v2_mem_manager_insert_u64_u64:
     total:
       calls: 1
-<<<<<<< HEAD
-      instructions: 541900204
-=======
       instructions: 547547996
->>>>>>> 1198b436
       heap_increase: 0
       stable_memory_increase: 0
     scopes: {}
   btreemap_v2_mem_manager_insert_u64_vec512:
     total:
       calls: 1
-<<<<<<< HEAD
-      instructions: 843362543
-=======
       instructions: 874783181
->>>>>>> 1198b436
       heap_increase: 0
       stable_memory_increase: 0
     scopes: {}
   btreemap_v2_mem_manager_insert_vec512_u64:
     total:
       calls: 1
-<<<<<<< HEAD
-      instructions: 1959334611
-=======
       instructions: 1959884611
->>>>>>> 1198b436
       heap_increase: 0
       stable_memory_increase: 0
     scopes: {}
@@ -1039,33 +954,21 @@
   btreemap_v2_mem_manager_remove_u64_blob512:
     total:
       calls: 1
-<<<<<<< HEAD
-      instructions: 918002811
-=======
       instructions: 927125019
->>>>>>> 1198b436
       heap_increase: 0
       stable_memory_increase: 0
     scopes: {}
   btreemap_v2_mem_manager_remove_u64_u64:
     total:
       calls: 1
-<<<<<<< HEAD
-      instructions: 774336355
-=======
       instructions: 783398371
->>>>>>> 1198b436
       heap_increase: 0
       stable_memory_increase: 0
     scopes: {}
   btreemap_v2_mem_manager_remove_u64_vec512:
     total:
       calls: 1
-<<<<<<< HEAD
-      instructions: 1235311368
-=======
       instructions: 1244433576
->>>>>>> 1198b436
       heap_increase: 0
       stable_memory_increase: 0
     scopes: {}
@@ -1205,29 +1108,21 @@
   btreemap_v2_pop_first_u64_blob8:
     total:
       calls: 1
-<<<<<<< HEAD
-      instructions: 692238497
-=======
       instructions: 699797969
->>>>>>> 1198b436
       heap_increase: 0
       stable_memory_increase: 0
     scopes: {}
   btreemap_v2_pop_first_u64_u64:
     total:
       calls: 1
-<<<<<<< HEAD
-      instructions: 703685884
-=======
       instructions: 711251164
->>>>>>> 1198b436
       heap_increase: 0
       stable_memory_increase: 0
     scopes: {}
   btreemap_v2_pop_first_u64_vec8:
     total:
       calls: 1
-      instructions: 694788529
+      instructions: 702348001
       heap_increase: 0
       stable_memory_increase: 0
     scopes: {}
@@ -1276,11 +1171,7 @@
   btreemap_v2_pop_first_vec_32_128:
     total:
       calls: 1
-<<<<<<< HEAD
-      instructions: 1103431102
-=======
       instructions: 1103431087
->>>>>>> 1198b436
       heap_increase: 0
       stable_memory_increase: 0
     scopes: {}
@@ -1357,11 +1248,7 @@
   btreemap_v2_pop_first_vec_8_128:
     total:
       calls: 1
-<<<<<<< HEAD
-      instructions: 862745876
-=======
       instructions: 862745891
->>>>>>> 1198b436
       heap_increase: 0
       stable_memory_increase: 0
     scopes: {}
@@ -1494,29 +1381,21 @@
   btreemap_v2_pop_last_u64_blob8:
     total:
       calls: 1
-<<<<<<< HEAD
-      instructions: 670770920
-=======
       instructions: 678333944
->>>>>>> 1198b436
       heap_increase: 0
       stable_memory_increase: 0
     scopes: {}
   btreemap_v2_pop_last_u64_u64:
     total:
       calls: 1
-<<<<<<< HEAD
-      instructions: 681654379
-=======
       instructions: 689228779
->>>>>>> 1198b436
       heap_increase: 0
       stable_memory_increase: 0
     scopes: {}
   btreemap_v2_pop_last_u64_vec8:
     total:
       calls: 1
-      instructions: 673168643
+      instructions: 680731667
       heap_increase: 0
       stable_memory_increase: 0
     scopes: {}
@@ -1544,11 +1423,7 @@
   btreemap_v2_pop_last_vec_16_128:
     total:
       calls: 1
-<<<<<<< HEAD
-      instructions: 1022083136
-=======
       instructions: 1022083121
->>>>>>> 1198b436
       heap_increase: 0
       stable_memory_increase: 0
     scopes: {}
@@ -1569,11 +1444,7 @@
   btreemap_v2_pop_last_vec_32_128:
     total:
       calls: 1
-<<<<<<< HEAD
-      instructions: 1078246324
-=======
       instructions: 1078246309
->>>>>>> 1198b436
       heap_increase: 0
       stable_memory_increase: 0
     scopes: {}
@@ -1650,85 +1521,77 @@
   btreemap_v2_pop_last_vec_8_128:
     total:
       calls: 1
-<<<<<<< HEAD
-      instructions: 862433228
-=======
       instructions: 862433243
->>>>>>> 1198b436
       heap_increase: 0
       stable_memory_increase: 0
     scopes: {}
   btreemap_v2_range_count_1k_0b:
     total:
       calls: 1
-      instructions: 17220
+      instructions: 17322
       heap_increase: 0
       stable_memory_increase: 0
     scopes: {}
   btreemap_v2_range_count_1k_10kib:
     total:
       calls: 1
-      instructions: 2576893
+      instructions: 2651807
       heap_increase: 0
       stable_memory_increase: 0
     scopes: {}
   btreemap_v2_range_count_20_10mib:
     total:
       calls: 1
-      instructions: 20576208
+      instructions: 20577326
       heap_increase: 0
       stable_memory_increase: 0
     scopes: {}
   btreemap_v2_range_key_sum_1k_0b:
     total:
       calls: 1
-      instructions: 17466
+      instructions: 17568
       heap_increase: 0
       stable_memory_increase: 0
     scopes: {}
   btreemap_v2_range_key_sum_1k_10kib:
     total:
       calls: 1
-      instructions: 56941685
+      instructions: 57016599
       heap_increase: 0
       stable_memory_increase: 0
     scopes: {}
   btreemap_v2_range_key_sum_20_10mib:
     total:
       calls: 1
-      instructions: 1105820811
+      instructions: 1105821929
       heap_increase: 0
       stable_memory_increase: 0
     scopes: {}
   btreemap_v2_range_value_sum_1k_0b:
     total:
       calls: 1
-      instructions: 17480
+      instructions: 17582
       heap_increase: 0
       stable_memory_increase: 0
     scopes: {}
   btreemap_v2_range_value_sum_1k_10kib:
     total:
       calls: 1
-      instructions: 56953681
+      instructions: 57028595
       heap_increase: 0
       stable_memory_increase: 0
     scopes: {}
   btreemap_v2_range_value_sum_20_10mib:
     total:
       calls: 1
-      instructions: 1105821047
+      instructions: 1105822165
       heap_increase: 0
       stable_memory_increase: 0
     scopes: {}
   btreemap_v2_remove_10mib_values:
     total:
       calls: 1
-<<<<<<< HEAD
-      instructions: 4738884700
-=======
       instructions: 4738893196
->>>>>>> 1198b436
       heap_increase: 0
       stable_memory_increase: 657
     scopes: {}
@@ -1861,29 +1724,21 @@
   btreemap_v2_remove_u64_blob8:
     total:
       calls: 1
-<<<<<<< HEAD
-      instructions: 582340960
-=======
       instructions: 591285424
->>>>>>> 1198b436
       heap_increase: 0
       stable_memory_increase: 0
     scopes: {}
   btreemap_v2_remove_u64_u64:
     total:
       calls: 1
-<<<<<<< HEAD
-      instructions: 603270076
-=======
       instructions: 612332092
->>>>>>> 1198b436
       heap_increase: 0
       stable_memory_increase: 0
     scopes: {}
   btreemap_v2_remove_u64_vec8:
     total:
       calls: 1
-      instructions: 587919795
+      instructions: 596864259
       heap_increase: 0
       stable_memory_increase: 0
     scopes: {}
@@ -1981,7 +1836,7 @@
   btreemap_v2_remove_vec_32_8:
     total:
       calls: 1
-      instructions: 869697878
+      instructions: 869697893
       heap_increase: 0
       stable_memory_increase: 0
     scopes: {}
@@ -2016,126 +1871,126 @@
   btreemap_v2_scan_iter_1k_0b:
     total:
       calls: 1
-      instructions: 1380958
+      instructions: 1456524
       heap_increase: 0
       stable_memory_increase: 0
     scopes: {}
   btreemap_v2_scan_iter_1k_10kib:
     total:
       calls: 1
-      instructions: 56743813
+      instructions: 56819347
       heap_increase: 0
       stable_memory_increase: 0
     scopes: {}
   btreemap_v2_scan_iter_20_10mib:
     total:
       calls: 1
-      instructions: 1103713183
+      instructions: 1103714524
       heap_increase: 0
       stable_memory_increase: 0
     scopes: {}
   btreemap_v2_scan_iter_rev_1k_0b:
     total:
       calls: 1
-      instructions: 1382580
+      instructions: 1457032
       heap_increase: 0
       stable_memory_increase: 0
     scopes: {}
   btreemap_v2_scan_iter_rev_1k_10kib:
     total:
       calls: 1
-      instructions: 56722199
+      instructions: 56796287
       heap_increase: 0
       stable_memory_increase: 0
     scopes: {}
   btreemap_v2_scan_iter_rev_20_10mib:
     total:
       calls: 1
-      instructions: 1103712762
+      instructions: 1103714083
       heap_increase: 0
       stable_memory_increase: 0
     scopes: {}
   btreemap_v2_scan_keys_1k_0b:
     total:
       calls: 1
-      instructions: 1104356
+      instructions: 1193504
       heap_increase: 0
       stable_memory_increase: 0
     scopes: {}
   btreemap_v2_scan_keys_1k_10kib:
     total:
       calls: 1
-      instructions: 2514294
+      instructions: 2603078
       heap_increase: 0
       stable_memory_increase: 0
     scopes: {}
   btreemap_v2_scan_keys_20_10mib:
     total:
       calls: 1
-      instructions: 18468498
+      instructions: 18470078
       heap_increase: 0
       stable_memory_increase: 0
     scopes: {}
   btreemap_v2_scan_keys_rev_1k_0b:
     total:
       calls: 1
-      instructions: 1105970
+      instructions: 1193326
       heap_increase: 0
       stable_memory_increase: 0
     scopes: {}
   btreemap_v2_scan_keys_rev_1k_10kib:
     total:
       calls: 1
-      instructions: 2494346
+      instructions: 2581338
       heap_increase: 0
       stable_memory_increase: 0
     scopes: {}
   btreemap_v2_scan_keys_rev_20_10mib:
     total:
       calls: 1
-      instructions: 18468514
+      instructions: 18470064
       heap_increase: 0
       stable_memory_increase: 0
     scopes: {}
   btreemap_v2_scan_values_1k_0b:
     total:
       calls: 1
-      instructions: 1358296
+      instructions: 1433862
       heap_increase: 0
       stable_memory_increase: 0
     scopes: {}
   btreemap_v2_scan_values_1k_10kib:
     total:
       calls: 1
-      instructions: 56721151
+      instructions: 56796685
       heap_increase: 0
       stable_memory_increase: 0
     scopes: {}
   btreemap_v2_scan_values_20_10mib:
     total:
       calls: 1
-      instructions: 1103712733
+      instructions: 1103714074
       heap_increase: 0
       stable_memory_increase: 0
     scopes: {}
   btreemap_v2_scan_values_rev_1k_0b:
     total:
       calls: 1
-      instructions: 1360582
+      instructions: 1435034
       heap_increase: 0
       stable_memory_increase: 0
     scopes: {}
   btreemap_v2_scan_values_rev_1k_10kib:
     total:
       calls: 1
-      instructions: 56700201
+      instructions: 56774289
       heap_increase: 0
       stable_memory_increase: 0
     scopes: {}
   btreemap_v2_scan_values_rev_20_10mib:
     total:
       calls: 1
-      instructions: 1103712324
+      instructions: 1103713645
       heap_increase: 0
       stable_memory_increase: 0
     scopes: {}
