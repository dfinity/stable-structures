benches:
  vec_get_blob_128:
    total:
      calls: 1
      instructions: 19246673
      heap_increase: 0
      stable_memory_increase: 0
    scopes: {}
  vec_get_blob_16:
    total:
<<<<<<< HEAD
      start_instructions: 14184259
=======
>>>>>>> e0bc6419
      calls: 1
      instructions: 6405957
      heap_increase: 0
      stable_memory_increase: 0
    scopes: {}
  vec_get_blob_32:
    total:
<<<<<<< HEAD
      start_instructions: 21861904
=======
>>>>>>> e0bc6419
      calls: 1
      instructions: 7123516
      heap_increase: 0
      stable_memory_increase: 0
    scopes: {}
  vec_get_blob_4:
    total:
      calls: 1
      instructions: 4824338
      heap_increase: 0
      stable_memory_increase: 0
    scopes: {}
  vec_get_blob_4_mem_manager:
    total:
      calls: 1
      instructions: 7191688
      heap_increase: 0
      stable_memory_increase: 0
    scopes: {}
  vec_get_blob_64:
    total:
      calls: 1
      instructions: 11310955
      heap_increase: 0
      stable_memory_increase: 0
    scopes: {}
  vec_get_blob_64_mem_manager:
    total:
      calls: 1
      instructions: 13651103
      heap_increase: 0
      stable_memory_increase: 0
    scopes: {}
  vec_get_blob_8:
    total:
<<<<<<< HEAD
      start_instructions: 9802299
=======
>>>>>>> e0bc6419
      calls: 1
      instructions: 5723212
      heap_increase: 0
      stable_memory_increase: 0
    scopes: {}
  vec_get_u64:
    total:
<<<<<<< HEAD
      start_instructions: 5627778
=======
>>>>>>> e0bc6419
      calls: 1
      instructions: 4790317
      heap_increase: 0
      stable_memory_increase: 0
    scopes: {}
  vec_insert_blob_128:
    total:
      calls: 1
      instructions: 4151436
      heap_increase: 0
      stable_memory_increase: 19
    scopes: {}
  vec_insert_blob_16:
    total:
<<<<<<< HEAD
      start_instructions: 11338996
=======
>>>>>>> e0bc6419
      calls: 1
      instructions: 3316239
      heap_increase: 0
      stable_memory_increase: 2
    scopes: {}
  vec_insert_blob_32:
    total:
<<<<<<< HEAD
      start_instructions: 19117401
=======
>>>>>>> e0bc6419
      calls: 1
      instructions: 3435479
      heap_increase: 0
      stable_memory_increase: 5
    scopes: {}
  vec_insert_blob_4:
    total:
      calls: 1
      instructions: 3227480
      heap_increase: 0
      stable_memory_increase: 0
    scopes: {}
  vec_insert_blob_64:
    total:
      calls: 1
      instructions: 3675816
      heap_increase: 0
      stable_memory_increase: 9
    scopes: {}
  vec_insert_blob_8:
    total:
<<<<<<< HEAD
      start_instructions: 6936374
=======
>>>>>>> e0bc6419
      calls: 1
      instructions: 3256901
      heap_increase: 0
      stable_memory_increase: 1
    scopes: {}
  vec_insert_u64:
    total:
      calls: 1
<<<<<<< HEAD
      instructions: 5359522
=======
      instructions: 5869531
>>>>>>> e0bc6419
      heap_increase: 0
      stable_memory_increase: 1
    scopes: {}
version: 0.1.17<|MERGE_RESOLUTION|>--- conflicted
+++ resolved
@@ -8,10 +8,6 @@
     scopes: {}
   vec_get_blob_16:
     total:
-<<<<<<< HEAD
-      start_instructions: 14184259
-=======
->>>>>>> e0bc6419
       calls: 1
       instructions: 6405957
       heap_increase: 0
@@ -19,10 +15,6 @@
     scopes: {}
   vec_get_blob_32:
     total:
-<<<<<<< HEAD
-      start_instructions: 21861904
-=======
->>>>>>> e0bc6419
       calls: 1
       instructions: 7123516
       heap_increase: 0
@@ -58,10 +50,6 @@
     scopes: {}
   vec_get_blob_8:
     total:
-<<<<<<< HEAD
-      start_instructions: 9802299
-=======
->>>>>>> e0bc6419
       calls: 1
       instructions: 5723212
       heap_increase: 0
@@ -69,10 +57,6 @@
     scopes: {}
   vec_get_u64:
     total:
-<<<<<<< HEAD
-      start_instructions: 5627778
-=======
->>>>>>> e0bc6419
       calls: 1
       instructions: 4790317
       heap_increase: 0
@@ -87,10 +71,6 @@
     scopes: {}
   vec_insert_blob_16:
     total:
-<<<<<<< HEAD
-      start_instructions: 11338996
-=======
->>>>>>> e0bc6419
       calls: 1
       instructions: 3316239
       heap_increase: 0
@@ -98,10 +78,6 @@
     scopes: {}
   vec_insert_blob_32:
     total:
-<<<<<<< HEAD
-      start_instructions: 19117401
-=======
->>>>>>> e0bc6419
       calls: 1
       instructions: 3435479
       heap_increase: 0
@@ -123,10 +99,6 @@
     scopes: {}
   vec_insert_blob_8:
     total:
-<<<<<<< HEAD
-      start_instructions: 6936374
-=======
->>>>>>> e0bc6419
       calls: 1
       instructions: 3256901
       heap_increase: 0
@@ -135,11 +107,7 @@
   vec_insert_u64:
     total:
       calls: 1
-<<<<<<< HEAD
-      instructions: 5359522
-=======
       instructions: 5869531
->>>>>>> e0bc6419
       heap_increase: 0
       stable_memory_increase: 1
     scopes: {}
