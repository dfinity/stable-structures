benches:
  vec_get_blob_128:
    total:
      calls: 1
      instructions: 19246661
      heap_increase: 0
      stable_memory_increase: 0
    scopes: {}
  vec_get_blob_16:
    total:
      calls: 1
      instructions: 6405945
      heap_increase: 0
      stable_memory_increase: 0
    scopes: {}
  vec_get_blob_32:
    total:
      calls: 1
      instructions: 7123504
      heap_increase: 0
      stable_memory_increase: 0
    scopes: {}
  vec_get_blob_4:
    total:
      calls: 1
      instructions: 4824326
      heap_increase: 0
      stable_memory_increase: 0
    scopes: {}
  vec_get_blob_4_mem_manager:
    total:
      calls: 1
      instructions: 7191676
      heap_increase: 0
      stable_memory_increase: 0
    scopes: {}
  vec_get_blob_64:
    total:
      calls: 1
      instructions: 11310943
      heap_increase: 0
      stable_memory_increase: 0
    scopes: {}
  vec_get_blob_64_mem_manager:
    total:
      calls: 1
      instructions: 13651091
      heap_increase: 0
      stable_memory_increase: 0
    scopes: {}
  vec_get_blob_8:
    total:
      calls: 1
      instructions: 5723200
      heap_increase: 0
      stable_memory_increase: 0
    scopes: {}
  vec_get_u64:
    total:
      calls: 1
      instructions: 4790305
      heap_increase: 0
      stable_memory_increase: 0
    scopes: {}
  vec_insert_blob_128:
    total:
      calls: 1
      instructions: 4151424
      heap_increase: 0
      stable_memory_increase: 19
    scopes: {}
  vec_insert_blob_16:
    total:
      calls: 1
      instructions: 3316227
      heap_increase: 0
      stable_memory_increase: 2
    scopes: {}
  vec_insert_blob_32:
    total:
      calls: 1
      instructions: 3435467
      heap_increase: 0
      stable_memory_increase: 5
    scopes: {}
  vec_insert_blob_4:
    total:
      calls: 1
      instructions: 3227468
      heap_increase: 0
      stable_memory_increase: 0
    scopes: {}
  vec_insert_blob_64:
    total:
      calls: 1
      instructions: 3675804
      heap_increase: 0
      stable_memory_increase: 9
    scopes: {}
  vec_insert_blob_8:
    total:
      calls: 1
      instructions: 3256889
      heap_increase: 0
      stable_memory_increase: 1
    scopes: {}
  vec_insert_u64:
    total:
      calls: 1
<<<<<<< HEAD
      instructions: 5359531
=======
      instructions: 5869519
>>>>>>> e6a4d539
      heap_increase: 0
      stable_memory_increase: 1
    scopes: {}
version: 0.2.0<|MERGE_RESOLUTION|>--- conflicted
+++ resolved
@@ -107,11 +107,7 @@
   vec_insert_u64:
     total:
       calls: 1
-<<<<<<< HEAD
-      instructions: 5359531
-=======
       instructions: 5869519
->>>>>>> e6a4d539
       heap_increase: 0
       stable_memory_increase: 1
     scopes: {}
