--- conflicted
+++ resolved
@@ -2,33 +2,21 @@
   read_chunks_btreemap_1:
     total:
       calls: 1
-<<<<<<< HEAD
-      instructions: 147895523
-=======
       instructions: 148723586
->>>>>>> 829e9d01
       heap_increase: 1601
       stable_memory_increase: 0
     scopes: {}
   read_chunks_btreemap_1k:
     total:
       calls: 1
-<<<<<<< HEAD
-      instructions: 483805421
-=======
       instructions: 499375452
->>>>>>> 829e9d01
       heap_increase: 0
       stable_memory_increase: 0
     scopes: {}
   read_chunks_btreemap_1m:
     total:
       calls: 1
-<<<<<<< HEAD
-      instructions: 43069237388
-=======
       instructions: 44067415740
->>>>>>> 829e9d01
       heap_increase: 0
       stable_memory_increase: 0
     scopes: {}
@@ -77,63 +65,63 @@
   write_chunks_btreemap_1:
     total:
       calls: 1
-      instructions: 357109988
+      instructions: 357205117
       heap_increase: 13
       stable_memory_increase: 1536
     scopes: {}
   write_chunks_btreemap_1k:
     total:
       calls: 1
-      instructions: 4166666747
+      instructions: 4188695663
       heap_increase: 2
       stable_memory_increase: 1536
     scopes: {}
   write_chunks_btreemap_1m:
     total:
       calls: 1
-      instructions: 85627507303
+      instructions: 88827798790
       heap_increase: 0
       stable_memory_increase: 3072
     scopes: {}
   write_chunks_stable_1:
     total:
       calls: 1
-      instructions: 130472071
+      instructions: 130471968
       heap_increase: 0
       stable_memory_increase: 1664
     scopes: {}
   write_chunks_stable_1k:
     total:
       calls: 1
-      instructions: 130598848
+      instructions: 130598745
       heap_increase: 0
       stable_memory_increase: 1664
     scopes: {}
   write_chunks_stable_1m:
     total:
       calls: 1
-      instructions: 255406761
+      instructions: 255406658
       heap_increase: 0
       stable_memory_increase: 1664
     scopes: {}
   write_chunks_vec_1:
     total:
       calls: 1
-      instructions: 549903628
+      instructions: 549903573
       heap_increase: 0
       stable_memory_increase: 1536
     scopes: {}
   write_chunks_vec_1k:
     total:
       calls: 1
-      instructions: 562221683
+      instructions: 562257515
       heap_increase: 0
       stable_memory_increase: 1536
     scopes: {}
   write_chunks_vec_1m:
     total:
       calls: 1
-      instructions: 1855601279
+      instructions: 1896593101
       heap_increase: 0
       stable_memory_increase: 1536
     scopes: {}
