benches:
  read_chunks_btreemap_1:
    total:
      calls: 1
<<<<<<< HEAD
      instructions: 799994283
      heap_increase: 1635
      stable_memory_increase: 1665
=======
      instructions: 148723119
      heap_increase: 0
      stable_memory_increase: 0
>>>>>>> 67dd9fdd
    scopes: {}
  read_chunks_btreemap_1k:
    total:
      calls: 1
<<<<<<< HEAD
      instructions: 4994493721
      heap_increase: 1602
      stable_memory_increase: 1665
=======
      instructions: 499445396
      heap_increase: 0
      stable_memory_increase: 0
>>>>>>> 67dd9fdd
    scopes: {}
  read_chunks_btreemap_1m:
    total:
      calls: 1
<<<<<<< HEAD
      instructions: 133181274786
      heap_increase: 1892
      stable_memory_increase: 3201
=======
      instructions: 43947440627
      heap_increase: 0
      stable_memory_increase: 0
>>>>>>> 67dd9fdd
    scopes: {}
  read_chunks_stable_1:
    total:
      calls: 1
      instructions: 104859143
      heap_increase: 0
      stable_memory_increase: 0
    scopes: {}
  read_chunks_stable_1k:
    total:
      calls: 1
      instructions: 104985739
      heap_increase: 0
      stable_memory_increase: 0
    scopes: {}
  read_chunks_stable_1m:
    total:
      calls: 1
      instructions: 230002739
      heap_increase: 0
      stable_memory_increase: 0
    scopes: {}
  read_chunks_vec_1:
    total:
      calls: 1
<<<<<<< HEAD
      instructions: 1363286416
      heap_increase: 3202
      stable_memory_increase: 1665
=======
      instructions: 104859760
      heap_increase: 0
      stable_memory_increase: 0
>>>>>>> 67dd9fdd
    scopes: {}
  read_chunks_vec_1k:
    total:
      calls: 1
<<<<<<< HEAD
      instructions: 1378479857
      heap_increase: 3200
      stable_memory_increase: 1665
=======
      instructions: 105826498
      heap_increase: 0
      stable_memory_increase: 0
>>>>>>> 67dd9fdd
    scopes: {}
  read_chunks_vec_1m:
    total:
      calls: 1
<<<<<<< HEAD
      instructions: 4726968940
      heap_increase: 3784
      stable_memory_increase: 1665
=======
      instructions: 1010905944
      heap_increase: 0
      stable_memory_increase: 0
>>>>>>> 67dd9fdd
    scopes: {}
  write_chunks_btreemap_1:
    total:
      calls: 1
<<<<<<< HEAD
      instructions: 650634806
      heap_increase: 1635
      stable_memory_increase: 1665
=======
      instructions: 362178795
      heap_increase: 34
      stable_memory_increase: 1536
>>>>>>> 67dd9fdd
    scopes: {}
  write_chunks_btreemap_1k:
    total:
      calls: 1
<<<<<<< HEAD
      instructions: 4494413853
      heap_increase: 1602
      stable_memory_increase: 1665
=======
      instructions: 4205340423
      heap_increase: 2
      stable_memory_increase: 1536
>>>>>>> 67dd9fdd
    scopes: {}
  write_chunks_btreemap_1m:
    total:
      calls: 1
<<<<<<< HEAD
      instructions: 89235197032
      heap_increase: 1892
      stable_memory_increase: 3201
=======
      instructions: 88707302109
      heap_increase: 0
      stable_memory_increase: 3072
>>>>>>> 67dd9fdd
    scopes: {}
  write_chunks_stable_1:
    total:
      calls: 1
      instructions: 130471968
      heap_increase: 0
      stable_memory_increase: 1664
    scopes: {}
  write_chunks_stable_1k:
    total:
      calls: 1
      instructions: 130598745
      heap_increase: 0
      stable_memory_increase: 1664
    scopes: {}
  write_chunks_stable_1m:
    total:
      calls: 1
      instructions: 255406658
      heap_increase: 0
      stable_memory_increase: 1664
    scopes: {}
  write_chunks_vec_1:
    total:
      calls: 1
<<<<<<< HEAD
      instructions: 1257790962
      heap_increase: 3202
      stable_memory_increase: 1665
=======
      instructions: 549903573
      heap_increase: 0
      stable_memory_increase: 1536
>>>>>>> 67dd9fdd
    scopes: {}
  write_chunks_vec_1k:
    total:
      calls: 1
<<<<<<< HEAD
      instructions: 1272017665
      heap_increase: 3200
      stable_memory_increase: 1665
=======
      instructions: 562257515
      heap_increase: 0
      stable_memory_increase: 1536
>>>>>>> 67dd9fdd
    scopes: {}
  write_chunks_vec_1m:
    total:
      calls: 1
<<<<<<< HEAD
      instructions: 3717427302
      heap_increase: 3784
      stable_memory_increase: 1665
=======
      instructions: 1896593101
      heap_increase: 0
      stable_memory_increase: 1536
>>>>>>> 67dd9fdd
    scopes: {}
version: 0.2.0<|MERGE_RESOLUTION|>--- conflicted
+++ resolved
@@ -2,41 +2,23 @@
   read_chunks_btreemap_1:
     total:
       calls: 1
-<<<<<<< HEAD
-      instructions: 799994283
-      heap_increase: 1635
-      stable_memory_increase: 1665
-=======
       instructions: 148723119
       heap_increase: 0
       stable_memory_increase: 0
->>>>>>> 67dd9fdd
     scopes: {}
   read_chunks_btreemap_1k:
     total:
       calls: 1
-<<<<<<< HEAD
-      instructions: 4994493721
-      heap_increase: 1602
-      stable_memory_increase: 1665
-=======
       instructions: 499445396
       heap_increase: 0
       stable_memory_increase: 0
->>>>>>> 67dd9fdd
     scopes: {}
   read_chunks_btreemap_1m:
     total:
       calls: 1
-<<<<<<< HEAD
-      instructions: 133181274786
-      heap_increase: 1892
-      stable_memory_increase: 3201
-=======
       instructions: 43947440627
       heap_increase: 0
       stable_memory_increase: 0
->>>>>>> 67dd9fdd
     scopes: {}
   read_chunks_stable_1:
     total:
@@ -62,80 +44,44 @@
   read_chunks_vec_1:
     total:
       calls: 1
-<<<<<<< HEAD
-      instructions: 1363286416
-      heap_increase: 3202
-      stable_memory_increase: 1665
-=======
       instructions: 104859760
       heap_increase: 0
       stable_memory_increase: 0
->>>>>>> 67dd9fdd
     scopes: {}
   read_chunks_vec_1k:
     total:
       calls: 1
-<<<<<<< HEAD
-      instructions: 1378479857
-      heap_increase: 3200
-      stable_memory_increase: 1665
-=======
       instructions: 105826498
       heap_increase: 0
       stable_memory_increase: 0
->>>>>>> 67dd9fdd
     scopes: {}
   read_chunks_vec_1m:
     total:
       calls: 1
-<<<<<<< HEAD
-      instructions: 4726968940
-      heap_increase: 3784
-      stable_memory_increase: 1665
-=======
       instructions: 1010905944
       heap_increase: 0
       stable_memory_increase: 0
->>>>>>> 67dd9fdd
     scopes: {}
   write_chunks_btreemap_1:
     total:
       calls: 1
-<<<<<<< HEAD
-      instructions: 650634806
-      heap_increase: 1635
-      stable_memory_increase: 1665
-=======
       instructions: 362178795
       heap_increase: 34
       stable_memory_increase: 1536
->>>>>>> 67dd9fdd
     scopes: {}
   write_chunks_btreemap_1k:
     total:
       calls: 1
-<<<<<<< HEAD
-      instructions: 4494413853
-      heap_increase: 1602
-      stable_memory_increase: 1665
-=======
       instructions: 4205340423
       heap_increase: 2
       stable_memory_increase: 1536
->>>>>>> 67dd9fdd
     scopes: {}
   write_chunks_btreemap_1m:
     total:
       calls: 1
-<<<<<<< HEAD
-      instructions: 89235197032
-      heap_increase: 1892
-      stable_memory_increase: 3201
-=======
       instructions: 88707302109
       heap_increase: 0
       stable_memory_increase: 3072
->>>>>>> 67dd9fdd
     scopes: {}
   write_chunks_stable_1:
     total:
@@ -161,40 +107,22 @@
   write_chunks_vec_1:
     total:
       calls: 1
-<<<<<<< HEAD
-      instructions: 1257790962
-      heap_increase: 3202
-      stable_memory_increase: 1665
-=======
       instructions: 549903573
       heap_increase: 0
       stable_memory_increase: 1536
->>>>>>> 67dd9fdd
     scopes: {}
   write_chunks_vec_1k:
     total:
       calls: 1
-<<<<<<< HEAD
-      instructions: 1272017665
-      heap_increase: 3200
-      stable_memory_increase: 1665
-=======
       instructions: 562257515
       heap_increase: 0
       stable_memory_increase: 1536
->>>>>>> 67dd9fdd
     scopes: {}
   write_chunks_vec_1m:
     total:
       calls: 1
-<<<<<<< HEAD
-      instructions: 3717427302
-      heap_increase: 3784
-      stable_memory_increase: 1665
-=======
       instructions: 1896593101
       heap_increase: 0
       stable_memory_increase: 1536
->>>>>>> 67dd9fdd
     scopes: {}
 version: 0.2.0