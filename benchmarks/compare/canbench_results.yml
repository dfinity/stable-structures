--- conflicted
+++ resolved
@@ -3,106 +3,26 @@
     total:
       start_instructions: 17235
       calls: 1
-<<<<<<< HEAD
-      instructions: 1219211020
-=======
       instructions: 1219162271
->>>>>>> e710505f
       heap_increase: 3233
       stable_memory_increase: 1665
-    scopes:
-      node_load_v2:
-        start_instructions: 0
-        calls: 1
-        instructions: 18193641
-        heap_increase: 0
-        stable_memory_increase: 0
-      node_load_v2_keys:
-        start_instructions: 0
-        calls: 1
-        instructions: 953
-        heap_increase: 0
-        stable_memory_increase: 0
-      node_load_v2_values:
-        start_instructions: 0
-        calls: 1
-        instructions: 638
-        heap_increase: 0
-        stable_memory_increase: 0
+    scopes: {}
   read_chunks_btreemap_1k:
     total:
       start_instructions: 17235
       calls: 1
-<<<<<<< HEAD
-      instructions: 5525096947
-      heap_increase: 1606
-=======
       instructions: 5414899705
       heap_increase: 1604
->>>>>>> e710505f
       stable_memory_increase: 1665
-    scopes:
-      node_load_v2:
-        start_instructions: 0
-        calls: 3806
-        instructions: 393683288
-        heap_increase: 0
-        stable_memory_increase: 0
-      node_load_v2_children:
-        start_instructions: 0
-        calls: 2971
-        instructions: 5385452
-        heap_increase: 0
-        stable_memory_increase: 0
-      node_load_v2_keys:
-        start_instructions: 0
-        calls: 3806
-        instructions: 7390486
-        heap_increase: 0
-        stable_memory_increase: 0
-      node_load_v2_values:
-        start_instructions: 0
-        calls: 3806
-        instructions: 8941646
-        heap_increase: 0
-        stable_memory_increase: 0
+    scopes: {}
   read_chunks_btreemap_1m:
     total:
       start_instructions: 17235
       calls: 1
-<<<<<<< HEAD
-      instructions: 298895577900
-      heap_increase: 42863
-=======
       instructions: 133641869551
       heap_increase: 1892
->>>>>>> e710505f
       stable_memory_increase: 3201
-    scopes:
-      node_load_v2:
-        start_instructions: 0
-        calls: 7800012
-        instructions: 88268773160
-        heap_increase: 0
-        stable_memory_increase: 0
-      node_load_v2_children:
-        start_instructions: 0
-        calls: 6966677
-        instructions: 12091496391
-        heap_increase: 0
-        stable_memory_increase: 0
-      node_load_v2_keys:
-        start_instructions: 0
-        calls: 7800012
-        instructions: 15072186082
-        heap_increase: 0
-        stable_memory_increase: 0
-      node_load_v2_values:
-        start_instructions: 0
-        calls: 7800012
-        instructions: 11242964094
-        heap_increase: 0
-        stable_memory_increase: 0
+    scopes: {}
   read_chunks_stable_1:
     total:
       start_instructions: 17235
@@ -155,178 +75,26 @@
     total:
       start_instructions: 17235
       calls: 1
-<<<<<<< HEAD
-      instructions: 1069832141
-=======
       instructions: 1069802821
->>>>>>> e710505f
       heap_increase: 3233
       stable_memory_increase: 1665
-    scopes:
-      insert:
-        start_instructions: 0
-        calls: 1
-        instructions: 781353807
-        heap_increase: 1632
-        stable_memory_increase: 1536
-      node_save_v2:
-        start_instructions: 0
-        calls: 1
-        instructions: 361917969
-        heap_increase: 31
-        stable_memory_increase: 1536
-      node_save_v2_keys:
-        start_instructions: 0
-        calls: 1
-        instructions: 988
-        heap_increase: 0
-        stable_memory_increase: 0
-      node_save_v2_preload:
-        start_instructions: 0
-        calls: 1
-        instructions: 419
-        heap_increase: 0
-        stable_memory_increase: 0
-      node_save_v2_values:
-        start_instructions: 0
-        calls: 1
-        instructions: 361911033
-        heap_increase: 31
-        stable_memory_increase: 1536
+    scopes: {}
   write_chunks_btreemap_1k:
     total:
       start_instructions: 17235
       calls: 1
-<<<<<<< HEAD
-      instructions: 4986997152
-      heap_increase: 1606
-=======
       instructions: 4914910816
       heap_increase: 1604
->>>>>>> e710505f
       stable_memory_increase: 1665
-    scopes:
-      insert:
-        start_instructions: 0
-        calls: 1000
-        instructions: 4690789008
-        heap_increase: 6
-        stable_memory_increase: 1536
-      node_load_v2:
-        start_instructions: 0
-        calls: 3868
-        instructions: 536919993
-        heap_increase: 0
-        stable_memory_increase: 0
-      node_load_v2_children:
-        start_instructions: 0
-        calls: 2539
-        instructions: 5221412
-        heap_increase: 0
-        stable_memory_increase: 0
-      node_load_v2_keys:
-        start_instructions: 0
-        calls: 3868
-        instructions: 9679206
-        heap_increase: 0
-        stable_memory_increase: 0
-      node_load_v2_values:
-        start_instructions: 0
-        calls: 3868
-        instructions: 12084334
-        heap_increase: 0
-        stable_memory_increase: 0
-      node_save_v2:
-        start_instructions: 0
-        calls: 1582
-        instructions: 3562192802
-        heap_increase: 4
-        stable_memory_increase: 1536
-      node_save_v2_keys:
-        start_instructions: 0
-        calls: 1582
-        instructions: 7925896
-        heap_increase: 0
-        stable_memory_increase: 0
-      node_save_v2_preload:
-        start_instructions: 0
-        calls: 1582
-        instructions: 1293052823
-        heap_increase: 4
-        stable_memory_increase: 0
-      node_save_v2_values:
-        start_instructions: 0
-        calls: 1582
-        instructions: 2103983593
-        heap_increase: 0
-        stable_memory_increase: 1536
+    scopes: {}
   write_chunks_btreemap_1m:
     total:
       start_instructions: 17235
       calls: 1
-<<<<<<< HEAD
-      instructions: 185123236723
-      heap_increase: 42863
-=======
       instructions: 89875477354
       heap_increase: 1892
->>>>>>> e710505f
       stable_memory_increase: 3201
-    scopes:
-      insert:
-        start_instructions: 0
-        calls: 1000000
-        instructions: 173028062117
-        heap_increase: 31065
-        stable_memory_increase: 3072
-      node_load_v2:
-        start_instructions: 0
-        calls: 7728110
-        instructions: 102535863220
-        heap_increase: 30737
-        stable_memory_increase: 0
-      node_load_v2_children:
-        start_instructions: 0
-        calls: 6394781
-        instructions: 13940598859
-        heap_increase: 0
-        stable_memory_increase: 0
-      node_load_v2_keys:
-        start_instructions: 0
-        calls: 7728110
-        instructions: 20083873931
-        heap_increase: 0
-        stable_memory_increase: 0
-      node_load_v2_values:
-        start_instructions: 0
-        calls: 7728110
-        instructions: 15372493490
-        heap_increase: 0
-        stable_memory_increase: 0
-      node_save_v2:
-        start_instructions: 0
-        calls: 1599964
-        instructions: 42877765831
-        heap_increase: 214
-        stable_memory_increase: 384
-      node_save_v2_keys:
-        start_instructions: 0
-        calls: 1599964
-        instructions: 8171886346
-        heap_increase: 0
-        stable_memory_increase: 0
-      node_save_v2_preload:
-        start_instructions: 0
-        calls: 1599964
-        instructions: 8340186694
-        heap_increase: 0
-        stable_memory_increase: 0
-      node_save_v2_values:
-        start_instructions: 0
-        calls: 1599964
-        instructions: 9771367318
-        heap_increase: 0
-        stable_memory_increase: 384
+    scopes: {}
   write_chunks_stable_1:
     total:
       start_instructions: 17235
