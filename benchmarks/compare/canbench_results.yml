--- conflicted
+++ resolved
@@ -2,35 +2,21 @@
   read_chunks_btreemap_1:
     total:
       calls: 1
-<<<<<<< HEAD
-      instructions: 799994283
-      heap_increase: 1635
-=======
       instructions: 1219162510
       heap_increase: 3233
->>>>>>> 1198b436
       stable_memory_increase: 1665
     scopes: {}
   read_chunks_btreemap_1k:
     total:
       calls: 1
-<<<<<<< HEAD
-      instructions: 4994493721
-      heap_increase: 1602
-=======
       instructions: 5415231039
       heap_increase: 1604
->>>>>>> 1198b436
       stable_memory_increase: 1665
     scopes: {}
   read_chunks_btreemap_1m:
     total:
       calls: 1
-<<<<<<< HEAD
-      instructions: 133181274786
-=======
       instructions: 134599901409
->>>>>>> 1198b436
       heap_increase: 1892
       stable_memory_increase: 3201
     scopes: {}
@@ -58,68 +44,42 @@
   read_chunks_vec_1:
     total:
       calls: 1
-<<<<<<< HEAD
-      instructions: 1363286413
-=======
       instructions: 1363286421
->>>>>>> 1198b436
       heap_increase: 3202
       stable_memory_increase: 1665
     scopes: {}
   read_chunks_vec_1k:
     total:
       calls: 1
-<<<<<<< HEAD
-      instructions: 1378477856
-=======
       instructions: 1378474867
->>>>>>> 1198b436
       heap_increase: 3200
       stable_memory_increase: 1665
     scopes: {}
   read_chunks_vec_1m:
     total:
       calls: 1
-<<<<<<< HEAD
-      instructions: 4724968939
-=======
       instructions: 4721968950
->>>>>>> 1198b436
       heap_increase: 3784
       stable_memory_increase: 1665
     scopes: {}
   write_chunks_btreemap_1:
     total:
       calls: 1
-<<<<<<< HEAD
-      instructions: 650634806
-      heap_increase: 1635
-=======
       instructions: 1069802998
       heap_increase: 3233
->>>>>>> 1198b436
       stable_memory_increase: 1665
     scopes: {}
   write_chunks_btreemap_1k:
     total:
       calls: 1
-<<<<<<< HEAD
-      instructions: 4494413853
-      heap_increase: 1602
-=======
       instructions: 4915151136
       heap_increase: 1604
->>>>>>> 1198b436
       stable_memory_increase: 1665
     scopes: {}
   write_chunks_btreemap_1m:
     total:
       calls: 1
-<<<<<<< HEAD
-      instructions: 89235197032
-=======
       instructions: 90653823620
->>>>>>> 1198b436
       heap_increase: 1892
       stable_memory_increase: 3201
     scopes: {}
@@ -147,33 +107,21 @@
   write_chunks_vec_1:
     total:
       calls: 1
-<<<<<<< HEAD
-      instructions: 1257790959
-=======
       instructions: 1257790953
->>>>>>> 1198b436
       heap_increase: 3202
       stable_memory_increase: 1665
     scopes: {}
   write_chunks_vec_1k:
     total:
       calls: 1
-<<<<<<< HEAD
-      instructions: 1272015664
-=======
       instructions: 1272012661
->>>>>>> 1198b436
       heap_increase: 3200
       stable_memory_increase: 1665
     scopes: {}
   write_chunks_vec_1m:
     total:
       calls: 1
-<<<<<<< HEAD
-      instructions: 3715427301
-=======
       instructions: 3712427298
->>>>>>> 1198b436
       heap_increase: 3784
       stable_memory_increase: 1665
     scopes: {}
