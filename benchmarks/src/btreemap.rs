--- conflicted
+++ resolved
@@ -292,250 +292,6 @@
     })
 }
 
-<<<<<<< HEAD
-/// Benchmarks removing keys from a BTreeMap.
-#[bench(raw)]
-pub fn btreemap_remove_blob_4_1024() -> BenchResult {
-    remove_blob_helper::<4, 1024>()
-}
-
-#[bench(raw)]
-pub fn btreemap_remove_blob_4_1024_v2() -> BenchResult {
-    remove_blob_helper_v2::<4, 1024>()
-}
-
-#[bench(raw)]
-pub fn btreemap_remove_blob_8_1024() -> BenchResult {
-    remove_blob_helper::<8, 1024>()
-}
-
-#[bench(raw)]
-pub fn btreemap_remove_blob_8_1024_v2() -> BenchResult {
-    remove_blob_helper_v2::<8, 1024>()
-}
-
-#[bench(raw)]
-pub fn btreemap_remove_blob_16_1024() -> BenchResult {
-    remove_blob_helper::<16, 1024>()
-}
-
-#[bench(raw)]
-pub fn btreemap_remove_blob_16_1024_v2() -> BenchResult {
-    remove_blob_helper_v2::<16, 1024>()
-}
-
-#[bench(raw)]
-pub fn btreemap_remove_blob_32_1024() -> BenchResult {
-    remove_blob_helper::<32, 1024>()
-}
-
-#[bench(raw)]
-pub fn btreemap_remove_blob_32_1024_v2() -> BenchResult {
-    remove_blob_helper_v2::<32, 1024>()
-}
-
-#[bench(raw)]
-pub fn btreemap_remove_blob_64_1024() -> BenchResult {
-    remove_blob_helper::<64, 1024>()
-}
-
-#[bench(raw)]
-pub fn btreemap_remove_blob_64_1024_v2() -> BenchResult {
-    remove_blob_helper_v2::<64, 1024>()
-}
-
-#[bench(raw)]
-pub fn btreemap_remove_blob_128_1024() -> BenchResult {
-    remove_blob_helper::<128, 1024>()
-}
-
-#[bench(raw)]
-pub fn btreemap_remove_blob_128_1024_v2() -> BenchResult {
-    remove_blob_helper_v2::<128, 1024>()
-}
-
-#[bench(raw)]
-pub fn btreemap_remove_blob_256_1024() -> BenchResult {
-    remove_blob_helper::<256, 1024>()
-}
-
-#[bench(raw)]
-pub fn btreemap_remove_blob_256_1024_v2() -> BenchResult {
-    remove_blob_helper_v2::<256, 1024>()
-}
-
-#[bench(raw)]
-pub fn btreemap_remove_blob_512_1024() -> BenchResult {
-    remove_blob_helper::<512, 1024>()
-}
-
-#[bench(raw)]
-pub fn btreemap_remove_blob_512_1024_v2() -> BenchResult {
-    remove_blob_helper_v2::<512, 1024>()
-}
-
-#[bench(raw)]
-pub fn btreemap_remove_u64_u64() -> BenchResult {
-    let btree = BTreeMap::new_v1(DefaultMemoryImpl::default());
-    remove_helper::<u64, u64>(btree)
-}
-#[bench(raw)]
-pub fn btreemap_remove_u64_u64_v2() -> BenchResult {
-    let btree = BTreeMap::new(DefaultMemoryImpl::default());
-    remove_helper::<u64, u64>(btree)
-}
-
-#[bench(raw)]
-pub fn btreemap_remove_u64_blob_8() -> BenchResult {
-    let btree = BTreeMap::new_v1(DefaultMemoryImpl::default());
-    remove_helper::<u64, Blob<8>>(btree)
-}
-#[bench(raw)]
-pub fn btreemap_remove_u64_blob_8_v2() -> BenchResult {
-    let btree = BTreeMap::new(DefaultMemoryImpl::default());
-    remove_helper::<u64, Blob<8>>(btree)
-}
-
-#[bench(raw)]
-pub fn btreemap_remove_blob_8_u64() -> BenchResult {
-    let btree = BTreeMap::new_v1(DefaultMemoryImpl::default());
-    remove_helper::<Blob<8>, u64>(btree)
-}
-#[bench(raw)]
-pub fn btreemap_remove_blob_8_u64_v2() -> BenchResult {
-    let btree = BTreeMap::new(DefaultMemoryImpl::default());
-    remove_helper::<Blob<8>, u64>(btree)
-}
-
-/// Benchmarks getting keys from a BTreeMap.
-#[bench(raw)]
-pub fn btreemap_get_blob_4_1024() -> BenchResult {
-    get_blob_helper::<4, 1024>()
-}
-
-#[bench(raw)]
-pub fn btreemap_get_blob_4_1024_v2() -> BenchResult {
-    get_blob_helper_v2::<4, 1024>()
-}
-
-#[bench(raw)]
-pub fn btreemap_get_blob_8_1024() -> BenchResult {
-    get_blob_helper::<8, 1024>()
-}
-
-#[bench(raw)]
-pub fn btreemap_get_blob_8_1024_v2() -> BenchResult {
-    get_blob_helper_v2::<8, 1024>()
-}
-
-#[bench(raw)]
-pub fn btreemap_get_blob_16_1024() -> BenchResult {
-    get_blob_helper::<16, 1024>()
-}
-
-#[bench(raw)]
-pub fn btreemap_get_blob_16_1024_v2() -> BenchResult {
-    get_blob_helper_v2::<16, 1024>()
-}
-
-#[bench(raw)]
-pub fn btreemap_get_blob_32_1024() -> BenchResult {
-    get_blob_helper::<32, 1024>()
-}
-
-#[bench(raw)]
-pub fn btreemap_get_blob_32_1024_v2() -> BenchResult {
-    get_blob_helper_v2::<32, 1024>()
-}
-
-#[bench(raw)]
-pub fn btreemap_get_blob_64_1024() -> BenchResult {
-    get_blob_helper::<64, 1024>()
-}
-
-#[bench(raw)]
-pub fn btreemap_get_blob_64_1024_v2() -> BenchResult {
-    get_blob_helper_v2::<64, 1024>()
-}
-
-#[bench(raw)]
-pub fn btreemap_get_blob_128_1024() -> BenchResult {
-    get_blob_helper::<128, 1024>()
-}
-
-#[bench(raw)]
-pub fn btreemap_get_blob_128_1024_v2() -> BenchResult {
-    get_blob_helper_v2::<128, 1024>()
-}
-
-#[bench(raw)]
-pub fn btreemap_get_blob_256_1024() -> BenchResult {
-    get_blob_helper::<256, 1024>()
-}
-
-#[bench(raw)]
-pub fn btreemap_get_blob_256_1024_v2() -> BenchResult {
-    get_blob_helper_v2::<256, 1024>()
-}
-
-#[bench(raw)]
-pub fn btreemap_get_blob_512_1024() -> BenchResult {
-    get_blob_helper::<512, 1024>()
-}
-
-#[bench(raw)]
-pub fn btreemap_get_blob_512_1024_v2() -> BenchResult {
-    get_blob_helper_v2::<512, 1024>()
-}
-
-#[bench(raw)]
-pub fn btreemap_get_blob_512_1024_v2_mem_manager() -> BenchResult {
-    get_blob_helper_v2_mem_manager::<512, 1024>()
-}
-
-#[bench(raw)]
-pub fn btreemap_get_u64_u64() -> BenchResult {
-    let btree = BTreeMap::new_v1(DefaultMemoryImpl::default());
-    get_helper::<u64, u64>(btree)
-}
-
-#[bench(raw)]
-pub fn btreemap_get_u64_u64_v2() -> BenchResult {
-    let btree = BTreeMap::new(DefaultMemoryImpl::default());
-    get_helper::<u64, u64>(btree)
-}
-
-#[bench(raw)]
-pub fn btreemap_get_u64_u64_v2_mem_manager() -> BenchResult {
-    let memory_manager = MemoryManager::init(DefaultMemoryImpl::default());
-    let btree = BTreeMap::new(memory_manager.get(MemoryId::new(42)));
-    get_helper::<u64, u64>(btree)
-}
-
-#[bench(raw)]
-pub fn btreemap_get_u64_blob_8() -> BenchResult {
-    let btree = BTreeMap::new_v1(DefaultMemoryImpl::default());
-    get_helper::<u64, Blob<8>>(btree)
-}
-
-#[bench(raw)]
-pub fn btreemap_get_u64_blob_8_v2() -> BenchResult {
-    let btree = BTreeMap::new(DefaultMemoryImpl::default());
-    get_helper::<u64, Blob<8>>(btree)
-}
-
-#[bench(raw)]
-pub fn btreemap_get_blob_8_u64() -> BenchResult {
-    let btree = BTreeMap::new_v1(DefaultMemoryImpl::default());
-    get_helper::<Blob<8>, u64>(btree)
-}
-
-#[bench(raw)]
-pub fn btreemap_get_blob_8_u64_v2() -> BenchResult {
-    let btree = BTreeMap::new(DefaultMemoryImpl::default());
-    get_helper::<Blob<8>, u64>(btree)
-}
-
 #[bench(raw)]
 pub fn btreemap_first_key_value_insert() -> BenchResult {
     let mut btree = BTreeMap::new(DefaultMemoryImpl::default());
@@ -648,8 +404,6 @@
     })
 }
 
-=======
->>>>>>> 03ef2332
 // Profiles inserting a large number of random blobs into a btreemap.
 fn insert_helper_v1<K: Clone + Ord + Storable + Random, V: Storable + Random>() -> BenchResult {
     let btree = BTreeMap::new_v1(DefaultMemoryImpl::default());
