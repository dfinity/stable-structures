benches:
  btreeset_insert_blob_1024:
    total:
      calls: 1
<<<<<<< HEAD
      instructions: 7286135134
=======
      instructions: 7297615291
>>>>>>> d73b3312
      heap_increase: 1
      stable_memory_increase: 256
    scopes: {}
  btreeset_insert_blob_128:
    total:
      calls: 1
<<<<<<< HEAD
      instructions: 1654960436
=======
      instructions: 1666440141
>>>>>>> d73b3312
      heap_increase: 0
      stable_memory_increase: 0
    scopes: {}
  btreeset_insert_blob_16:
    total:
      calls: 1
<<<<<<< HEAD
      instructions: 742445354
=======
      instructions: 745165513
>>>>>>> d73b3312
      heap_increase: 0
      stable_memory_increase: 0
    scopes: {}
  btreeset_insert_blob_256:
    total:
      calls: 1
<<<<<<< HEAD
      instructions: 2466494305
=======
      instructions: 2477974010
>>>>>>> d73b3312
      heap_increase: 0
      stable_memory_increase: 0
    scopes: {}
  btreeset_insert_blob_32:
    total:
      calls: 1
<<<<<<< HEAD
      instructions: 838182213
=======
      instructions: 844209596
>>>>>>> d73b3312
      heap_increase: 0
      stable_memory_increase: 0
    scopes: {}
  btreeset_insert_blob_512:
    total:
      calls: 1
<<<<<<< HEAD
      instructions: 4070625260
=======
      instructions: 4082105191
>>>>>>> d73b3312
      heap_increase: 0
      stable_memory_increase: 128
    scopes: {}
  btreeset_insert_blob_64:
    total:
      calls: 1
<<<<<<< HEAD
      instructions: 999824315
=======
      instructions: 1008193748
>>>>>>> d73b3312
      heap_increase: 0
      stable_memory_increase: 0
    scopes: {}
  btreeset_insert_blob_8:
    total:
      calls: 1
<<<<<<< HEAD
      instructions: 720672248
=======
      instructions: 722754664
>>>>>>> d73b3312
      heap_increase: 0
      stable_memory_increase: 0
    scopes: {}
  btreeset_insert_u32:
    total:
      calls: 1
<<<<<<< HEAD
      instructions: 569214061
=======
      instructions: 569721493
>>>>>>> d73b3312
      heap_increase: 0
      stable_memory_increase: 0
    scopes: {}
  btreeset_insert_u64:
    total:
      calls: 1
<<<<<<< HEAD
      instructions: 588420402
=======
      instructions: 589197609
>>>>>>> d73b3312
      heap_increase: 0
      stable_memory_increase: 0
    scopes: {}
  btreeset_intersection_blob_1024:
    total:
      calls: 1
      instructions: 108516498
      heap_increase: 0
      stable_memory_increase: 0
    scopes: {}
  btreeset_intersection_blob_128:
    total:
      calls: 1
      instructions: 17980027
      heap_increase: 0
      stable_memory_increase: 0
    scopes: {}
  btreeset_intersection_blob_16:
    total:
      calls: 1
      instructions: 3449594
      heap_increase: 0
      stable_memory_increase: 0
    scopes: {}
  btreeset_intersection_blob_256:
    total:
      calls: 1
      instructions: 31149570
      heap_increase: 0
      stable_memory_increase: 0
    scopes: {}
  btreeset_intersection_blob_32:
    total:
      calls: 1
      instructions: 4712358
      heap_increase: 0
      stable_memory_increase: 0
    scopes: {}
  btreeset_intersection_blob_512:
    total:
      calls: 1
      instructions: 56942002
      heap_increase: 0
      stable_memory_increase: 0
    scopes: {}
  btreeset_intersection_blob_64:
    total:
      calls: 1
      instructions: 10095052
      heap_increase: 0
      stable_memory_increase: 0
    scopes: {}
  btreeset_intersection_blob_8:
    total:
      calls: 1
      instructions: 3203267
      heap_increase: 0
      stable_memory_increase: 0
    scopes: {}
  btreeset_intersection_u32:
    total:
      calls: 1
      instructions: 2305950
      heap_increase: 0
      stable_memory_increase: 0
    scopes: {}
  btreeset_intersection_u64:
    total:
      calls: 1
      instructions: 2330364
      heap_increase: 0
      stable_memory_increase: 0
    scopes: {}
  btreeset_is_disjoint_blob_1024:
    total:
      calls: 1
      instructions: 52406332
      heap_increase: 0
      stable_memory_increase: 0
    scopes: {}
  btreeset_is_disjoint_blob_128:
    total:
      calls: 1
      instructions: 9340582
      heap_increase: 0
      stable_memory_increase: 0
    scopes: {}
  btreeset_is_disjoint_blob_16:
    total:
      calls: 1
      instructions: 2214455
      heap_increase: 0
      stable_memory_increase: 0
    scopes: {}
  btreeset_is_disjoint_blob_256:
    total:
      calls: 1
      instructions: 15654267
      heap_increase: 0
      stable_memory_increase: 0
    scopes: {}
  btreeset_is_disjoint_blob_32:
    total:
      calls: 1
      instructions: 2874381
      heap_increase: 0
      stable_memory_increase: 0
    scopes: {}
  btreeset_is_disjoint_blob_512:
    total:
      calls: 1
      instructions: 27905262
      heap_increase: 0
      stable_memory_increase: 0
    scopes: {}
  btreeset_is_disjoint_blob_64:
    total:
      calls: 1
      instructions: 5311273
      heap_increase: 0
      stable_memory_increase: 0
    scopes: {}
  btreeset_is_disjoint_blob_8:
    total:
      calls: 1
      instructions: 2135881
      heap_increase: 0
      stable_memory_increase: 0
    scopes: {}
  btreeset_is_disjoint_u32:
    total:
      calls: 1
      instructions: 1577735
      heap_increase: 0
      stable_memory_increase: 0
    scopes: {}
  btreeset_is_disjoint_u64:
    total:
      calls: 1
      instructions: 1594199
      heap_increase: 0
      stable_memory_increase: 0
    scopes: {}
  btreeset_is_subset_blob_1024:
    total:
      calls: 1
      instructions: 386324
      heap_increase: 0
      stable_memory_increase: 0
    scopes: {}
  btreeset_is_subset_blob_128:
    total:
      calls: 1
      instructions: 91463
      heap_increase: 0
      stable_memory_increase: 0
    scopes: {}
  btreeset_is_subset_blob_16:
    total:
      calls: 1
      instructions: 56784
      heap_increase: 0
      stable_memory_increase: 0
    scopes: {}
  btreeset_is_subset_blob_256:
    total:
      calls: 1
      instructions: 133652
      heap_increase: 0
      stable_memory_increase: 0
    scopes: {}
  btreeset_is_subset_blob_32:
    total:
      calls: 1
      instructions: 48616
      heap_increase: 0
      stable_memory_increase: 0
    scopes: {}
  btreeset_is_subset_blob_512:
    total:
      calls: 1
      instructions: 217876
      heap_increase: 0
      stable_memory_increase: 0
    scopes: {}
  btreeset_is_subset_blob_64:
    total:
      calls: 1
      instructions: 59896
      heap_increase: 0
      stable_memory_increase: 0
    scopes: {}
  btreeset_is_subset_blob_8:
    total:
      calls: 1
      instructions: 55416
      heap_increase: 0
      stable_memory_increase: 0
    scopes: {}
  btreeset_is_subset_u32:
    total:
      calls: 1
      instructions: 46305
      heap_increase: 0
      stable_memory_increase: 0
    scopes: {}
  btreeset_is_subset_u64:
    total:
      calls: 1
      instructions: 46760
      heap_increase: 0
      stable_memory_increase: 0
    scopes: {}
  btreeset_is_superset_blob_1024:
    total:
      calls: 1
      instructions: 91733180
      heap_increase: 0
      stable_memory_increase: 0
    scopes: {}
  btreeset_is_superset_blob_128:
    total:
      calls: 1
      instructions: 15548188
      heap_increase: 0
      stable_memory_increase: 0
    scopes: {}
  btreeset_is_superset_blob_16:
    total:
      calls: 1
      instructions: 3368972
      heap_increase: 0
      stable_memory_increase: 0
    scopes: {}
  btreeset_is_superset_blob_256:
    total:
      calls: 1
      instructions: 26714652
      heap_increase: 0
      stable_memory_increase: 0
    scopes: {}
  btreeset_is_superset_blob_32:
    total:
      calls: 1
      instructions: 4556738
      heap_increase: 0
      stable_memory_increase: 0
    scopes: {}
  btreeset_is_superset_blob_512:
    total:
      calls: 1
      instructions: 48399318
      heap_increase: 0
      stable_memory_increase: 0
    scopes: {}
  btreeset_is_superset_blob_64:
    total:
      calls: 1
      instructions: 8686650
      heap_increase: 0
      stable_memory_increase: 0
    scopes: {}
  btreeset_is_superset_blob_8:
    total:
      calls: 1
      instructions: 3141441
      heap_increase: 0
      stable_memory_increase: 0
    scopes: {}
  btreeset_is_superset_u32:
    total:
      calls: 1
      instructions: 2316003
      heap_increase: 0
      stable_memory_increase: 0
    scopes: {}
  btreeset_is_superset_u64:
    total:
      calls: 1
      instructions: 2325577
      heap_increase: 0
      stable_memory_increase: 0
    scopes: {}
  btreeset_iter_blob_1024:
    total:
      calls: 1
      instructions: 433234739
      heap_increase: 0
      stable_memory_increase: 0
    scopes: {}
  btreeset_iter_blob_128:
    total:
      calls: 1
      instructions: 76090569
      heap_increase: 0
      stable_memory_increase: 0
    scopes: {}
  btreeset_iter_blob_16:
    total:
      calls: 1
      instructions: 16142252
      heap_increase: 0
      stable_memory_increase: 0
    scopes: {}
  btreeset_iter_blob_256:
    total:
      calls: 1
      instructions: 127961340
      heap_increase: 0
      stable_memory_increase: 0
    scopes: {}
  btreeset_iter_blob_32:
    total:
      calls: 1
      instructions: 22570107
      heap_increase: 0
      stable_memory_increase: 0
    scopes: {}
  btreeset_iter_blob_512:
    total:
      calls: 1
      instructions: 229715275
      heap_increase: 0
      stable_memory_increase: 0
    scopes: {}
  btreeset_iter_blob_64:
    total:
      calls: 1
      instructions: 41007220
      heap_increase: 0
      stable_memory_increase: 0
    scopes: {}
  btreeset_iter_blob_8:
    total:
      calls: 1
      instructions: 15518570
      heap_increase: 0
      stable_memory_increase: 0
    scopes: {}
  btreeset_iter_u32:
    total:
      calls: 1
      instructions: 12265166
      heap_increase: 0
      stable_memory_increase: 0
    scopes: {}
  btreeset_iter_u64:
    total:
      calls: 1
      instructions: 12343692
      heap_increase: 0
      stable_memory_increase: 0
    scopes: {}
  btreeset_range_blob_1024:
    total:
      calls: 1
      instructions: 261276855
      heap_increase: 0
      stable_memory_increase: 0
    scopes: {}
  btreeset_range_blob_128:
    total:
      calls: 1
      instructions: 46527013
      heap_increase: 0
      stable_memory_increase: 0
    scopes: {}
  btreeset_range_blob_16:
    total:
      calls: 1
      instructions: 10535583
      heap_increase: 0
      stable_memory_increase: 0
    scopes: {}
  btreeset_range_blob_256:
    total:
      calls: 1
      instructions: 77840392
      heap_increase: 0
      stable_memory_increase: 0
    scopes: {}
  btreeset_range_blob_32:
    total:
      calls: 1
      instructions: 14362703
      heap_increase: 0
      stable_memory_increase: 0
    scopes: {}
  btreeset_range_blob_512:
    total:
      calls: 1
      instructions: 138995441
      heap_increase: 0
      stable_memory_increase: 0
    scopes: {}
  btreeset_range_blob_64:
    total:
      calls: 1
      instructions: 25469666
      heap_increase: 0
      stable_memory_increase: 0
    scopes: {}
  btreeset_range_blob_8:
    total:
      calls: 1
      instructions: 10164986
      heap_increase: 0
      stable_memory_increase: 0
    scopes: {}
  btreeset_range_u32:
    total:
      calls: 1
      instructions: 7550548
      heap_increase: 0
      stable_memory_increase: 0
    scopes: {}
  btreeset_range_u64:
    total:
      calls: 1
      instructions: 7602727
      heap_increase: 0
      stable_memory_increase: 0
    scopes: {}
  btreeset_remove_blob_1024:
    total:
      calls: 1
<<<<<<< HEAD
      instructions: 7742276454
=======
      instructions: 7753750149
>>>>>>> d73b3312
      heap_increase: 0
      stable_memory_increase: 0
    scopes: {}
  btreeset_remove_blob_128:
    total:
      calls: 1
<<<<<<< HEAD
      instructions: 1686767451
=======
      instructions: 1698240802
>>>>>>> d73b3312
      heap_increase: 0
      stable_memory_increase: 0
    scopes: {}
  btreeset_remove_blob_16:
    total:
      calls: 1
<<<<<<< HEAD
      instructions: 734799746
=======
      instructions: 737512849
>>>>>>> d73b3312
      heap_increase: 0
      stable_memory_increase: 0
    scopes: {}
  btreeset_remove_blob_256:
    total:
      calls: 1
<<<<<<< HEAD
      instructions: 2554047780
=======
      instructions: 2565521131
>>>>>>> d73b3312
      heap_increase: 0
      stable_memory_increase: 0
    scopes: {}
  btreeset_remove_blob_32:
    total:
      calls: 1
<<<<<<< HEAD
      instructions: 827999126
=======
      instructions: 834021583
>>>>>>> d73b3312
      heap_increase: 0
      stable_memory_increase: 0
    scopes: {}
  btreeset_remove_blob_512:
    total:
      calls: 1
<<<<<<< HEAD
      instructions: 4280990414
=======
      instructions: 4292463991
>>>>>>> d73b3312
      heap_increase: 0
      stable_memory_increase: 0
    scopes: {}
  btreeset_remove_blob_64:
    total:
      calls: 1
<<<<<<< HEAD
      instructions: 1008811764
=======
      instructions: 1017174993
>>>>>>> d73b3312
      heap_increase: 0
      stable_memory_increase: 0
    scopes: {}
  btreeset_remove_blob_8:
    total:
      calls: 1
<<<<<<< HEAD
      instructions: 713073780
=======
      instructions: 715189550
>>>>>>> d73b3312
      heap_increase: 0
      stable_memory_increase: 0
    scopes: {}
  btreeset_remove_u32:
    total:
      calls: 1
<<<<<<< HEAD
      instructions: 559881333
=======
      instructions: 560428257
>>>>>>> d73b3312
      heap_increase: 0
      stable_memory_increase: 0
    scopes: {}
  btreeset_remove_u64:
    total:
      calls: 1
<<<<<<< HEAD
      instructions: 583450014
=======
      instructions: 584266713
>>>>>>> d73b3312
      heap_increase: 0
      stable_memory_increase: 0
    scopes: {}
  btreeset_symmetric_difference_blob_1024:
    total:
      calls: 1
      instructions: 108530624
      heap_increase: 0
      stable_memory_increase: 0
    scopes: {}
  btreeset_symmetric_difference_blob_128:
    total:
      calls: 1
      instructions: 17983401
      heap_increase: 0
      stable_memory_increase: 0
    scopes: {}
  btreeset_symmetric_difference_blob_16:
    total:
      calls: 1
      instructions: 3451218
      heap_increase: 0
      stable_memory_increase: 0
    scopes: {}
  btreeset_symmetric_difference_blob_256:
    total:
      calls: 1
      instructions: 31154480
      heap_increase: 0
      stable_memory_increase: 0
    scopes: {}
  btreeset_symmetric_difference_blob_32:
    total:
      calls: 1
      instructions: 4714026
      heap_increase: 0
      stable_memory_increase: 0
    scopes: {}
  btreeset_symmetric_difference_blob_512:
    total:
      calls: 1
      instructions: 56949984
      heap_increase: 0
      stable_memory_increase: 0
    scopes: {}
  btreeset_symmetric_difference_blob_64:
    total:
      calls: 1
      instructions: 10097658
      heap_increase: 0
      stable_memory_increase: 0
    scopes: {}
  btreeset_symmetric_difference_blob_8:
    total:
      calls: 1
      instructions: 3204870
      heap_increase: 0
      stable_memory_increase: 0
    scopes: {}
  btreeset_symmetric_difference_u32:
    total:
      calls: 1
      instructions: 2322057
      heap_increase: 0
      stable_memory_increase: 0
    scopes: {}
  btreeset_symmetric_difference_u64:
    total:
      calls: 1
      instructions: 2336448
      heap_increase: 0
      stable_memory_increase: 0
    scopes: {}
  btreeset_union_blob_1024:
    total:
      calls: 1
      instructions: 108531132
      heap_increase: 0
      stable_memory_increase: 0
    scopes: {}
  btreeset_union_blob_128:
    total:
      calls: 1
      instructions: 17983909
      heap_increase: 0
      stable_memory_increase: 0
    scopes: {}
  btreeset_union_blob_16:
    total:
      calls: 1
      instructions: 3451726
      heap_increase: 0
      stable_memory_increase: 0
    scopes: {}
  btreeset_union_blob_256:
    total:
      calls: 1
      instructions: 31154988
      heap_increase: 0
      stable_memory_increase: 0
    scopes: {}
  btreeset_union_blob_32:
    total:
      calls: 1
      instructions: 4714534
      heap_increase: 0
      stable_memory_increase: 0
    scopes: {}
  btreeset_union_blob_512:
    total:
      calls: 1
      instructions: 56950492
      heap_increase: 0
      stable_memory_increase: 0
    scopes: {}
  btreeset_union_blob_64:
    total:
      calls: 1
      instructions: 10098166
      heap_increase: 0
      stable_memory_increase: 0
    scopes: {}
  btreeset_union_blob_8:
    total:
      calls: 1
      instructions: 3205378
      heap_increase: 0
      stable_memory_increase: 0
    scopes: {}
  btreeset_union_u32:
    total:
      calls: 1
      instructions: 2319564
      heap_increase: 0
      stable_memory_increase: 0
    scopes: {}
  btreeset_union_u64:
    total:
      calls: 1
      instructions: 2331958
      heap_increase: 0
      stable_memory_increase: 0
    scopes: {}
version: 0.2.0<|MERGE_RESOLUTION|>--- conflicted
+++ resolved
@@ -2,780 +2,700 @@
   btreeset_insert_blob_1024:
     total:
       calls: 1
-<<<<<<< HEAD
-      instructions: 7286135134
-=======
       instructions: 7297615291
->>>>>>> d73b3312
       heap_increase: 1
       stable_memory_increase: 256
     scopes: {}
   btreeset_insert_blob_128:
     total:
       calls: 1
-<<<<<<< HEAD
-      instructions: 1654960436
-=======
       instructions: 1666440141
->>>>>>> d73b3312
       heap_increase: 0
       stable_memory_increase: 0
     scopes: {}
   btreeset_insert_blob_16:
     total:
       calls: 1
-<<<<<<< HEAD
-      instructions: 742445354
-=======
       instructions: 745165513
->>>>>>> d73b3312
       heap_increase: 0
       stable_memory_increase: 0
     scopes: {}
   btreeset_insert_blob_256:
     total:
       calls: 1
-<<<<<<< HEAD
-      instructions: 2466494305
-=======
       instructions: 2477974010
->>>>>>> d73b3312
       heap_increase: 0
       stable_memory_increase: 0
     scopes: {}
   btreeset_insert_blob_32:
     total:
       calls: 1
-<<<<<<< HEAD
-      instructions: 838182213
-=======
       instructions: 844209596
->>>>>>> d73b3312
       heap_increase: 0
       stable_memory_increase: 0
     scopes: {}
   btreeset_insert_blob_512:
     total:
       calls: 1
-<<<<<<< HEAD
-      instructions: 4070625260
-=======
       instructions: 4082105191
->>>>>>> d73b3312
       heap_increase: 0
       stable_memory_increase: 128
     scopes: {}
   btreeset_insert_blob_64:
     total:
       calls: 1
-<<<<<<< HEAD
-      instructions: 999824315
-=======
       instructions: 1008193748
->>>>>>> d73b3312
       heap_increase: 0
       stable_memory_increase: 0
     scopes: {}
   btreeset_insert_blob_8:
     total:
       calls: 1
-<<<<<<< HEAD
-      instructions: 720672248
-=======
       instructions: 722754664
->>>>>>> d73b3312
       heap_increase: 0
       stable_memory_increase: 0
     scopes: {}
   btreeset_insert_u32:
     total:
       calls: 1
-<<<<<<< HEAD
-      instructions: 569214061
-=======
       instructions: 569721493
->>>>>>> d73b3312
       heap_increase: 0
       stable_memory_increase: 0
     scopes: {}
   btreeset_insert_u64:
     total:
       calls: 1
-<<<<<<< HEAD
-      instructions: 588420402
-=======
       instructions: 589197609
->>>>>>> d73b3312
       heap_increase: 0
       stable_memory_increase: 0
     scopes: {}
   btreeset_intersection_blob_1024:
     total:
       calls: 1
-      instructions: 108516498
+      instructions: 108717480
       heap_increase: 0
       stable_memory_increase: 0
     scopes: {}
   btreeset_intersection_blob_128:
     total:
       calls: 1
-      instructions: 17980027
+      instructions: 18182327
       heap_increase: 0
       stable_memory_increase: 0
     scopes: {}
   btreeset_intersection_blob_16:
     total:
       calls: 1
-      instructions: 3449594
+      instructions: 3647475
       heap_increase: 0
       stable_memory_increase: 0
     scopes: {}
   btreeset_intersection_blob_256:
     total:
       calls: 1
-      instructions: 31149570
+      instructions: 31425854
       heap_increase: 0
       stable_memory_increase: 0
     scopes: {}
   btreeset_intersection_blob_32:
     total:
       calls: 1
-      instructions: 4712358
+      instructions: 4922239
       heap_increase: 0
       stable_memory_increase: 0
     scopes: {}
   btreeset_intersection_blob_512:
     total:
       calls: 1
-      instructions: 56942002
+      instructions: 57189237
       heap_increase: 0
       stable_memory_increase: 0
     scopes: {}
   btreeset_intersection_blob_64:
     total:
       calls: 1
-      instructions: 10095052
+      instructions: 10298042
       heap_increase: 0
       stable_memory_increase: 0
     scopes: {}
   btreeset_intersection_blob_8:
     total:
       calls: 1
-      instructions: 3203267
+      instructions: 3391579
       heap_increase: 0
       stable_memory_increase: 0
     scopes: {}
   btreeset_intersection_u32:
     total:
       calls: 1
-      instructions: 2305950
+      instructions: 2493481
       heap_increase: 0
       stable_memory_increase: 0
     scopes: {}
   btreeset_intersection_u64:
     total:
       calls: 1
-      instructions: 2330364
+      instructions: 2511564
       heap_increase: 0
       stable_memory_increase: 0
     scopes: {}
   btreeset_is_disjoint_blob_1024:
     total:
       calls: 1
-      instructions: 52406332
+      instructions: 52538700
       heap_increase: 0
       stable_memory_increase: 0
     scopes: {}
   btreeset_is_disjoint_blob_128:
     total:
       calls: 1
-      instructions: 9340582
+      instructions: 9488952
       heap_increase: 0
       stable_memory_increase: 0
     scopes: {}
   btreeset_is_disjoint_blob_16:
     total:
       calls: 1
-      instructions: 2214455
+      instructions: 2342914
       heap_increase: 0
       stable_memory_increase: 0
     scopes: {}
   btreeset_is_disjoint_blob_256:
     total:
       calls: 1
-      instructions: 15654267
+      instructions: 15786657
       heap_increase: 0
       stable_memory_increase: 0
     scopes: {}
   btreeset_is_disjoint_blob_32:
     total:
       calls: 1
-      instructions: 2874381
+      instructions: 3010054
       heap_increase: 0
       stable_memory_increase: 0
     scopes: {}
   btreeset_is_disjoint_blob_512:
     total:
       calls: 1
-      instructions: 27905262
+      instructions: 28037630
       heap_increase: 0
       stable_memory_increase: 0
     scopes: {}
   btreeset_is_disjoint_blob_64:
     total:
       calls: 1
-      instructions: 5311273
+      instructions: 5459388
       heap_increase: 0
       stable_memory_increase: 0
     scopes: {}
   btreeset_is_disjoint_blob_8:
     total:
       calls: 1
-      instructions: 2135881
+      instructions: 2251588
       heap_increase: 0
       stable_memory_increase: 0
     scopes: {}
   btreeset_is_disjoint_u32:
     total:
       calls: 1
-      instructions: 1577735
+      instructions: 1692156
       heap_increase: 0
       stable_memory_increase: 0
     scopes: {}
   btreeset_is_disjoint_u64:
     total:
       calls: 1
-      instructions: 1594199
+      instructions: 1705608
       heap_increase: 0
       stable_memory_increase: 0
     scopes: {}
   btreeset_is_subset_blob_1024:
     total:
       calls: 1
-      instructions: 386324
+      instructions: 384339
       heap_increase: 0
       stable_memory_increase: 0
     scopes: {}
   btreeset_is_subset_blob_128:
     total:
       calls: 1
-      instructions: 91463
+      instructions: 89478
       heap_increase: 0
       stable_memory_increase: 0
     scopes: {}
   btreeset_is_subset_blob_16:
     total:
       calls: 1
-      instructions: 56784
+      instructions: 54965
       heap_increase: 0
       stable_memory_increase: 0
     scopes: {}
   btreeset_is_subset_blob_256:
     total:
       calls: 1
-      instructions: 133652
+      instructions: 131734
       heap_increase: 0
       stable_memory_increase: 0
     scopes: {}
   btreeset_is_subset_blob_32:
     total:
       calls: 1
-      instructions: 48616
+      instructions: 46782
       heap_increase: 0
       stable_memory_increase: 0
     scopes: {}
   btreeset_is_subset_blob_512:
     total:
       calls: 1
-      instructions: 217876
+      instructions: 215891
       heap_increase: 0
       stable_memory_increase: 0
     scopes: {}
   btreeset_is_subset_blob_64:
     total:
       calls: 1
-      instructions: 59896
+      instructions: 58002
       heap_increase: 0
       stable_memory_increase: 0
     scopes: {}
   btreeset_is_subset_blob_8:
     total:
       calls: 1
-      instructions: 55416
+      instructions: 53517
       heap_increase: 0
       stable_memory_increase: 0
     scopes: {}
   btreeset_is_subset_u32:
     total:
       calls: 1
-      instructions: 46305
+      instructions: 44094
       heap_increase: 0
       stable_memory_increase: 0
     scopes: {}
   btreeset_is_subset_u64:
     total:
       calls: 1
-      instructions: 46760
+      instructions: 44743
       heap_increase: 0
       stable_memory_increase: 0
     scopes: {}
   btreeset_is_superset_blob_1024:
     total:
       calls: 1
-      instructions: 91733180
+      instructions: 91980425
       heap_increase: 0
       stable_memory_increase: 0
     scopes: {}
   btreeset_is_superset_blob_128:
     total:
       calls: 1
-      instructions: 15548188
+      instructions: 15754445
       heap_increase: 0
       stable_memory_increase: 0
     scopes: {}
   btreeset_is_superset_blob_16:
     total:
       calls: 1
-      instructions: 3368972
+      instructions: 3567098
       heap_increase: 0
       stable_memory_increase: 0
     scopes: {}
   btreeset_is_superset_blob_256:
     total:
       calls: 1
-      instructions: 26714652
+      instructions: 26966925
       heap_increase: 0
       stable_memory_increase: 0
     scopes: {}
   btreeset_is_superset_blob_32:
     total:
       calls: 1
-      instructions: 4556738
+      instructions: 4791883
       heap_increase: 0
       stable_memory_increase: 0
     scopes: {}
   btreeset_is_superset_blob_512:
     total:
       calls: 1
-      instructions: 48399318
+      instructions: 48630735
       heap_increase: 0
       stable_memory_increase: 0
     scopes: {}
   btreeset_is_superset_blob_64:
     total:
       calls: 1
-      instructions: 8686650
+      instructions: 8895044
       heap_increase: 0
       stable_memory_increase: 0
     scopes: {}
   btreeset_is_superset_blob_8:
     total:
       calls: 1
-      instructions: 3141441
+      instructions: 3336666
       heap_increase: 0
       stable_memory_increase: 0
     scopes: {}
   btreeset_is_superset_u32:
     total:
       calls: 1
-      instructions: 2316003
+      instructions: 2492193
       heap_increase: 0
       stable_memory_increase: 0
     scopes: {}
   btreeset_is_superset_u64:
     total:
       calls: 1
-      instructions: 2325577
+      instructions: 2510639
       heap_increase: 0
       stable_memory_increase: 0
     scopes: {}
   btreeset_iter_blob_1024:
     total:
       calls: 1
-      instructions: 433234739
+      instructions: 435128581
       heap_increase: 0
       stable_memory_increase: 0
     scopes: {}
   btreeset_iter_blob_128:
     total:
       calls: 1
-      instructions: 76090569
+      instructions: 77513297
       heap_increase: 0
       stable_memory_increase: 0
     scopes: {}
   btreeset_iter_blob_16:
     total:
       calls: 1
-      instructions: 16142252
+      instructions: 17507874
       heap_increase: 0
       stable_memory_increase: 0
     scopes: {}
   btreeset_iter_blob_256:
     total:
       calls: 1
-      instructions: 127961340
+      instructions: 129686734
       heap_increase: 0
       stable_memory_increase: 0
     scopes: {}
   btreeset_iter_blob_32:
     total:
       calls: 1
-      instructions: 22570107
+      instructions: 23964306
       heap_increase: 0
       stable_memory_increase: 0
     scopes: {}
   btreeset_iter_blob_512:
     total:
       calls: 1
-      instructions: 229715275
+      instructions: 231606208
       heap_increase: 0
       stable_memory_increase: 0
     scopes: {}
   btreeset_iter_blob_64:
     total:
       calls: 1
-      instructions: 41007220
+      instructions: 42407274
       heap_increase: 0
       stable_memory_increase: 0
     scopes: {}
   btreeset_iter_blob_8:
     total:
       calls: 1
-      instructions: 15518570
+      instructions: 16849520
       heap_increase: 0
       stable_memory_increase: 0
     scopes: {}
   btreeset_iter_u32:
     total:
       calls: 1
-      instructions: 12265166
+      instructions: 13552153
       heap_increase: 0
       stable_memory_increase: 0
     scopes: {}
   btreeset_iter_u64:
     total:
       calls: 1
-      instructions: 12343692
+      instructions: 13634137
       heap_increase: 0
       stable_memory_increase: 0
     scopes: {}
   btreeset_range_blob_1024:
     total:
       calls: 1
-      instructions: 261276855
+      instructions: 263016896
       heap_increase: 0
       stable_memory_increase: 0
     scopes: {}
   btreeset_range_blob_128:
     total:
       calls: 1
-      instructions: 46527013
+      instructions: 47362850
       heap_increase: 0
       stable_memory_increase: 0
     scopes: {}
   btreeset_range_blob_16:
     total:
       calls: 1
-      instructions: 10535583
+      instructions: 11550015
       heap_increase: 0
       stable_memory_increase: 0
     scopes: {}
   btreeset_range_blob_256:
     total:
       calls: 1
-      instructions: 77840392
+      instructions: 80331544
       heap_increase: 0
       stable_memory_increase: 0
     scopes: {}
   btreeset_range_blob_32:
     total:
       calls: 1
-      instructions: 14362703
+      instructions: 15400052
       heap_increase: 0
       stable_memory_increase: 0
     scopes: {}
   btreeset_range_blob_512:
     total:
       calls: 1
-      instructions: 138995441
+      instructions: 140685790
       heap_increase: 0
       stable_memory_increase: 0
     scopes: {}
   btreeset_range_blob_64:
     total:
       calls: 1
-      instructions: 25469666
+      instructions: 26559863
       heap_increase: 0
       stable_memory_increase: 0
     scopes: {}
   btreeset_range_blob_8:
     total:
       calls: 1
-      instructions: 10164986
+      instructions: 11166386
       heap_increase: 0
       stable_memory_increase: 0
     scopes: {}
   btreeset_range_u32:
     total:
       calls: 1
-      instructions: 7550548
+      instructions: 8529972
       heap_increase: 0
       stable_memory_increase: 0
     scopes: {}
   btreeset_range_u64:
     total:
       calls: 1
-      instructions: 7602727
+      instructions: 8580760
       heap_increase: 0
       stable_memory_increase: 0
     scopes: {}
   btreeset_remove_blob_1024:
     total:
       calls: 1
-<<<<<<< HEAD
-      instructions: 7742276454
-=======
       instructions: 7753750149
->>>>>>> d73b3312
       heap_increase: 0
       stable_memory_increase: 0
     scopes: {}
   btreeset_remove_blob_128:
     total:
       calls: 1
-<<<<<<< HEAD
-      instructions: 1686767451
-=======
       instructions: 1698240802
->>>>>>> d73b3312
       heap_increase: 0
       stable_memory_increase: 0
     scopes: {}
   btreeset_remove_blob_16:
     total:
       calls: 1
-<<<<<<< HEAD
-      instructions: 734799746
-=======
       instructions: 737512849
->>>>>>> d73b3312
       heap_increase: 0
       stable_memory_increase: 0
     scopes: {}
   btreeset_remove_blob_256:
     total:
       calls: 1
-<<<<<<< HEAD
-      instructions: 2554047780
-=======
       instructions: 2565521131
->>>>>>> d73b3312
       heap_increase: 0
       stable_memory_increase: 0
     scopes: {}
   btreeset_remove_blob_32:
     total:
       calls: 1
-<<<<<<< HEAD
-      instructions: 827999126
-=======
       instructions: 834021583
->>>>>>> d73b3312
       heap_increase: 0
       stable_memory_increase: 0
     scopes: {}
   btreeset_remove_blob_512:
     total:
       calls: 1
-<<<<<<< HEAD
-      instructions: 4280990414
-=======
       instructions: 4292463991
->>>>>>> d73b3312
       heap_increase: 0
       stable_memory_increase: 0
     scopes: {}
   btreeset_remove_blob_64:
     total:
       calls: 1
-<<<<<<< HEAD
-      instructions: 1008811764
-=======
       instructions: 1017174993
->>>>>>> d73b3312
       heap_increase: 0
       stable_memory_increase: 0
     scopes: {}
   btreeset_remove_blob_8:
     total:
       calls: 1
-<<<<<<< HEAD
-      instructions: 713073780
-=======
       instructions: 715189550
->>>>>>> d73b3312
       heap_increase: 0
       stable_memory_increase: 0
     scopes: {}
   btreeset_remove_u32:
     total:
       calls: 1
-<<<<<<< HEAD
-      instructions: 559881333
-=======
       instructions: 560428257
->>>>>>> d73b3312
       heap_increase: 0
       stable_memory_increase: 0
     scopes: {}
   btreeset_remove_u64:
     total:
       calls: 1
-<<<<<<< HEAD
-      instructions: 583450014
-=======
       instructions: 584266713
->>>>>>> d73b3312
       heap_increase: 0
       stable_memory_increase: 0
     scopes: {}
   btreeset_symmetric_difference_blob_1024:
     total:
       calls: 1
-      instructions: 108530624
+      instructions: 108731606
       heap_increase: 0
       stable_memory_increase: 0
     scopes: {}
   btreeset_symmetric_difference_blob_128:
     total:
       calls: 1
-      instructions: 17983401
+      instructions: 18185701
       heap_increase: 0
       stable_memory_increase: 0
     scopes: {}
   btreeset_symmetric_difference_blob_16:
     total:
       calls: 1
-      instructions: 3451218
+      instructions: 3649099
       heap_increase: 0
       stable_memory_increase: 0
     scopes: {}
   btreeset_symmetric_difference_blob_256:
     total:
       calls: 1
-      instructions: 31154480
+      instructions: 31430764
       heap_increase: 0
       stable_memory_increase: 0
     scopes: {}
   btreeset_symmetric_difference_blob_32:
     total:
       calls: 1
-      instructions: 4714026
+      instructions: 4923907
       heap_increase: 0
       stable_memory_increase: 0
     scopes: {}
   btreeset_symmetric_difference_blob_512:
     total:
       calls: 1
-      instructions: 56949984
+      instructions: 57197219
       heap_increase: 0
       stable_memory_increase: 0
     scopes: {}
   btreeset_symmetric_difference_blob_64:
     total:
       calls: 1
-      instructions: 10097658
+      instructions: 10300648
       heap_increase: 0
       stable_memory_increase: 0
     scopes: {}
   btreeset_symmetric_difference_blob_8:
     total:
       calls: 1
-      instructions: 3204870
+      instructions: 3393182
       heap_increase: 0
       stable_memory_increase: 0
     scopes: {}
   btreeset_symmetric_difference_u32:
     total:
       calls: 1
-      instructions: 2322057
+      instructions: 2509589
       heap_increase: 0
       stable_memory_increase: 0
     scopes: {}
   btreeset_symmetric_difference_u64:
     total:
       calls: 1
-      instructions: 2336448
+      instructions: 2517649
       heap_increase: 0
       stable_memory_increase: 0
     scopes: {}
   btreeset_union_blob_1024:
     total:
       calls: 1
-      instructions: 108531132
+      instructions: 108732114
       heap_increase: 0
       stable_memory_increase: 0
     scopes: {}
   btreeset_union_blob_128:
     total:
       calls: 1
-      instructions: 17983909
+      instructions: 18186209
       heap_increase: 0
       stable_memory_increase: 0
     scopes: {}
   btreeset_union_blob_16:
     total:
       calls: 1
-      instructions: 3451726
+      instructions: 3649607
       heap_increase: 0
       stable_memory_increase: 0
     scopes: {}
   btreeset_union_blob_256:
     total:
       calls: 1
-      instructions: 31154988
+      instructions: 31431272
       heap_increase: 0
       stable_memory_increase: 0
     scopes: {}
   btreeset_union_blob_32:
     total:
       calls: 1
-      instructions: 4714534
+      instructions: 4924415
       heap_increase: 0
       stable_memory_increase: 0
     scopes: {}
   btreeset_union_blob_512:
     total:
       calls: 1
-      instructions: 56950492
+      instructions: 57197727
       heap_increase: 0
       stable_memory_increase: 0
     scopes: {}
   btreeset_union_blob_64:
     total:
       calls: 1
-      instructions: 10098166
+      instructions: 10301156
       heap_increase: 0
       stable_memory_increase: 0
     scopes: {}
   btreeset_union_blob_8:
     total:
       calls: 1
-      instructions: 3205378
+      instructions: 3393690
       heap_increase: 0
       stable_memory_increase: 0
     scopes: {}
   btreeset_union_u32:
     total:
       calls: 1
-      instructions: 2319564
+      instructions: 2507096
       heap_increase: 0
       stable_memory_increase: 0
     scopes: {}
   btreeset_union_u64:
     total:
       calls: 1
-      instructions: 2331958
+      instructions: 2513159
       heap_increase: 0
       stable_memory_increase: 0
     scopes: {}
