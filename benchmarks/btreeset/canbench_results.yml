benches:
  btreeset_insert_blob_1024:
    total:
      calls: 1
<<<<<<< HEAD
      instructions: 7620915488
=======
      instructions: 7297615291
>>>>>>> 4606637e
      heap_increase: 1
      stable_memory_increase: 256
    scopes: {}
  btreeset_insert_blob_128:
    total:
      calls: 1
<<<<<<< HEAD
      instructions: 1739860615
=======
      instructions: 1666440141
>>>>>>> 4606637e
      heap_increase: 0
      stable_memory_increase: 0
    scopes: {}
  btreeset_insert_blob_16:
    total:
      calls: 1
<<<<<<< HEAD
      instructions: 790586521
=======
      instructions: 745165513
>>>>>>> 4606637e
      heap_increase: 0
      stable_memory_increase: 0
    scopes: {}
  btreeset_insert_blob_256:
    total:
      calls: 1
<<<<<<< HEAD
      instructions: 2597840013
=======
      instructions: 2477974010
>>>>>>> 4606637e
      heap_increase: 0
      stable_memory_increase: 0
    scopes: {}
  btreeset_insert_blob_32:
    total:
      calls: 1
<<<<<<< HEAD
      instructions: 892366688
=======
      instructions: 844209596
>>>>>>> 4606637e
      heap_increase: 0
      stable_memory_increase: 0
    scopes: {}
  btreeset_insert_blob_512:
    total:
      calls: 1
<<<<<<< HEAD
      instructions: 4269446348
=======
      instructions: 4082105191
>>>>>>> 4606637e
      heap_increase: 0
      stable_memory_increase: 128
    scopes: {}
  btreeset_insert_blob_64:
    total:
      calls: 1
<<<<<<< HEAD
      instructions: 1065687735
=======
      instructions: 1008193748
>>>>>>> 4606637e
      heap_increase: 0
      stable_memory_increase: 0
    scopes: {}
  btreeset_insert_blob_8:
    total:
      calls: 1
<<<<<<< HEAD
      instructions: 765858698
=======
      instructions: 722754664
>>>>>>> 4606637e
      heap_increase: 0
      stable_memory_increase: 0
    scopes: {}
  btreeset_insert_u32:
    total:
      calls: 1
<<<<<<< HEAD
      instructions: 611739765
=======
      instructions: 569721493
>>>>>>> 4606637e
      heap_increase: 0
      stable_memory_increase: 0
    scopes: {}
  btreeset_insert_u64:
    total:
      calls: 1
<<<<<<< HEAD
      instructions: 633618824
=======
      instructions: 589197609
>>>>>>> 4606637e
      heap_increase: 0
      stable_memory_increase: 0
    scopes: {}
  btreeset_intersection_blob_1024:
    total:
      calls: 1
<<<<<<< HEAD
      instructions: 108450311
=======
      instructions: 108435555
>>>>>>> 4606637e
      heap_increase: 0
      stable_memory_increase: 0
    scopes: {}
  btreeset_intersection_blob_128:
    total:
      calls: 1
<<<<<<< HEAD
      instructions: 17971908
=======
      instructions: 17957065
>>>>>>> 4606637e
      heap_increase: 0
      stable_memory_increase: 0
    scopes: {}
  btreeset_intersection_blob_16:
    total:
      calls: 1
<<<<<<< HEAD
      instructions: 3440167
=======
      instructions: 3409288
>>>>>>> 4606637e
      heap_increase: 0
      stable_memory_increase: 0
    scopes: {}
  btreeset_intersection_blob_256:
    total:
      calls: 1
<<<<<<< HEAD
      instructions: 31087143
=======
      instructions: 31072387
>>>>>>> 4606637e
      heap_increase: 0
      stable_memory_increase: 0
    scopes: {}
  btreeset_intersection_blob_32:
    total:
      calls: 1
<<<<<<< HEAD
      instructions: 4699114
=======
      instructions: 4681865
>>>>>>> 4606637e
      heap_increase: 0
      stable_memory_increase: 0
    scopes: {}
  btreeset_intersection_blob_512:
    total:
      calls: 1
<<<<<<< HEAD
      instructions: 56863975
=======
      instructions: 56849219
>>>>>>> 4606637e
      heap_increase: 0
      stable_memory_increase: 0
    scopes: {}
  btreeset_intersection_blob_64:
    total:
      calls: 1
<<<<<<< HEAD
      instructions: 10077047
=======
      instructions: 10062204
>>>>>>> 4606637e
      heap_increase: 0
      stable_memory_increase: 0
    scopes: {}
  btreeset_intersection_blob_8:
    total:
      calls: 1
<<<<<<< HEAD
      instructions: 3196987
=======
      instructions: 3164516
>>>>>>> 4606637e
      heap_increase: 0
      stable_memory_increase: 0
    scopes: {}
  btreeset_intersection_u32:
    total:
      calls: 1
<<<<<<< HEAD
      instructions: 2291795
=======
      instructions: 2278510
>>>>>>> 4606637e
      heap_increase: 0
      stable_memory_increase: 0
    scopes: {}
  btreeset_intersection_u64:
    total:
      calls: 1
<<<<<<< HEAD
      instructions: 2310663
=======
      instructions: 2291545
>>>>>>> 4606637e
      heap_increase: 0
      stable_memory_increase: 0
    scopes: {}
  btreeset_is_disjoint_blob_1024:
    total:
      calls: 1
<<<<<<< HEAD
      instructions: 52395695
=======
      instructions: 52385954
>>>>>>> 4606637e
      heap_increase: 0
      stable_memory_increase: 0
    scopes: {}
  btreeset_is_disjoint_blob_128:
    total:
      calls: 1
<<<<<<< HEAD
      instructions: 9333162
=======
      instructions: 9323334
>>>>>>> 4606637e
      heap_increase: 0
      stable_memory_increase: 0
    scopes: {}
  btreeset_is_disjoint_blob_16:
    total:
      calls: 1
<<<<<<< HEAD
      instructions: 2170064
=======
      instructions: 2191484
>>>>>>> 4606637e
      heap_increase: 0
      stable_memory_increase: 0
    scopes: {}
  btreeset_is_disjoint_blob_256:
    total:
      calls: 1
<<<<<<< HEAD
      instructions: 15643585
=======
      instructions: 15633844
>>>>>>> 4606637e
      heap_increase: 0
      stable_memory_increase: 0
    scopes: {}
  btreeset_is_disjoint_blob_32:
    total:
      calls: 1
<<<<<<< HEAD
      instructions: 2864830
=======
      instructions: 2853404
>>>>>>> 4606637e
      heap_increase: 0
      stable_memory_increase: 0
    scopes: {}
  btreeset_is_disjoint_blob_512:
    total:
      calls: 1
<<<<<<< HEAD
      instructions: 27894625
=======
      instructions: 27884884
>>>>>>> 4606637e
      heap_increase: 0
      stable_memory_increase: 0
    scopes: {}
  btreeset_is_disjoint_blob_64:
    total:
      calls: 1
<<<<<<< HEAD
      instructions: 5303906
=======
      instructions: 5294078
>>>>>>> 4606637e
      heap_increase: 0
      stable_memory_increase: 0
    scopes: {}
  btreeset_is_disjoint_blob_8:
    total:
      calls: 1
<<<<<<< HEAD
      instructions: 2129908
=======
      instructions: 2112910
>>>>>>> 4606637e
      heap_increase: 0
      stable_memory_increase: 0
    scopes: {}
  btreeset_is_disjoint_u32:
    total:
      calls: 1
<<<<<<< HEAD
      instructions: 1566655
=======
      instructions: 1559337
>>>>>>> 4606637e
      heap_increase: 0
      stable_memory_increase: 0
    scopes: {}
  btreeset_is_disjoint_u64:
    total:
      calls: 1
<<<<<<< HEAD
      instructions: 1581315
=======
      instructions: 1570967
>>>>>>> 4606637e
      heap_increase: 0
      stable_memory_increase: 0
    scopes: {}
  btreeset_is_subset_blob_1024:
    total:
      calls: 1
<<<<<<< HEAD
      instructions: 385856
=======
      instructions: 386038
>>>>>>> 4606637e
      heap_increase: 0
      stable_memory_increase: 0
    scopes: {}
  btreeset_is_subset_blob_128:
    total:
      calls: 1
<<<<<<< HEAD
      instructions: 91082
=======
      instructions: 91177
>>>>>>> 4606637e
      heap_increase: 0
      stable_memory_increase: 0
    scopes: {}
  btreeset_is_subset_blob_16:
    total:
      calls: 1
<<<<<<< HEAD
      instructions: 56326
=======
      instructions: 56490
>>>>>>> 4606637e
      heap_increase: 0
      stable_memory_increase: 0
    scopes: {}
  btreeset_is_subset_blob_256:
    total:
      calls: 1
<<<<<<< HEAD
      instructions: 133184
=======
      instructions: 133366
>>>>>>> 4606637e
      heap_increase: 0
      stable_memory_increase: 0
    scopes: {}
  btreeset_is_subset_blob_32:
    total:
      calls: 1
<<<<<<< HEAD
      instructions: 48223
=======
      instructions: 48326
>>>>>>> 4606637e
      heap_increase: 0
      stable_memory_increase: 0
    scopes: {}
  btreeset_is_subset_blob_512:
    total:
      calls: 1
<<<<<<< HEAD
      instructions: 217408
=======
      instructions: 217590
>>>>>>> 4606637e
      heap_increase: 0
      stable_memory_increase: 0
    scopes: {}
  btreeset_is_subset_blob_64:
    total:
      calls: 1
<<<<<<< HEAD
      instructions: 59515
=======
      instructions: 59610
>>>>>>> 4606637e
      heap_increase: 0
      stable_memory_increase: 0
    scopes: {}
  btreeset_is_subset_blob_8:
    total:
      calls: 1
<<<<<<< HEAD
      instructions: 55030
=======
      instructions: 55122
>>>>>>> 4606637e
      heap_increase: 0
      stable_memory_increase: 0
    scopes: {}
  btreeset_is_subset_u32:
    total:
      calls: 1
<<<<<<< HEAD
      instructions: 46132
=======
      instructions: 46017
>>>>>>> 4606637e
      heap_increase: 0
      stable_memory_increase: 0
    scopes: {}
  btreeset_is_subset_u64:
    total:
      calls: 1
<<<<<<< HEAD
      instructions: 46298
=======
      instructions: 46466
>>>>>>> 4606637e
      heap_increase: 0
      stable_memory_increase: 0
    scopes: {}
  btreeset_is_superset_blob_1024:
    total:
      calls: 1
<<<<<<< HEAD
      instructions: 91722118
=======
      instructions: 91707362
>>>>>>> 4606637e
      heap_increase: 0
      stable_memory_increase: 0
    scopes: {}
  btreeset_is_superset_blob_128:
    total:
      calls: 1
<<<<<<< HEAD
      instructions: 15536801
=======
      instructions: 15521958
>>>>>>> 4606637e
      heap_increase: 0
      stable_memory_increase: 0
    scopes: {}
  btreeset_is_superset_blob_16:
    total:
      calls: 1
<<<<<<< HEAD
      instructions: 3351119
=======
      instructions: 3338348
>>>>>>> 4606637e
      heap_increase: 0
      stable_memory_increase: 0
    scopes: {}
  btreeset_is_superset_blob_256:
    total:
      calls: 1
<<<<<<< HEAD
      instructions: 26703378
=======
      instructions: 26688622
>>>>>>> 4606637e
      heap_increase: 0
      stable_memory_increase: 0
    scopes: {}
  btreeset_is_superset_blob_32:
    total:
      calls: 1
<<<<<<< HEAD
      instructions: 4565646
=======
      instructions: 4548397
>>>>>>> 4606637e
      heap_increase: 0
      stable_memory_increase: 0
    scopes: {}
  btreeset_is_superset_blob_512:
    total:
      calls: 1
<<<<<<< HEAD
      instructions: 48388322
=======
      instructions: 48373566
>>>>>>> 4606637e
      heap_increase: 0
      stable_memory_increase: 0
    scopes: {}
  btreeset_is_superset_blob_64:
    total:
      calls: 1
<<<<<<< HEAD
      instructions: 8667356
=======
      instructions: 8652513
>>>>>>> 4606637e
      heap_increase: 0
      stable_memory_increase: 0
    scopes: {}
  btreeset_is_superset_blob_8:
    total:
      calls: 1
<<<<<<< HEAD
      instructions: 3142796
=======
      instructions: 3112566
>>>>>>> 4606637e
      heap_increase: 0
      stable_memory_increase: 0
    scopes: {}
  btreeset_is_superset_u32:
    total:
      calls: 1
<<<<<<< HEAD
      instructions: 2293109
=======
      instructions: 2282423
>>>>>>> 4606637e
      heap_increase: 0
      stable_memory_increase: 0
    scopes: {}
  btreeset_is_superset_u64:
    total:
      calls: 1
<<<<<<< HEAD
      instructions: 2313772
=======
      instructions: 2292897
>>>>>>> 4606637e
      heap_increase: 0
      stable_memory_increase: 0
    scopes: {}
  btreeset_iter_blob_1024:
    total:
      calls: 1
<<<<<<< HEAD
      instructions: 433220332
=======
      instructions: 433122244
>>>>>>> 4606637e
      heap_increase: 0
      stable_memory_increase: 0
    scopes: {}
  btreeset_iter_blob_128:
    total:
      calls: 1
<<<<<<< HEAD
      instructions: 75810732
=======
      instructions: 75712659
>>>>>>> 4606637e
      heap_increase: 0
      stable_memory_increase: 0
    scopes: {}
  btreeset_iter_blob_16:
    total:
      calls: 1
<<<<<<< HEAD
      instructions: 16041651
=======
      instructions: 15904306
>>>>>>> 4606637e
      heap_increase: 0
      stable_memory_increase: 0
    scopes: {}
  btreeset_iter_blob_256:
    total:
      calls: 1
<<<<<<< HEAD
      instructions: 127921786
=======
      instructions: 127823698
>>>>>>> 4606637e
      heap_increase: 0
      stable_memory_increase: 0
    scopes: {}
  btreeset_iter_blob_32:
    total:
      calls: 1
<<<<<<< HEAD
      instructions: 22313017
=======
      instructions: 22198851
>>>>>>> 4606637e
      heap_increase: 0
      stable_memory_increase: 0
    scopes: {}
  btreeset_iter_blob_512:
    total:
      calls: 1
<<<<<<< HEAD
      instructions: 229700897
=======
      instructions: 229602809
>>>>>>> 4606637e
      heap_increase: 0
      stable_memory_increase: 0
    scopes: {}
  btreeset_iter_blob_64:
    total:
      calls: 1
<<<<<<< HEAD
      instructions: 40749438
=======
      instructions: 40651278
>>>>>>> 4606637e
      heap_increase: 0
      stable_memory_increase: 0
    scopes: {}
  btreeset_iter_blob_8:
    total:
      calls: 1
<<<<<<< HEAD
      instructions: 15497720
=======
      instructions: 15286146
>>>>>>> 4606637e
      heap_increase: 0
      stable_memory_increase: 0
    scopes: {}
  btreeset_iter_u32:
    total:
      calls: 1
<<<<<<< HEAD
      instructions: 12143558
=======
      instructions: 12020880
>>>>>>> 4606637e
      heap_increase: 0
      stable_memory_increase: 0
    scopes: {}
  btreeset_iter_u64:
    total:
      calls: 1
<<<<<<< HEAD
      instructions: 12248037
=======
      instructions: 12114509
>>>>>>> 4606637e
      heap_increase: 0
      stable_memory_increase: 0
    scopes: {}
  btreeset_range_blob_1024:
    total:
      calls: 1
<<<<<<< HEAD
      instructions: 260445627
=======
      instructions: 261034835
>>>>>>> 4606637e
      heap_increase: 0
      stable_memory_increase: 0
    scopes: {}
  btreeset_range_blob_128:
    total:
      calls: 1
<<<<<<< HEAD
      instructions: 46252736
=======
      instructions: 46347505
>>>>>>> 4606637e
      heap_increase: 0
      stable_memory_increase: 0
    scopes: {}
  btreeset_range_blob_16:
    total:
      calls: 1
<<<<<<< HEAD
      instructions: 10481468
=======
      instructions: 10355069
>>>>>>> 4606637e
      heap_increase: 0
      stable_memory_increase: 0
    scopes: {}
  btreeset_range_blob_256:
    total:
      calls: 1
<<<<<<< HEAD
      instructions: 77020996
=======
      instructions: 77610021
>>>>>>> 4606637e
      heap_increase: 0
      stable_memory_increase: 0
    scopes: {}
  btreeset_range_blob_32:
    total:
      calls: 1
<<<<<<< HEAD
      instructions: 14052203
=======
      instructions: 14136837
>>>>>>> 4606637e
      heap_increase: 0
      stable_memory_increase: 0
    scopes: {}
  btreeset_range_blob_512:
    total:
      calls: 1
<<<<<<< HEAD
      instructions: 138164588
=======
      instructions: 138753491
>>>>>>> 4606637e
      heap_increase: 0
      stable_memory_increase: 0
    scopes: {}
  btreeset_range_blob_64:
    total:
      calls: 1
<<<<<<< HEAD
      instructions: 25185167
=======
      instructions: 25287686
>>>>>>> 4606637e
      heap_increase: 0
      stable_memory_increase: 0
    scopes: {}
  btreeset_range_blob_8:
    total:
      calls: 1
<<<<<<< HEAD
      instructions: 10109834
=======
      instructions: 9985942
>>>>>>> 4606637e
      heap_increase: 0
      stable_memory_increase: 0
    scopes: {}
  btreeset_range_u32:
    total:
      calls: 1
<<<<<<< HEAD
      instructions: 7455872
=======
      instructions: 7378555
>>>>>>> 4606637e
      heap_increase: 0
      stable_memory_increase: 0
    scopes: {}
  btreeset_range_u64:
    total:
      calls: 1
<<<<<<< HEAD
      instructions: 7514688
=======
      instructions: 7424231
>>>>>>> 4606637e
      heap_increase: 0
      stable_memory_increase: 0
    scopes: {}
  btreeset_remove_blob_1024:
    total:
      calls: 1
<<<<<<< HEAD
      instructions: 7773643491
=======
      instructions: 7753750149
>>>>>>> 4606637e
      heap_increase: 0
      stable_memory_increase: 0
    scopes: {}
  btreeset_remove_blob_128:
    total:
      calls: 1
<<<<<<< HEAD
      instructions: 1719180077
=======
      instructions: 1698240802
>>>>>>> 4606637e
      heap_increase: 0
      stable_memory_increase: 0
    scopes: {}
  btreeset_remove_blob_16:
    total:
      calls: 1
<<<<<<< HEAD
      instructions: 760223265
=======
      instructions: 737512849
>>>>>>> 4606637e
      heap_increase: 0
      stable_memory_increase: 0
    scopes: {}
  btreeset_remove_blob_256:
    total:
      calls: 1
<<<<<<< HEAD
      instructions: 2584630733
=======
      instructions: 2565521131
>>>>>>> 4606637e
      heap_increase: 0
      stable_memory_increase: 0
    scopes: {}
  btreeset_remove_blob_32:
    total:
      calls: 1
<<<<<<< HEAD
      instructions: 855207935
=======
      instructions: 834021583
>>>>>>> 4606637e
      heap_increase: 0
      stable_memory_increase: 0
    scopes: {}
  btreeset_remove_blob_512:
    total:
      calls: 1
<<<<<<< HEAD
      instructions: 4312368542
=======
      instructions: 4292463991
>>>>>>> 4606637e
      heap_increase: 0
      stable_memory_increase: 0
    scopes: {}
  btreeset_remove_blob_64:
    total:
      calls: 1
<<<<<<< HEAD
      instructions: 1038384338
=======
      instructions: 1017174993
>>>>>>> 4606637e
      heap_increase: 0
      stable_memory_increase: 0
    scopes: {}
  btreeset_remove_blob_8:
    total:
      calls: 1
<<<<<<< HEAD
      instructions: 737848063
=======
      instructions: 715189550
>>>>>>> 4606637e
      heap_increase: 0
      stable_memory_increase: 0
    scopes: {}
  btreeset_remove_u32:
    total:
      calls: 1
<<<<<<< HEAD
      instructions: 584410104
=======
      instructions: 560428257
>>>>>>> 4606637e
      heap_increase: 0
      stable_memory_increase: 0
    scopes: {}
  btreeset_remove_u64:
    total:
      calls: 1
<<<<<<< HEAD
      instructions: 607753131
=======
      instructions: 584266713
>>>>>>> 4606637e
      heap_increase: 0
      stable_memory_increase: 0
    scopes: {}
  btreeset_symmetric_difference_blob_1024:
    total:
      calls: 1
<<<<<<< HEAD
      instructions: 108464449
=======
      instructions: 108449681
>>>>>>> 4606637e
      heap_increase: 0
      stable_memory_increase: 0
    scopes: {}
  btreeset_symmetric_difference_blob_128:
    total:
      calls: 1
<<<<<<< HEAD
      instructions: 17975294
=======
      instructions: 17960439
>>>>>>> 4606637e
      heap_increase: 0
      stable_memory_increase: 0
    scopes: {}
  btreeset_symmetric_difference_blob_16:
    total:
      calls: 1
<<<<<<< HEAD
      instructions: 3441803
=======
      instructions: 3410912
>>>>>>> 4606637e
      heap_increase: 0
      stable_memory_increase: 0
    scopes: {}
  btreeset_symmetric_difference_blob_256:
    total:
      calls: 1
<<<<<<< HEAD
      instructions: 31092065
=======
      instructions: 31077297
>>>>>>> 4606637e
      heap_increase: 0
      stable_memory_increase: 0
    scopes: {}
  btreeset_symmetric_difference_blob_32:
    total:
      calls: 1
<<<<<<< HEAD
      instructions: 4700794
=======
      instructions: 4683533
>>>>>>> 4606637e
      heap_increase: 0
      stable_memory_increase: 0
    scopes: {}
  btreeset_symmetric_difference_blob_512:
    total:
      calls: 1
<<<<<<< HEAD
      instructions: 56871969
=======
      instructions: 56857201
>>>>>>> 4606637e
      heap_increase: 0
      stable_memory_increase: 0
    scopes: {}
  btreeset_symmetric_difference_blob_64:
    total:
      calls: 1
<<<<<<< HEAD
      instructions: 10079665
=======
      instructions: 10064810
>>>>>>> 4606637e
      heap_increase: 0
      stable_memory_increase: 0
    scopes: {}
  btreeset_symmetric_difference_blob_8:
    total:
      calls: 1
<<<<<<< HEAD
      instructions: 3198602
=======
      instructions: 3166119
>>>>>>> 4606637e
      heap_increase: 0
      stable_memory_increase: 0
    scopes: {}
  btreeset_symmetric_difference_u32:
    total:
      calls: 1
<<<<<<< HEAD
      instructions: 2307903
=======
      instructions: 2294618
>>>>>>> 4606637e
      heap_increase: 0
      stable_memory_increase: 0
    scopes: {}
  btreeset_symmetric_difference_u64:
    total:
      calls: 1
<<<<<<< HEAD
      instructions: 2316752
=======
      instructions: 2297630
>>>>>>> 4606637e
      heap_increase: 0
      stable_memory_increase: 0
    scopes: {}
  btreeset_union_blob_1024:
    total:
      calls: 1
<<<<<<< HEAD
      instructions: 108464957
=======
      instructions: 108450189
>>>>>>> 4606637e
      heap_increase: 0
      stable_memory_increase: 0
    scopes: {}
  btreeset_union_blob_128:
    total:
      calls: 1
<<<<<<< HEAD
      instructions: 17975802
=======
      instructions: 17960947
>>>>>>> 4606637e
      heap_increase: 0
      stable_memory_increase: 0
    scopes: {}
  btreeset_union_blob_16:
    total:
      calls: 1
<<<<<<< HEAD
      instructions: 3442311
=======
      instructions: 3411420
>>>>>>> 4606637e
      heap_increase: 0
      stable_memory_increase: 0
    scopes: {}
  btreeset_union_blob_256:
    total:
      calls: 1
<<<<<<< HEAD
      instructions: 31092573
=======
      instructions: 31077805
>>>>>>> 4606637e
      heap_increase: 0
      stable_memory_increase: 0
    scopes: {}
  btreeset_union_blob_32:
    total:
      calls: 1
<<<<<<< HEAD
      instructions: 4701302
=======
      instructions: 4684041
>>>>>>> 4606637e
      heap_increase: 0
      stable_memory_increase: 0
    scopes: {}
  btreeset_union_blob_512:
    total:
      calls: 1
<<<<<<< HEAD
      instructions: 56872477
=======
      instructions: 56857709
>>>>>>> 4606637e
      heap_increase: 0
      stable_memory_increase: 0
    scopes: {}
  btreeset_union_blob_64:
    total:
      calls: 1
<<<<<<< HEAD
      instructions: 10080173
=======
      instructions: 10065318
>>>>>>> 4606637e
      heap_increase: 0
      stable_memory_increase: 0
    scopes: {}
  btreeset_union_blob_8:
    total:
      calls: 1
<<<<<<< HEAD
      instructions: 3199110
=======
      instructions: 3166627
>>>>>>> 4606637e
      heap_increase: 0
      stable_memory_increase: 0
    scopes: {}
  btreeset_union_u32:
    total:
      calls: 1
<<<<<<< HEAD
      instructions: 2305410
=======
      instructions: 2292125
>>>>>>> 4606637e
      heap_increase: 0
      stable_memory_increase: 0
    scopes: {}
  btreeset_union_u64:
    total:
      calls: 1
<<<<<<< HEAD
      instructions: 2312262
=======
      instructions: 2293140
>>>>>>> 4606637e
      heap_increase: 0
      stable_memory_increase: 0
    scopes: {}
version: 0.2.0<|MERGE_RESOLUTION|>--- conflicted
+++ resolved
@@ -2,1100 +2,700 @@
   btreeset_insert_blob_1024:
     total:
       calls: 1
-<<<<<<< HEAD
-      instructions: 7620915488
-=======
       instructions: 7297615291
->>>>>>> 4606637e
       heap_increase: 1
       stable_memory_increase: 256
     scopes: {}
   btreeset_insert_blob_128:
     total:
       calls: 1
-<<<<<<< HEAD
-      instructions: 1739860615
-=======
       instructions: 1666440141
->>>>>>> 4606637e
       heap_increase: 0
       stable_memory_increase: 0
     scopes: {}
   btreeset_insert_blob_16:
     total:
       calls: 1
-<<<<<<< HEAD
-      instructions: 790586521
-=======
       instructions: 745165513
->>>>>>> 4606637e
       heap_increase: 0
       stable_memory_increase: 0
     scopes: {}
   btreeset_insert_blob_256:
     total:
       calls: 1
-<<<<<<< HEAD
-      instructions: 2597840013
-=======
       instructions: 2477974010
->>>>>>> 4606637e
       heap_increase: 0
       stable_memory_increase: 0
     scopes: {}
   btreeset_insert_blob_32:
     total:
       calls: 1
-<<<<<<< HEAD
-      instructions: 892366688
-=======
       instructions: 844209596
->>>>>>> 4606637e
       heap_increase: 0
       stable_memory_increase: 0
     scopes: {}
   btreeset_insert_blob_512:
     total:
       calls: 1
-<<<<<<< HEAD
-      instructions: 4269446348
-=======
       instructions: 4082105191
->>>>>>> 4606637e
       heap_increase: 0
       stable_memory_increase: 128
     scopes: {}
   btreeset_insert_blob_64:
     total:
       calls: 1
-<<<<<<< HEAD
-      instructions: 1065687735
-=======
       instructions: 1008193748
->>>>>>> 4606637e
       heap_increase: 0
       stable_memory_increase: 0
     scopes: {}
   btreeset_insert_blob_8:
     total:
       calls: 1
-<<<<<<< HEAD
-      instructions: 765858698
-=======
       instructions: 722754664
->>>>>>> 4606637e
       heap_increase: 0
       stable_memory_increase: 0
     scopes: {}
   btreeset_insert_u32:
     total:
       calls: 1
-<<<<<<< HEAD
-      instructions: 611739765
-=======
       instructions: 569721493
->>>>>>> 4606637e
       heap_increase: 0
       stable_memory_increase: 0
     scopes: {}
   btreeset_insert_u64:
     total:
       calls: 1
-<<<<<<< HEAD
-      instructions: 633618824
-=======
       instructions: 589197609
->>>>>>> 4606637e
       heap_increase: 0
       stable_memory_increase: 0
     scopes: {}
   btreeset_intersection_blob_1024:
     total:
       calls: 1
-<<<<<<< HEAD
-      instructions: 108450311
-=======
       instructions: 108435555
->>>>>>> 4606637e
       heap_increase: 0
       stable_memory_increase: 0
     scopes: {}
   btreeset_intersection_blob_128:
     total:
       calls: 1
-<<<<<<< HEAD
-      instructions: 17971908
-=======
       instructions: 17957065
->>>>>>> 4606637e
       heap_increase: 0
       stable_memory_increase: 0
     scopes: {}
   btreeset_intersection_blob_16:
     total:
       calls: 1
-<<<<<<< HEAD
-      instructions: 3440167
-=======
       instructions: 3409288
->>>>>>> 4606637e
       heap_increase: 0
       stable_memory_increase: 0
     scopes: {}
   btreeset_intersection_blob_256:
     total:
       calls: 1
-<<<<<<< HEAD
-      instructions: 31087143
-=======
       instructions: 31072387
->>>>>>> 4606637e
       heap_increase: 0
       stable_memory_increase: 0
     scopes: {}
   btreeset_intersection_blob_32:
     total:
       calls: 1
-<<<<<<< HEAD
-      instructions: 4699114
-=======
       instructions: 4681865
->>>>>>> 4606637e
       heap_increase: 0
       stable_memory_increase: 0
     scopes: {}
   btreeset_intersection_blob_512:
     total:
       calls: 1
-<<<<<<< HEAD
-      instructions: 56863975
-=======
       instructions: 56849219
->>>>>>> 4606637e
       heap_increase: 0
       stable_memory_increase: 0
     scopes: {}
   btreeset_intersection_blob_64:
     total:
       calls: 1
-<<<<<<< HEAD
-      instructions: 10077047
-=======
       instructions: 10062204
->>>>>>> 4606637e
       heap_increase: 0
       stable_memory_increase: 0
     scopes: {}
   btreeset_intersection_blob_8:
     total:
       calls: 1
-<<<<<<< HEAD
-      instructions: 3196987
-=======
       instructions: 3164516
->>>>>>> 4606637e
       heap_increase: 0
       stable_memory_increase: 0
     scopes: {}
   btreeset_intersection_u32:
     total:
       calls: 1
-<<<<<<< HEAD
-      instructions: 2291795
-=======
       instructions: 2278510
->>>>>>> 4606637e
       heap_increase: 0
       stable_memory_increase: 0
     scopes: {}
   btreeset_intersection_u64:
     total:
       calls: 1
-<<<<<<< HEAD
-      instructions: 2310663
-=======
       instructions: 2291545
->>>>>>> 4606637e
       heap_increase: 0
       stable_memory_increase: 0
     scopes: {}
   btreeset_is_disjoint_blob_1024:
     total:
       calls: 1
-<<<<<<< HEAD
-      instructions: 52395695
-=======
       instructions: 52385954
->>>>>>> 4606637e
       heap_increase: 0
       stable_memory_increase: 0
     scopes: {}
   btreeset_is_disjoint_blob_128:
     total:
       calls: 1
-<<<<<<< HEAD
-      instructions: 9333162
-=======
       instructions: 9323334
->>>>>>> 4606637e
       heap_increase: 0
       stable_memory_increase: 0
     scopes: {}
   btreeset_is_disjoint_blob_16:
     total:
       calls: 1
-<<<<<<< HEAD
-      instructions: 2170064
-=======
       instructions: 2191484
->>>>>>> 4606637e
       heap_increase: 0
       stable_memory_increase: 0
     scopes: {}
   btreeset_is_disjoint_blob_256:
     total:
       calls: 1
-<<<<<<< HEAD
-      instructions: 15643585
-=======
       instructions: 15633844
->>>>>>> 4606637e
       heap_increase: 0
       stable_memory_increase: 0
     scopes: {}
   btreeset_is_disjoint_blob_32:
     total:
       calls: 1
-<<<<<<< HEAD
-      instructions: 2864830
-=======
       instructions: 2853404
->>>>>>> 4606637e
       heap_increase: 0
       stable_memory_increase: 0
     scopes: {}
   btreeset_is_disjoint_blob_512:
     total:
       calls: 1
-<<<<<<< HEAD
-      instructions: 27894625
-=======
       instructions: 27884884
->>>>>>> 4606637e
       heap_increase: 0
       stable_memory_increase: 0
     scopes: {}
   btreeset_is_disjoint_blob_64:
     total:
       calls: 1
-<<<<<<< HEAD
-      instructions: 5303906
-=======
       instructions: 5294078
->>>>>>> 4606637e
       heap_increase: 0
       stable_memory_increase: 0
     scopes: {}
   btreeset_is_disjoint_blob_8:
     total:
       calls: 1
-<<<<<<< HEAD
-      instructions: 2129908
-=======
       instructions: 2112910
->>>>>>> 4606637e
       heap_increase: 0
       stable_memory_increase: 0
     scopes: {}
   btreeset_is_disjoint_u32:
     total:
       calls: 1
-<<<<<<< HEAD
-      instructions: 1566655
-=======
       instructions: 1559337
->>>>>>> 4606637e
       heap_increase: 0
       stable_memory_increase: 0
     scopes: {}
   btreeset_is_disjoint_u64:
     total:
       calls: 1
-<<<<<<< HEAD
-      instructions: 1581315
-=======
       instructions: 1570967
->>>>>>> 4606637e
       heap_increase: 0
       stable_memory_increase: 0
     scopes: {}
   btreeset_is_subset_blob_1024:
     total:
       calls: 1
-<<<<<<< HEAD
-      instructions: 385856
-=======
       instructions: 386038
->>>>>>> 4606637e
       heap_increase: 0
       stable_memory_increase: 0
     scopes: {}
   btreeset_is_subset_blob_128:
     total:
       calls: 1
-<<<<<<< HEAD
-      instructions: 91082
-=======
       instructions: 91177
->>>>>>> 4606637e
       heap_increase: 0
       stable_memory_increase: 0
     scopes: {}
   btreeset_is_subset_blob_16:
     total:
       calls: 1
-<<<<<<< HEAD
-      instructions: 56326
-=======
       instructions: 56490
->>>>>>> 4606637e
       heap_increase: 0
       stable_memory_increase: 0
     scopes: {}
   btreeset_is_subset_blob_256:
     total:
       calls: 1
-<<<<<<< HEAD
-      instructions: 133184
-=======
       instructions: 133366
->>>>>>> 4606637e
       heap_increase: 0
       stable_memory_increase: 0
     scopes: {}
   btreeset_is_subset_blob_32:
     total:
       calls: 1
-<<<<<<< HEAD
-      instructions: 48223
-=======
       instructions: 48326
->>>>>>> 4606637e
       heap_increase: 0
       stable_memory_increase: 0
     scopes: {}
   btreeset_is_subset_blob_512:
     total:
       calls: 1
-<<<<<<< HEAD
-      instructions: 217408
-=======
       instructions: 217590
->>>>>>> 4606637e
       heap_increase: 0
       stable_memory_increase: 0
     scopes: {}
   btreeset_is_subset_blob_64:
     total:
       calls: 1
-<<<<<<< HEAD
-      instructions: 59515
-=======
       instructions: 59610
->>>>>>> 4606637e
       heap_increase: 0
       stable_memory_increase: 0
     scopes: {}
   btreeset_is_subset_blob_8:
     total:
       calls: 1
-<<<<<<< HEAD
-      instructions: 55030
-=======
       instructions: 55122
->>>>>>> 4606637e
       heap_increase: 0
       stable_memory_increase: 0
     scopes: {}
   btreeset_is_subset_u32:
     total:
       calls: 1
-<<<<<<< HEAD
-      instructions: 46132
-=======
       instructions: 46017
->>>>>>> 4606637e
       heap_increase: 0
       stable_memory_increase: 0
     scopes: {}
   btreeset_is_subset_u64:
     total:
       calls: 1
-<<<<<<< HEAD
-      instructions: 46298
-=======
       instructions: 46466
->>>>>>> 4606637e
       heap_increase: 0
       stable_memory_increase: 0
     scopes: {}
   btreeset_is_superset_blob_1024:
     total:
       calls: 1
-<<<<<<< HEAD
-      instructions: 91722118
-=======
       instructions: 91707362
->>>>>>> 4606637e
       heap_increase: 0
       stable_memory_increase: 0
     scopes: {}
   btreeset_is_superset_blob_128:
     total:
       calls: 1
-<<<<<<< HEAD
-      instructions: 15536801
-=======
       instructions: 15521958
->>>>>>> 4606637e
       heap_increase: 0
       stable_memory_increase: 0
     scopes: {}
   btreeset_is_superset_blob_16:
     total:
       calls: 1
-<<<<<<< HEAD
-      instructions: 3351119
-=======
       instructions: 3338348
->>>>>>> 4606637e
       heap_increase: 0
       stable_memory_increase: 0
     scopes: {}
   btreeset_is_superset_blob_256:
     total:
       calls: 1
-<<<<<<< HEAD
-      instructions: 26703378
-=======
       instructions: 26688622
->>>>>>> 4606637e
       heap_increase: 0
       stable_memory_increase: 0
     scopes: {}
   btreeset_is_superset_blob_32:
     total:
       calls: 1
-<<<<<<< HEAD
-      instructions: 4565646
-=======
       instructions: 4548397
->>>>>>> 4606637e
       heap_increase: 0
       stable_memory_increase: 0
     scopes: {}
   btreeset_is_superset_blob_512:
     total:
       calls: 1
-<<<<<<< HEAD
-      instructions: 48388322
-=======
       instructions: 48373566
->>>>>>> 4606637e
       heap_increase: 0
       stable_memory_increase: 0
     scopes: {}
   btreeset_is_superset_blob_64:
     total:
       calls: 1
-<<<<<<< HEAD
-      instructions: 8667356
-=======
       instructions: 8652513
->>>>>>> 4606637e
       heap_increase: 0
       stable_memory_increase: 0
     scopes: {}
   btreeset_is_superset_blob_8:
     total:
       calls: 1
-<<<<<<< HEAD
-      instructions: 3142796
-=======
       instructions: 3112566
->>>>>>> 4606637e
       heap_increase: 0
       stable_memory_increase: 0
     scopes: {}
   btreeset_is_superset_u32:
     total:
       calls: 1
-<<<<<<< HEAD
-      instructions: 2293109
-=======
       instructions: 2282423
->>>>>>> 4606637e
       heap_increase: 0
       stable_memory_increase: 0
     scopes: {}
   btreeset_is_superset_u64:
     total:
       calls: 1
-<<<<<<< HEAD
-      instructions: 2313772
-=======
       instructions: 2292897
->>>>>>> 4606637e
       heap_increase: 0
       stable_memory_increase: 0
     scopes: {}
   btreeset_iter_blob_1024:
     total:
       calls: 1
-<<<<<<< HEAD
-      instructions: 433220332
-=======
       instructions: 433122244
->>>>>>> 4606637e
       heap_increase: 0
       stable_memory_increase: 0
     scopes: {}
   btreeset_iter_blob_128:
     total:
       calls: 1
-<<<<<<< HEAD
-      instructions: 75810732
-=======
       instructions: 75712659
->>>>>>> 4606637e
       heap_increase: 0
       stable_memory_increase: 0
     scopes: {}
   btreeset_iter_blob_16:
     total:
       calls: 1
-<<<<<<< HEAD
-      instructions: 16041651
-=======
       instructions: 15904306
->>>>>>> 4606637e
       heap_increase: 0
       stable_memory_increase: 0
     scopes: {}
   btreeset_iter_blob_256:
     total:
       calls: 1
-<<<<<<< HEAD
-      instructions: 127921786
-=======
       instructions: 127823698
->>>>>>> 4606637e
       heap_increase: 0
       stable_memory_increase: 0
     scopes: {}
   btreeset_iter_blob_32:
     total:
       calls: 1
-<<<<<<< HEAD
-      instructions: 22313017
-=======
       instructions: 22198851
->>>>>>> 4606637e
       heap_increase: 0
       stable_memory_increase: 0
     scopes: {}
   btreeset_iter_blob_512:
     total:
       calls: 1
-<<<<<<< HEAD
-      instructions: 229700897
-=======
       instructions: 229602809
->>>>>>> 4606637e
       heap_increase: 0
       stable_memory_increase: 0
     scopes: {}
   btreeset_iter_blob_64:
     total:
       calls: 1
-<<<<<<< HEAD
-      instructions: 40749438
-=======
       instructions: 40651278
->>>>>>> 4606637e
       heap_increase: 0
       stable_memory_increase: 0
     scopes: {}
   btreeset_iter_blob_8:
     total:
       calls: 1
-<<<<<<< HEAD
-      instructions: 15497720
-=======
       instructions: 15286146
->>>>>>> 4606637e
       heap_increase: 0
       stable_memory_increase: 0
     scopes: {}
   btreeset_iter_u32:
     total:
       calls: 1
-<<<<<<< HEAD
-      instructions: 12143558
-=======
       instructions: 12020880
->>>>>>> 4606637e
       heap_increase: 0
       stable_memory_increase: 0
     scopes: {}
   btreeset_iter_u64:
     total:
       calls: 1
-<<<<<<< HEAD
-      instructions: 12248037
-=======
       instructions: 12114509
->>>>>>> 4606637e
       heap_increase: 0
       stable_memory_increase: 0
     scopes: {}
   btreeset_range_blob_1024:
     total:
       calls: 1
-<<<<<<< HEAD
-      instructions: 260445627
-=======
       instructions: 261034835
->>>>>>> 4606637e
       heap_increase: 0
       stable_memory_increase: 0
     scopes: {}
   btreeset_range_blob_128:
     total:
       calls: 1
-<<<<<<< HEAD
-      instructions: 46252736
-=======
       instructions: 46347505
->>>>>>> 4606637e
       heap_increase: 0
       stable_memory_increase: 0
     scopes: {}
   btreeset_range_blob_16:
     total:
       calls: 1
-<<<<<<< HEAD
-      instructions: 10481468
-=======
       instructions: 10355069
->>>>>>> 4606637e
       heap_increase: 0
       stable_memory_increase: 0
     scopes: {}
   btreeset_range_blob_256:
     total:
       calls: 1
-<<<<<<< HEAD
-      instructions: 77020996
-=======
       instructions: 77610021
->>>>>>> 4606637e
       heap_increase: 0
       stable_memory_increase: 0
     scopes: {}
   btreeset_range_blob_32:
     total:
       calls: 1
-<<<<<<< HEAD
-      instructions: 14052203
-=======
       instructions: 14136837
->>>>>>> 4606637e
       heap_increase: 0
       stable_memory_increase: 0
     scopes: {}
   btreeset_range_blob_512:
     total:
       calls: 1
-<<<<<<< HEAD
-      instructions: 138164588
-=======
       instructions: 138753491
->>>>>>> 4606637e
       heap_increase: 0
       stable_memory_increase: 0
     scopes: {}
   btreeset_range_blob_64:
     total:
       calls: 1
-<<<<<<< HEAD
-      instructions: 25185167
-=======
       instructions: 25287686
->>>>>>> 4606637e
       heap_increase: 0
       stable_memory_increase: 0
     scopes: {}
   btreeset_range_blob_8:
     total:
       calls: 1
-<<<<<<< HEAD
-      instructions: 10109834
-=======
       instructions: 9985942
->>>>>>> 4606637e
       heap_increase: 0
       stable_memory_increase: 0
     scopes: {}
   btreeset_range_u32:
     total:
       calls: 1
-<<<<<<< HEAD
-      instructions: 7455872
-=======
       instructions: 7378555
->>>>>>> 4606637e
       heap_increase: 0
       stable_memory_increase: 0
     scopes: {}
   btreeset_range_u64:
     total:
       calls: 1
-<<<<<<< HEAD
-      instructions: 7514688
-=======
       instructions: 7424231
->>>>>>> 4606637e
       heap_increase: 0
       stable_memory_increase: 0
     scopes: {}
   btreeset_remove_blob_1024:
     total:
       calls: 1
-<<<<<<< HEAD
-      instructions: 7773643491
-=======
       instructions: 7753750149
->>>>>>> 4606637e
       heap_increase: 0
       stable_memory_increase: 0
     scopes: {}
   btreeset_remove_blob_128:
     total:
       calls: 1
-<<<<<<< HEAD
-      instructions: 1719180077
-=======
       instructions: 1698240802
->>>>>>> 4606637e
       heap_increase: 0
       stable_memory_increase: 0
     scopes: {}
   btreeset_remove_blob_16:
     total:
       calls: 1
-<<<<<<< HEAD
-      instructions: 760223265
-=======
       instructions: 737512849
->>>>>>> 4606637e
       heap_increase: 0
       stable_memory_increase: 0
     scopes: {}
   btreeset_remove_blob_256:
     total:
       calls: 1
-<<<<<<< HEAD
-      instructions: 2584630733
-=======
       instructions: 2565521131
->>>>>>> 4606637e
       heap_increase: 0
       stable_memory_increase: 0
     scopes: {}
   btreeset_remove_blob_32:
     total:
       calls: 1
-<<<<<<< HEAD
-      instructions: 855207935
-=======
       instructions: 834021583
->>>>>>> 4606637e
       heap_increase: 0
       stable_memory_increase: 0
     scopes: {}
   btreeset_remove_blob_512:
     total:
       calls: 1
-<<<<<<< HEAD
-      instructions: 4312368542
-=======
       instructions: 4292463991
->>>>>>> 4606637e
       heap_increase: 0
       stable_memory_increase: 0
     scopes: {}
   btreeset_remove_blob_64:
     total:
       calls: 1
-<<<<<<< HEAD
-      instructions: 1038384338
-=======
       instructions: 1017174993
->>>>>>> 4606637e
       heap_increase: 0
       stable_memory_increase: 0
     scopes: {}
   btreeset_remove_blob_8:
     total:
       calls: 1
-<<<<<<< HEAD
-      instructions: 737848063
-=======
       instructions: 715189550
->>>>>>> 4606637e
       heap_increase: 0
       stable_memory_increase: 0
     scopes: {}
   btreeset_remove_u32:
     total:
       calls: 1
-<<<<<<< HEAD
-      instructions: 584410104
-=======
       instructions: 560428257
->>>>>>> 4606637e
       heap_increase: 0
       stable_memory_increase: 0
     scopes: {}
   btreeset_remove_u64:
     total:
       calls: 1
-<<<<<<< HEAD
-      instructions: 607753131
-=======
       instructions: 584266713
->>>>>>> 4606637e
       heap_increase: 0
       stable_memory_increase: 0
     scopes: {}
   btreeset_symmetric_difference_blob_1024:
     total:
       calls: 1
-<<<<<<< HEAD
-      instructions: 108464449
-=======
       instructions: 108449681
->>>>>>> 4606637e
       heap_increase: 0
       stable_memory_increase: 0
     scopes: {}
   btreeset_symmetric_difference_blob_128:
     total:
       calls: 1
-<<<<<<< HEAD
-      instructions: 17975294
-=======
       instructions: 17960439
->>>>>>> 4606637e
       heap_increase: 0
       stable_memory_increase: 0
     scopes: {}
   btreeset_symmetric_difference_blob_16:
     total:
       calls: 1
-<<<<<<< HEAD
-      instructions: 3441803
-=======
       instructions: 3410912
->>>>>>> 4606637e
       heap_increase: 0
       stable_memory_increase: 0
     scopes: {}
   btreeset_symmetric_difference_blob_256:
     total:
       calls: 1
-<<<<<<< HEAD
-      instructions: 31092065
-=======
       instructions: 31077297
->>>>>>> 4606637e
       heap_increase: 0
       stable_memory_increase: 0
     scopes: {}
   btreeset_symmetric_difference_blob_32:
     total:
       calls: 1
-<<<<<<< HEAD
-      instructions: 4700794
-=======
       instructions: 4683533
->>>>>>> 4606637e
       heap_increase: 0
       stable_memory_increase: 0
     scopes: {}
   btreeset_symmetric_difference_blob_512:
     total:
       calls: 1
-<<<<<<< HEAD
-      instructions: 56871969
-=======
       instructions: 56857201
->>>>>>> 4606637e
       heap_increase: 0
       stable_memory_increase: 0
     scopes: {}
   btreeset_symmetric_difference_blob_64:
     total:
       calls: 1
-<<<<<<< HEAD
-      instructions: 10079665
-=======
       instructions: 10064810
->>>>>>> 4606637e
       heap_increase: 0
       stable_memory_increase: 0
     scopes: {}
   btreeset_symmetric_difference_blob_8:
     total:
       calls: 1
-<<<<<<< HEAD
-      instructions: 3198602
-=======
       instructions: 3166119
->>>>>>> 4606637e
       heap_increase: 0
       stable_memory_increase: 0
     scopes: {}
   btreeset_symmetric_difference_u32:
     total:
       calls: 1
-<<<<<<< HEAD
-      instructions: 2307903
-=======
       instructions: 2294618
->>>>>>> 4606637e
       heap_increase: 0
       stable_memory_increase: 0
     scopes: {}
   btreeset_symmetric_difference_u64:
     total:
       calls: 1
-<<<<<<< HEAD
-      instructions: 2316752
-=======
       instructions: 2297630
->>>>>>> 4606637e
       heap_increase: 0
       stable_memory_increase: 0
     scopes: {}
   btreeset_union_blob_1024:
     total:
       calls: 1
-<<<<<<< HEAD
-      instructions: 108464957
-=======
       instructions: 108450189
->>>>>>> 4606637e
       heap_increase: 0
       stable_memory_increase: 0
     scopes: {}
   btreeset_union_blob_128:
     total:
       calls: 1
-<<<<<<< HEAD
-      instructions: 17975802
-=======
       instructions: 17960947
->>>>>>> 4606637e
       heap_increase: 0
       stable_memory_increase: 0
     scopes: {}
   btreeset_union_blob_16:
     total:
       calls: 1
-<<<<<<< HEAD
-      instructions: 3442311
-=======
       instructions: 3411420
->>>>>>> 4606637e
       heap_increase: 0
       stable_memory_increase: 0
     scopes: {}
   btreeset_union_blob_256:
     total:
       calls: 1
-<<<<<<< HEAD
-      instructions: 31092573
-=======
       instructions: 31077805
->>>>>>> 4606637e
       heap_increase: 0
       stable_memory_increase: 0
     scopes: {}
   btreeset_union_blob_32:
     total:
       calls: 1
-<<<<<<< HEAD
-      instructions: 4701302
-=======
       instructions: 4684041
->>>>>>> 4606637e
       heap_increase: 0
       stable_memory_increase: 0
     scopes: {}
   btreeset_union_blob_512:
     total:
       calls: 1
-<<<<<<< HEAD
-      instructions: 56872477
-=======
       instructions: 56857709
->>>>>>> 4606637e
       heap_increase: 0
       stable_memory_increase: 0
     scopes: {}
   btreeset_union_blob_64:
     total:
       calls: 1
-<<<<<<< HEAD
-      instructions: 10080173
-=======
       instructions: 10065318
->>>>>>> 4606637e
       heap_increase: 0
       stable_memory_increase: 0
     scopes: {}
   btreeset_union_blob_8:
     total:
       calls: 1
-<<<<<<< HEAD
-      instructions: 3199110
-=======
       instructions: 3166627
->>>>>>> 4606637e
       heap_increase: 0
       stable_memory_increase: 0
     scopes: {}
   btreeset_union_u32:
     total:
       calls: 1
-<<<<<<< HEAD
-      instructions: 2305410
-=======
       instructions: 2292125
->>>>>>> 4606637e
       heap_increase: 0
       stable_memory_increase: 0
     scopes: {}
   btreeset_union_u64:
     total:
       calls: 1
-<<<<<<< HEAD
-      instructions: 2312262
-=======
       instructions: 2293140
->>>>>>> 4606637e
       heap_increase: 0
       stable_memory_increase: 0
     scopes: {}
