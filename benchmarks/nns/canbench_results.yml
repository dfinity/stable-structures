benches:
  vote_cascading_heap_centralized_10k:
    total:
      calls: 1
      instructions: 77758498
      heap_increase: 16
      stable_memory_increase: 0
    scopes: {}
  vote_cascading_heap_centralized_1k:
    total:
      calls: 1
      instructions: 7815170
      heap_increase: 1
      stable_memory_increase: 0
    scopes: {}
  vote_cascading_heap_chain_10k_15:
    total:
      calls: 1
      instructions: 1272207091
      heap_increase: 10
      stable_memory_increase: 0
    scopes: {}
  vote_cascading_heap_chain_10k_5:
    total:
      calls: 1
      instructions: 239649002
      heap_increase: 10
      stable_memory_increase: 0
    scopes: {}
  vote_cascading_heap_chain_1k_15:
    total:
      calls: 1
      instructions: 124352608
      heap_increase: 1
      stable_memory_increase: 0
    scopes: {}
  vote_cascading_heap_chain_1k_5:
    total:
      calls: 1
      instructions: 23867596
      heap_increase: 0
      stable_memory_increase: 0
    scopes: {}
  vote_cascading_heap_single_vote_10k:
    total:
      calls: 1
      instructions: 5677
      heap_increase: 0
      stable_memory_increase: 0
    scopes: {}
  vote_cascading_heap_single_vote_1k:
    total:
      calls: 1
      instructions: 5775
      heap_increase: 0
      stable_memory_increase: 0
    scopes: {}
  vote_cascading_stable_centralized_10k:
    total:
      calls: 1
<<<<<<< HEAD
      instructions: 2899319276
=======
      instructions: 1375501036
>>>>>>> e12f43f3
      heap_increase: 10
      stable_memory_increase: 0
    scopes: {}
  vote_cascading_stable_centralized_1k:
    total:
      calls: 1
<<<<<<< HEAD
      instructions: 200603941
=======
      instructions: 99996435
>>>>>>> e12f43f3
      heap_increase: 1
      stable_memory_increase: 0
    scopes: {}
  vote_cascading_stable_chain_10k_15:
    total:
      calls: 1
<<<<<<< HEAD
      instructions: 17777502664
=======
      instructions: 9819218496
>>>>>>> e12f43f3
      heap_increase: 5
      stable_memory_increase: 0
    scopes: {}
  vote_cascading_stable_chain_10k_5:
    total:
      calls: 1
<<<<<<< HEAD
      instructions: 5915696623
=======
      instructions: 3007431336
>>>>>>> e12f43f3
      heap_increase: 5
      stable_memory_increase: 0
    scopes: {}
  vote_cascading_stable_chain_1k_15:
    total:
      calls: 1
<<<<<<< HEAD
      instructions: 1522351356
=======
      instructions: 867330736
>>>>>>> e12f43f3
      heap_increase: 0
      stable_memory_increase: 0
    scopes: {}
  vote_cascading_stable_chain_1k_5:
    total:
      calls: 1
<<<<<<< HEAD
      instructions: 509357284
=======
      instructions: 253041123
>>>>>>> e12f43f3
      heap_increase: 0
      stable_memory_increase: 0
    scopes: {}
  vote_cascading_stable_single_vote_10k:
    total:
      calls: 1
<<<<<<< HEAD
      instructions: 189276
=======
      instructions: 91466
>>>>>>> e12f43f3
      heap_increase: 0
      stable_memory_increase: 0
    scopes: {}
  vote_cascading_stable_single_vote_1k:
    total:
      calls: 1
<<<<<<< HEAD
      instructions: 134644
=======
      instructions: 66840
>>>>>>> e12f43f3
      heap_increase: 0
      stable_memory_increase: 0
    scopes: {}
version: 0.2.0<|MERGE_RESOLUTION|>--- conflicted
+++ resolved
@@ -2,144 +2,112 @@
   vote_cascading_heap_centralized_10k:
     total:
       calls: 1
-      instructions: 77758498
+      instructions: 77758460
       heap_increase: 16
       stable_memory_increase: 0
     scopes: {}
   vote_cascading_heap_centralized_1k:
     total:
       calls: 1
-      instructions: 7815170
+      instructions: 7815132
       heap_increase: 1
       stable_memory_increase: 0
     scopes: {}
   vote_cascading_heap_chain_10k_15:
     total:
       calls: 1
-      instructions: 1272207091
+      instructions: 1272207053
       heap_increase: 10
       stable_memory_increase: 0
     scopes: {}
   vote_cascading_heap_chain_10k_5:
     total:
       calls: 1
-      instructions: 239649002
+      instructions: 239648964
       heap_increase: 10
       stable_memory_increase: 0
     scopes: {}
   vote_cascading_heap_chain_1k_15:
     total:
       calls: 1
-      instructions: 124352608
+      instructions: 124352570
       heap_increase: 1
       stable_memory_increase: 0
     scopes: {}
   vote_cascading_heap_chain_1k_5:
     total:
       calls: 1
-      instructions: 23867596
+      instructions: 23867558
       heap_increase: 0
       stable_memory_increase: 0
     scopes: {}
   vote_cascading_heap_single_vote_10k:
     total:
       calls: 1
-      instructions: 5677
+      instructions: 5639
       heap_increase: 0
       stable_memory_increase: 0
     scopes: {}
   vote_cascading_heap_single_vote_1k:
     total:
       calls: 1
-      instructions: 5775
+      instructions: 5737
       heap_increase: 0
       stable_memory_increase: 0
     scopes: {}
   vote_cascading_stable_centralized_10k:
     total:
       calls: 1
-<<<<<<< HEAD
-      instructions: 2899319276
-=======
       instructions: 1375501036
->>>>>>> e12f43f3
       heap_increase: 10
       stable_memory_increase: 0
     scopes: {}
   vote_cascading_stable_centralized_1k:
     total:
       calls: 1
-<<<<<<< HEAD
-      instructions: 200603941
-=======
       instructions: 99996435
->>>>>>> e12f43f3
       heap_increase: 1
       stable_memory_increase: 0
     scopes: {}
   vote_cascading_stable_chain_10k_15:
     total:
       calls: 1
-<<<<<<< HEAD
-      instructions: 17777502664
-=======
       instructions: 9819218496
->>>>>>> e12f43f3
       heap_increase: 5
       stable_memory_increase: 0
     scopes: {}
   vote_cascading_stable_chain_10k_5:
     total:
       calls: 1
-<<<<<<< HEAD
-      instructions: 5915696623
-=======
       instructions: 3007431336
->>>>>>> e12f43f3
       heap_increase: 5
       stable_memory_increase: 0
     scopes: {}
   vote_cascading_stable_chain_1k_15:
     total:
       calls: 1
-<<<<<<< HEAD
-      instructions: 1522351356
-=======
       instructions: 867330736
->>>>>>> e12f43f3
       heap_increase: 0
       stable_memory_increase: 0
     scopes: {}
   vote_cascading_stable_chain_1k_5:
     total:
       calls: 1
-<<<<<<< HEAD
-      instructions: 509357284
-=======
       instructions: 253041123
->>>>>>> e12f43f3
       heap_increase: 0
       stable_memory_increase: 0
     scopes: {}
   vote_cascading_stable_single_vote_10k:
     total:
       calls: 1
-<<<<<<< HEAD
-      instructions: 189276
-=======
       instructions: 91466
->>>>>>> e12f43f3
       heap_increase: 0
       stable_memory_increase: 0
     scopes: {}
   vote_cascading_stable_single_vote_1k:
     total:
       calls: 1
-<<<<<<< HEAD
-      instructions: 134644
-=======
       instructions: 66840
->>>>>>> e12f43f3
       heap_increase: 0
       stable_memory_increase: 0
     scopes: {}
