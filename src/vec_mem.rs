use crate::{Memory64, WASM_PAGE_SIZE};
use std::cell::RefCell;
use std::ops::Deref;
use std::rc::Rc;

const MAX_PAGES: u64 = i64::MAX as u64 / WASM_PAGE_SIZE;

<<<<<<< HEAD
impl Memory64 for RefCell<Vec<u8>> {
=======
impl Memory for RefCell<Vec<u8>> {
>>>>>>> 9a721408
    fn size(&self) -> u64 {
        self.borrow().len() as u64 / WASM_PAGE_SIZE
    }

    fn grow(&self, pages: u64) -> i64 {
        let size = self.size();
        match size.checked_add(pages) {
            Some(n) => {
                if n > MAX_PAGES {
                    return -1;
                }
<<<<<<< HEAD
                self.borrow_mut().resize((n * WASM_PAGE_SIZE) as usize, 0);
=======
                self.borrow_mut()
                    .resize((n * WASM_PAGE_SIZE as u64) as usize, 0);
>>>>>>> 9a721408
                size as i64
            }
            None => -1,
        }
    }

    fn read(&self, offset: u64, dst: &mut [u8]) {
        let n = offset
            .checked_add(dst.len() as u64)
            .expect("read: out of bounds");

        if n as usize > self.borrow().len() {
            panic!("read: out of bounds");
        }

        dst.copy_from_slice(&self.borrow()[offset as usize..n as usize]);
    }

    fn write(&self, offset: u64, src: &[u8]) {
        let n = offset
            .checked_add(src.len() as u64)
            .expect("write: out of bounds");

        if n as usize > self.borrow().len() {
            panic!("write: out of bounds");
        }
        self.borrow_mut()[offset as usize..n as usize].copy_from_slice(src);
    }
}

<<<<<<< HEAD
impl<M: Memory64> Memory64 for Rc<M> {
=======
impl<M: Memory> Memory for Rc<M> {
>>>>>>> 9a721408
    fn size(&self) -> u64 {
        self.deref().size()
    }
    fn grow(&self, pages: u64) -> i64 {
        self.deref().grow(pages)
    }
    fn read(&self, offset: u64, dst: &mut [u8]) {
        self.deref().read(offset, dst)
    }
    fn write(&self, offset: u64, src: &[u8]) {
        self.deref().write(offset, src)
    }
}<|MERGE_RESOLUTION|>--- conflicted
+++ resolved
@@ -1,15 +1,11 @@
-use crate::{Memory64, WASM_PAGE_SIZE};
+use crate::{Memory, WASM_PAGE_SIZE};
 use std::cell::RefCell;
 use std::ops::Deref;
 use std::rc::Rc;
 
 const MAX_PAGES: u64 = i64::MAX as u64 / WASM_PAGE_SIZE;
 
-<<<<<<< HEAD
-impl Memory64 for RefCell<Vec<u8>> {
-=======
 impl Memory for RefCell<Vec<u8>> {
->>>>>>> 9a721408
     fn size(&self) -> u64 {
         self.borrow().len() as u64 / WASM_PAGE_SIZE
     }
@@ -21,13 +17,8 @@
                 if n > MAX_PAGES {
                     return -1;
                 }
-<<<<<<< HEAD
-                self.borrow_mut().resize((n * WASM_PAGE_SIZE) as usize, 0);
-=======
                 self.borrow_mut()
                     .resize((n * WASM_PAGE_SIZE as u64) as usize, 0);
->>>>>>> 9a721408
-                size as i64
             }
             None => -1,
         }
@@ -57,11 +48,7 @@
     }
 }
 
-<<<<<<< HEAD
-impl<M: Memory64> Memory64 for Rc<M> {
-=======
 impl<M: Memory> Memory for Rc<M> {
->>>>>>> 9a721408
     fn size(&self) -> u64 {
         self.deref().size()
     }
