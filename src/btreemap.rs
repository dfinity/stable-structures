//! This module implements a key/value store based on a B-Tree
//! in stable memory.
//!
//! # V1 layout
//!
//! ```text
//! ---------------------------------------- <- Address 0
//! Magic "BTR"                 ↕ 3 bytes
//! ----------------------------------------
//! Layout version              ↕ 1 byte
//! ----------------------------------------
//! Max key size                ↕ 4 bytes
//! ----------------------------------------
//! Max value size              ↕ 4 bytes
//! ----------------------------------------
//! Root node address           ↕ 8 bytes
//! ----------------------------------------
//! Length (number of elements) ↕ 8 bytes
//! ---------------------------------------- <- Address 28 (PACKED_HEADER_SIZE)
//! Reserved space              ↕ 24 bytes
//! ---------------------------------------- <- Address 52 (ALLOCATOR_OFFSET)
//! Allocator
//! ----------------------------------------
//! ... free memory for nodes
//! ----------------------------------------
//! ```
mod allocator;
mod iter;
mod node;
use crate::{
    storable::{max_size, Bound as StorableBound},
    types::{Address, NULL},
    Memory, Storable,
};
use allocator::Allocator;
pub use iter::Iter;
use iter::{Cursor, Index};
use node::{DerivedPageSize, Entry, Node, NodeType, PageSize, Version};
use std::borrow::Cow;
use std::marker::PhantomData;
use std::ops::{Bound, RangeBounds};

#[cfg(test)]
mod proptests;

const MAGIC: &[u8; 3] = b"BTR";
const LAYOUT_VERSION: u8 = 1;
const LAYOUT_VERSION_2: u8 = 2;
// The sum of all the header fields, i.e. size of a packed header.
const PACKED_HEADER_SIZE: usize = 28;
// The offset where the allocator begins.
const ALLOCATOR_OFFSET: usize = 52;

// The default page size to use in BTreeMap V2 in bytes.
const DEFAULT_PAGE_SIZE: u32 = 1024;

/// A "stable" map based on a B-tree.
///
/// The implementation is based on the algorithm outlined in "Introduction to Algorithms"
/// by Cormen et al.
pub struct BTreeMap<K, V, M>
where
    K: Storable + Ord + Clone,
    V: Storable,
    M: Memory,
{
    // The address of the root node. If a root node doesn't exist, the address
    // is set to NULL.
    root_addr: Address,

    version: Version,

    // An allocator used for managing memory and allocating nodes.
    allocator: Allocator<M>,

    // The number of elements in the map.
    length: u64,

    // A marker to communicate to the Rust compiler that we own these types.
    _phantom: PhantomData<(K, V)>,
}

/// The packed header size must be <= ALLOCATOR_OFFSET.
struct BTreeHeader {
    version: Version,
    root_addr: Address,
    length: u64,
    // Reserved bytes for future extensions
}

impl<K, V, M> BTreeMap<K, V, M>
where
    K: Storable + Ord + Clone,
    V: Storable,
    M: Memory,
{
    /// Initializes a `BTreeMap`.
    ///
    /// If the memory provided already contains a `BTreeMap`, then that
    /// map is loaded. Otherwise, a new `BTreeMap` instance is created.
    pub fn init(memory: M) -> Self {
        if memory.size() == 0 {
            // Memory is empty. Create a new map.
            return BTreeMap::new(memory);
        }

        // Check if the magic in the memory corresponds to a BTreeMap.
        let mut dst = vec![0; 3];
        memory.read(0, &mut dst);
        if dst != MAGIC {
            // No BTreeMap found. Create a new instance.
            BTreeMap::new(memory)
        } else {
            // The memory already contains a BTreeMap. Load it.
            BTreeMap::load(memory)
        }
    }

    /// Initializes a v1 `BTreeMap`.
    ///
<<<<<<< HEAD
    /// This is primarily exposed for testing and benchmarking.
=======
    /// This is exposed only in testing and benchmarking.
    #[cfg(any(feature = "profiler", test))]
>>>>>>> ae08d638
    pub fn init_v1(memory: M) -> Self {
        if memory.size() == 0 {
            // Memory is empty. Create a new map.
            return BTreeMap::new_v1(memory);
        }

        // Check if the magic in the memory corresponds to a BTreeMap.
        let mut dst = vec![0; 3];
        memory.read(0, &mut dst);
        if dst != MAGIC {
            // No BTreeMap found. Create a new instance.
            BTreeMap::new_v1(memory)
        } else {
            // The memory already contains a BTreeMap. Load it, making sure
            // we don't migrate the BTreeMap to v2.
            BTreeMap::load_helper(memory, false)
        }
    }

    /// Creates a new instance a `BTreeMap`.
    ///
    /// The given `memory` is assumed to be exclusively reserved for this data
    /// structure and that it starts at address zero. Typically `memory` will
    /// be an instance of `RestrictedMemory`.
    ///
    /// When initialized, the data structure has the following memory layout:
    ///
    ///    |  BTreeHeader  |  Allocator | ... free memory for nodes |
    ///
    /// See `Allocator` for more details on its own memory layout.
    pub fn new(memory: M) -> Self {
        let page_size = match (K::BOUND, V::BOUND) {
            // The keys and values are both bounded.
            (
                StorableBound::Bounded {
                    max_size: max_key_size,
                    ..
                },
                StorableBound::Bounded {
                    max_size: max_value_size,
                    ..
                },
            ) => {
                // Get the maximum possible node size.
                let max_node_size = Node::<K>::max_size(max_key_size, max_value_size).get();

                // A node can have at most 11 entries, and an analysis has shown that ~70% of all
                // nodes have <= 8 entries. We can therefore use a page size that's 8/11 the
                // maximum size with little performance difference but with a significant storage
                // saving. We round the 8/11 to be 3/4.
                PageSize::Value((max_node_size * 3 / 4) as u32)
            }
            // Use a default page size.
            _ => PageSize::Value(DEFAULT_PAGE_SIZE),
        };

        let btree = Self {
            root_addr: NULL,
            allocator: Allocator::new(
                memory,
                Address::from(ALLOCATOR_OFFSET as u64),
                page_size.get().into(),
            ),
            version: Version::V2(page_size),
            length: 0,
            _phantom: PhantomData,
        };

        btree.save();
        btree
    }

    /// Create a v1 instance of the BTree.
    ///
<<<<<<< HEAD
    /// This is primarily exposed for testing and benchmarking.
=======
    /// This is only exposed for testing and benchmarking.
    #[cfg(any(feature = "profiler", test))]
>>>>>>> ae08d638
    pub fn new_v1(memory: M) -> Self {
        let max_key_size = max_size::<K>();
        let max_value_size = max_size::<V>();

        let btree = Self {
            root_addr: NULL,
            allocator: Allocator::new(
                memory,
                Address::from(ALLOCATOR_OFFSET as u64),
                Node::<K>::max_size(max_key_size, max_value_size),
            ),
            version: Version::V1(DerivedPageSize {
                max_key_size,
                max_value_size,
            }),
            length: 0,
            _phantom: PhantomData,
        };

        btree.save();
        btree
    }

    /// Loads the map from memory.
    pub fn load(memory: M) -> Self {
        Self::load_helper(memory, true)
    }

    // Loads the map from memory, potentially migrating the map from V1 to V2.
    fn load_helper(memory: M, migrate_to_v2: bool) -> Self {
        // Read the header from memory.
        let header = Self::read_header(&memory);

        match header.version {
            Version::V1(DerivedPageSize {
                max_key_size: expected_key_size,
                max_value_size: expected_value_size,
            }) => {
                assert!(
                    max_size::<K>() <= expected_key_size,
                    "max_key_size must be <= {expected_key_size}"
                );

                assert!(
                    max_size::<V>() <= expected_value_size,
                    "max_value_size must be <= {expected_value_size}"
                );
            }
            Version::V2 { .. } => {
                // Nothing to assert.
            }
        }

        // Migrate to V2 if flag is enabled.
        let version = match header.version {
            Version::V1(derived_page_size) => {
                if migrate_to_v2 {
                    Version::V2(PageSize::Derived(derived_page_size))
                } else {
                    Version::V1(derived_page_size)
                }
            }
            other => other,
        };

        let allocator_addr = Address::from(ALLOCATOR_OFFSET as u64);
        Self {
            root_addr: header.root_addr,
            allocator: Allocator::load(memory, allocator_addr),
            version,
            length: header.length,
            _phantom: PhantomData,
        }
    }

    /// Reads the header from the specified memory.
    fn read_header(memory: &M) -> BTreeHeader {
        // Read the header
        let mut buf = [0; PACKED_HEADER_SIZE];
        memory.read(0, &mut buf);

        assert_eq!(&buf[0..3], MAGIC, "Bad magic.");

        match buf[3] {
            LAYOUT_VERSION => {
                // Deserialize the fields
                BTreeHeader {
                    version: Version::V1(DerivedPageSize {
                        max_key_size: u32::from_le_bytes(buf[4..8].try_into().unwrap()),
                        max_value_size: u32::from_le_bytes(buf[8..12].try_into().unwrap()),
                    }),
                    root_addr: Address::from(u64::from_le_bytes(buf[12..20].try_into().unwrap())),
                    length: u64::from_le_bytes(buf[20..28].try_into().unwrap()),
                }
            }
            LAYOUT_VERSION_2 => {
                // TODO: Handle derived page sizes.

                // Deserialize the fields
                BTreeHeader {
                    version: Version::V2(PageSize::Value(u32::from_le_bytes(
                        buf[4..8].try_into().unwrap(),
                    ))),
                    root_addr: Address::from(u64::from_le_bytes(buf[12..20].try_into().unwrap())),
                    length: u64::from_le_bytes(buf[20..28].try_into().unwrap()),
                }
            }
            version => {
                panic!("Unsupported version: {version}.");
            }
        }
    }

    /// Inserts a key-value pair into the map.
    ///
    /// The previous value of the key, if present, is returned.
    ///
    /// PRECONDITION:
    ///   Key is bounded in size
    ///   Value is bounded in size
    ///   key.to_bytes().len() <= max_size(Key)
    ///   value.to_bytes().len() <= max_size(Value)
    pub fn insert(&mut self, key: K, value: V) -> Option<V> {
        let value = value.to_bytes_checked().to_vec();

        let root = if self.root_addr == NULL {
            // No root present. Allocate one.
            let node = self.allocate_node(NodeType::Leaf);
            self.root_addr = node.address();
            self.save();
            node
        } else {
            // Load the root from memory.
            let mut root = self.load_node(self.root_addr);

            // Check if the key already exists in the root.
            if let Ok(idx) = root.search(&key) {
                // The key exists. Overwrite it and return the previous value.
                let (_, previous_value) = root.swap_entry(idx, (key, value), self.memory());
                root.save(self.allocator_mut());
                return Some(V::from_bytes(Cow::Owned(previous_value)));
            }

            // If the root is full, we need to introduce a new node as the root.
            //
            // NOTE: In the case where we are overwriting an existing key, then introducing
            // a new root node isn't strictly necessary. However, that's a micro-optimization
            // that adds more complexity than it's worth.
            if root.is_full() {
                // The root is full. Allocate a new node that will be used as the new root.
                let mut new_root = self.allocate_node(NodeType::Internal);

                // The new root has the old root as its only child.
                new_root.push_child(self.root_addr);

                // Update the root address.
                self.root_addr = new_root.address();
                self.save();

                // Split the old (full) root.
                self.split_child(&mut new_root, 0);

                new_root
            } else {
                root
            }
        };

        self.insert_nonfull(root, key, value)
            .map(Cow::Owned)
            .map(V::from_bytes)
    }

    // Inserts an entry into a node that is *not full*.
    fn insert_nonfull(&mut self, mut node: Node<K>, key: K, value: Vec<u8>) -> Option<Vec<u8>> {
        // We're guaranteed by the caller that the provided node is not full.
        assert!(!node.is_full());

        // Look for the key in the node.
        match node.search(&key) {
            Ok(idx) => {
                // The key is already in the node.
                // Overwrite it and return the previous value.
                let (_, previous_value) = node.swap_entry(idx, (key, value), self.memory());

                node.save(self.allocator_mut());
                Some(previous_value)
            }
            Err(idx) => {
                // The key isn't in the node. `idx` is where that key should be inserted.

                match node.node_type() {
                    NodeType::Leaf => {
                        // The node is a non-full leaf.
                        // Insert the entry at the proper location.
                        node.insert_entry(idx, (key, value));
                        node.save(self.allocator_mut());

                        // Update the length.
                        self.length += 1;
                        self.save();

                        // No previous value to return.
                        None
                    }
                    NodeType::Internal => {
                        // The node is an internal node.
                        // Load the child that we should add the entry to.
                        let mut child = self.load_node(node.child(idx));

                        if child.is_full() {
                            // Check if the key already exists in the child.
                            if let Ok(idx) = child.search(&key) {
                                // The key exists. Overwrite it and return the previous value.
                                let (_, previous_value) =
                                    child.swap_entry(idx, (key, value), self.memory());
                                child.save(self.allocator_mut());
                                return Some(previous_value);
                            }

                            // The child is full. Split the child.
                            self.split_child(&mut node, idx);

                            // The children have now changed. Search again for
                            // the child where we need to store the entry in.
                            let idx = node.search(&key).unwrap_or_else(|idx| idx);
                            child = self.load_node(node.child(idx));
                        }

                        // The child should now be not full.
                        assert!(!child.is_full());

                        self.insert_nonfull(child, key, value)
                    }
                }
            }
        }
    }

    // Takes as input a nonfull internal `node` and index to its full child, then
    // splits this child into two, adding an additional child to `node`.
    //
    // Example:
    //
    //                          [ ... M   Y ... ]
    //                                  |
    //                 [ N  O  P  Q  R  S  T  U  V  W  X ]
    //
    //
    // After splitting becomes:
    //
    //                         [ ... M  S  Y ... ]
    //                                 / \
    //                [ N  O  P  Q  R ]   [ T  U  V  W  X ]
    //
    fn split_child(&mut self, node: &mut Node<K>, full_child_idx: usize) {
        // The node must not be full.
        assert!(!node.is_full());

        // The node's child must be full.
        let mut full_child = self.load_node(node.child(full_child_idx));
        assert!(full_child.is_full());

        // Create a sibling to this full child (which has to be the same type).
        let mut sibling = self.allocate_node(full_child.node_type());
        assert_eq!(sibling.node_type(), full_child.node_type());

        // Add sibling as a new child in the node.
        node.insert_child(full_child_idx + 1, sibling.address());

        let (median_key, median_value) = full_child.split(&mut sibling, self.memory());

        node.insert_entry(full_child_idx, (median_key, median_value));

        sibling.save(self.allocator_mut());
        full_child.save(self.allocator_mut());
        node.save(self.allocator_mut());
    }

    /// Returns the value associated with the given key if it exists.
    pub fn get(&self, key: &K) -> Option<V> {
        if self.root_addr == NULL {
            return None;
        }

        self.get_helper(self.root_addr, key)
            .map(Cow::Owned)
            .map(V::from_bytes)
    }

    fn get_helper(&self, node_addr: Address, key: &K) -> Option<Vec<u8>> {
        let node = self.load_node(node_addr);
        match node.search(key) {
            Ok(idx) => Some(node.value(idx, self.memory()).to_vec()),
            Err(idx) => {
                match node.node_type() {
                    NodeType::Leaf => None, // Key not found.
                    NodeType::Internal => {
                        // The key isn't in the node. Look for the key in the child.
                        self.get_helper(node.child(idx), key)
                    }
                }
            }
        }
    }

    /// Returns `true` if the key exists in the map, `false` otherwise.
    pub fn contains_key(&self, key: &K) -> bool {
        self.get(key).is_some()
    }

    /// Returns `true` if the map contains no elements.
    pub fn is_empty(&self) -> bool {
        self.length == 0
    }

    /// Returns the number of elements in the map.
    pub fn len(&self) -> u64 {
        self.length
    }

    /// Returns the underlying memory.
    pub fn into_memory(self) -> M {
        self.allocator.into_memory()
    }

    /// Removes all elements from the map.
    pub fn clear(self) -> Self {
        let mem = self.allocator.into_memory();
        Self::new(mem)
    }

    /// Returns the first key-value pair in the map. The key in this
    /// pair is the minimum key in the map.
    pub fn first_key_value(&self) -> Option<(K, V)> {
        if self.root_addr == NULL {
            return None;
        }
        let root = self.load_node(self.root_addr);
        let (k, encoded_v) = root.get_min(self.memory());
        Some((k, V::from_bytes(Cow::Owned(encoded_v))))
    }

    /// Returns the last key-value pair in the map. The key in this
    /// pair is the maximum key in the map.
    pub fn last_key_value(&self) -> Option<(K, V)> {
        if self.root_addr == NULL {
            return None;
        }
        let root = self.load_node(self.root_addr);
        let (k, encoded_v) = root.get_max(self.memory());
        Some((k, V::from_bytes(Cow::Owned(encoded_v))))
    }

    fn memory(&self) -> &M {
        self.allocator.memory()
    }

    fn allocator_mut(&mut self) -> &mut Allocator<M> {
        &mut self.allocator
    }

    /// Removes a key from the map, returning the previous value at the key if it exists.
    pub fn remove(&mut self, key: &K) -> Option<V> {
        if self.root_addr == NULL {
            return None;
        }

        let root_node = self.load_node(self.root_addr);
        self.remove_helper(root_node, key)
            .map(Cow::Owned)
            .map(V::from_bytes)
    }

    // A helper method for recursively removing a key from the B-tree.
    fn remove_helper(&mut self, mut node: Node<K>, key: &K) -> Option<Vec<u8>> {
        if node.address() != self.root_addr {
            // We're guaranteed that whenever this method is called an entry can be
            // removed from the node without it needing to be merged into a sibling.
            // This strengthened condition allows us to delete an entry in a single
            // pass most of the time without having to back up.
            assert!(node.can_remove_entry_without_merging());
        }

        match node.node_type() {
            NodeType::Leaf => {
                match node.search(key) {
                    Ok(idx) => {
                        // Case 1: The node is a leaf node and the key exists in it.
                        // This is the simplest case. The key is removed from the leaf.
                        let value = node.remove_entry(idx, self.memory()).1;
                        self.length -= 1;

                        if node.entries_len() == 0 {
                            assert_eq!(
                                node.address(), self.root_addr,
                                "Removal can only result in an empty leaf node if that node is the root"
                            );

                            // Deallocate the empty node.
                            self.allocator.deallocate(node.address());
                            self.root_addr = NULL;
                        } else {
                            node.save(self.allocator_mut());
                        }

                        self.save();
                        Some(value)
                    }
                    _ => None, // Key not found.
                }
            }
            NodeType::Internal => {
                match node.search(key) {
                    Ok(idx) => {
                        // Case 2: The node is an internal node and the key exists in it.

                        let left_child = self.load_node(node.child(idx));
                        if left_child.can_remove_entry_without_merging() {
                            // Case 2.a: A key can be removed from the left child without merging.
                            //
                            //                       parent
                            //                  [..., key, ...]
                            //                       /   \
                            //            [left child]   [...]
                            //           /            \
                            //        [...]         [..., key predecessor]
                            //
                            // In this case, we replace `key` with the key's predecessor from the
                            // left child's subtree, then we recursively delete the key's
                            // predecessor for the following end result:
                            //
                            //                       parent
                            //            [..., key predecessor, ...]
                            //                       /   \
                            //            [left child]   [...]
                            //           /            \
                            //        [...]          [...]

                            // Recursively delete the predecessor.
                            // TODO(EXC-1034): Do this in a single pass.
                            let predecessor = left_child.get_max(self.memory());
                            self.remove_helper(left_child, &predecessor.0)?;

                            // Replace the `key` with its predecessor.
                            let (_, old_value) = node.swap_entry(idx, predecessor, self.memory());

                            // Save the parent node.
                            node.save(self.allocator_mut());
                            return Some(old_value);
                        }

                        let right_child = self.load_node(node.child(idx + 1));
                        if right_child.can_remove_entry_without_merging() {
                            // Case 2.b: A key can be removed from the right child without merging.
                            //
                            //                       parent
                            //                  [..., key, ...]
                            //                       /   \
                            //                   [...]   [right child]
                            //                          /             \
                            //              [key successor, ...]     [...]
                            //
                            // In this case, we replace `key` with the key's successor from the
                            // right child's subtree, then we recursively delete the key's
                            // successor for the following end result:
                            //
                            //                       parent
                            //            [..., key successor, ...]
                            //                       /   \
                            //                  [...]   [right child]
                            //                           /            \
                            //                        [...]          [...]

                            // Recursively delete the successor.
                            // TODO(EXC-1034): Do this in a single pass.
                            let successor = right_child.get_min(self.memory());
                            self.remove_helper(right_child, &successor.0)?;

                            // Replace the `key` with its successor.
                            let (_, old_value) = node.swap_entry(idx, successor, self.memory());

                            // Save the parent node.
                            node.save(self.allocator_mut());
                            return Some(old_value);
                        }

                        // Case 2.c: Both the left and right child are at their minimum sizes.
                        //
                        //                       parent
                        //                  [..., key, ...]
                        //                       /   \
                        //            [left child]   [right child]
                        //
                        // In this case, we merge (left child, key, right child) into a single
                        // node. The result will look like this:
                        //
                        //                       parent
                        //                     [...  ...]
                        //                         |
                        //          [left child, `key`, right child] <= new child
                        //
                        // We then recurse on this new child to delete `key`.
                        //
                        // If `parent` becomes empty (which can only happen if it's the root),
                        // then `parent` is deleted and `new_child` becomes the new root.
                        assert!(left_child.at_minimum());
                        assert!(right_child.at_minimum());

                        // Merge the right child into the left child.
                        let mut new_child = self.merge(
                            right_child,
                            left_child,
                            node.remove_entry(idx, self.memory()),
                        );

                        // Remove the right child from the parent node.
                        node.remove_child(idx + 1);

                        if node.entries_len() == 0 {
                            // Can only happen if this node is root.
                            assert_eq!(node.address(), self.root_addr);
                            assert_eq!(node.child(0), new_child.address());
                            assert_eq!(node.children_len(), 1);

                            self.root_addr = new_child.address();

                            // Deallocate the root node.
                            self.allocator.deallocate(node.address());
                            self.save();
                        }

                        node.save(self.allocator_mut());
                        new_child.save(self.allocator_mut());

                        // Recursively delete the key.
                        self.remove_helper(new_child, key)
                    }
                    Err(idx) => {
                        // Case 3: The node is an internal node and the key does NOT exist in it.

                        // If the key does exist in the tree, it will exist in the subtree at index
                        // `idx`.
                        let mut child = self.load_node(node.child(idx));

                        if child.can_remove_entry_without_merging() {
                            // The child has enough nodes. Recurse to delete the `key` from the
                            // `child`.
                            return self.remove_helper(child, key);
                        }

                        // An entry can't be removed from the child without merging.
                        // See if it has a sibling where an entry can be removed without merging.
                        let mut left_sibling = if idx > 0 {
                            Some(self.load_node(node.child(idx - 1)))
                        } else {
                            None
                        };

                        let mut right_sibling = if idx + 1 < node.children_len() {
                            Some(self.load_node(node.child(idx + 1)))
                        } else {
                            None
                        };

                        if let Some(ref mut left_sibling) = left_sibling {
                            if left_sibling.can_remove_entry_without_merging() {
                                // Case 3.a (left):
                                // A key can be removed from the left child without merging.
                                //
                                //                            [d] (parent)
                                //                           /   \
                                //  (left sibling) [a, b, c]     [e, f] (child)
                                //                         \
                                //                         [c']
                                //
                                // In this case, we move a key down from the parent into the child
                                // and move a key from the left sibling up into the parent
                                // resulting in the following tree:
                                //
                                //                            [c] (parent)
                                //                           /   \
                                //       (left sibling) [a, b]   [d, e, f] (child)
                                //                              /
                                //                            [c']
                                //
                                // We then recurse to delete the key from the child.

                                // Remove the last entry from the left sibling.
                                let (left_sibling_key, left_sibling_value) =
                                    left_sibling.pop_entry(self.memory()).unwrap();

                                // Replace the parent's entry with the one from the left sibling.
                                let (parent_key, parent_value) = node.swap_entry(
                                    idx - 1,
                                    (left_sibling_key, left_sibling_value),
                                    self.memory(),
                                );

                                // Move the entry from the parent into the child.
                                child.insert_entry(0, (parent_key, parent_value));

                                // Move the last child from left sibling into child.
                                if let Some(last_child) = left_sibling.pop_child() {
                                    assert_eq!(left_sibling.node_type(), NodeType::Internal);
                                    assert_eq!(child.node_type(), NodeType::Internal);

                                    child.insert_child(0, last_child);
                                } else {
                                    assert_eq!(left_sibling.node_type(), NodeType::Leaf);
                                    assert_eq!(child.node_type(), NodeType::Leaf);
                                }

                                left_sibling.save(self.allocator_mut());
                                child.save(self.allocator_mut());
                                node.save(self.allocator_mut());
                                return self.remove_helper(child, key);
                            }
                        }

                        if let Some(right_sibling) = &mut right_sibling {
                            if right_sibling.can_remove_entry_without_merging() {
                                // Case 3.a (right):
                                // A key can be removed from the right child without merging.
                                //
                                //                            [c] (parent)
                                //                           /   \
                                //             (child) [a, b]     [d, e, f] (right sibling)
                                //                               /
                                //                            [d']
                                //
                                // In this case, we move a key down from the parent into the child
                                // and move a key from the right sibling up into the parent
                                // resulting in the following tree:
                                //
                                //                            [d] (parent)
                                //                           /   \
                                //          (child) [a, b, c]     [e, f] (right sibling)
                                //                          \
                                //                           [d']
                                //
                                // We then recurse to delete the key from the child.

                                // Remove the first entry from the right sibling.
                                let (right_sibling_key, right_sibling_value) =
                                    right_sibling.remove_entry(0, self.memory());

                                // Replace the parent's entry with the one from the right sibling.
                                let parent_entry = node.swap_entry(
                                    idx,
                                    (right_sibling_key, right_sibling_value),
                                    self.memory(),
                                );

                                // Move the entry from the parent into the child.
                                child.push_entry(parent_entry);

                                // Move the first child of right_sibling into `child`.
                                match right_sibling.node_type() {
                                    NodeType::Internal => {
                                        assert_eq!(child.node_type(), NodeType::Internal);
                                        child.push_child(right_sibling.remove_child(0));
                                    }
                                    NodeType::Leaf => {
                                        assert_eq!(child.node_type(), NodeType::Leaf);
                                    }
                                }

                                right_sibling.save(self.allocator_mut());
                                child.save(self.allocator_mut());
                                node.save(self.allocator_mut());
                                return self.remove_helper(child, key);
                            }
                        }

                        // Case 3.b: Both the left and right siblings are at their minimum sizes.

                        if let Some(left_sibling) = left_sibling {
                            // Merge child into left sibling if it exists.

                            assert!(left_sibling.at_minimum());
                            let left_sibling = self.merge(
                                child,
                                left_sibling,
                                node.remove_entry(idx - 1, self.memory()),
                            );
                            // Removing child from parent.
                            node.remove_child(idx);

                            if node.entries_len() == 0 {
                                self.allocator.deallocate(node.address());

                                if node.address() == self.root_addr {
                                    // Update the root.
                                    self.root_addr = left_sibling.address();
                                    self.save();
                                }
                            } else {
                                node.save(self.allocator_mut());
                            }

                            return self.remove_helper(left_sibling, key);
                        }

                        if let Some(right_sibling) = right_sibling {
                            // Merge child into right sibling.

                            assert!(right_sibling.at_minimum());
                            let right_sibling = self.merge(
                                child,
                                right_sibling,
                                node.remove_entry(idx, self.memory()),
                            );

                            // Removing child from parent.
                            node.remove_child(idx);

                            if node.entries_len() == 0 {
                                self.allocator.deallocate(node.address());

                                if node.address() == self.root_addr {
                                    // Update the root.
                                    self.root_addr = right_sibling.address();
                                    self.save();
                                }
                            } else {
                                node.save(self.allocator_mut());
                            }

                            return self.remove_helper(right_sibling, key);
                        }

                        unreachable!("At least one of the siblings must exist.");
                    }
                }
            }
        }
    }

    /// Returns an iterator over the entries of the map, sorted by key.
    pub fn iter(&self) -> Iter<K, V, M> {
        Iter::new(self)
    }

    /// Returns an iterator over the entries in the map where keys
    /// belong to the specified range.
    pub fn range(&self, key_range: impl RangeBounds<K>) -> Iter<K, V, M> {
        if self.root_addr == NULL {
            // Map is empty.
            return Iter::null(self);
        }

        let range = (
            key_range.start_bound().cloned(),
            key_range.end_bound().cloned(),
        );

        let mut cursors = vec![];

        match key_range.start_bound() {
            Bound::Unbounded => {
                cursors.push(Cursor::Address(self.root_addr));
                Iter::new_in_range(self, range, cursors)
            }
            Bound::Included(key) | Bound::Excluded(key) => {
                let mut node = self.load_node(self.root_addr);
                loop {
                    match node.search(key) {
                        Ok(idx) => {
                            if let Bound::Included(_) = key_range.start_bound() {
                                // We found the key exactly matching the left bound.
                                // Here is where we'll start the iteration.
                                cursors.push(Cursor::Node {
                                    node,
                                    next: Index::Entry(idx),
                                });
                                return Iter::new_in_range(self, range, cursors);
                            } else {
                                // We found the key that we must
                                // exclude.  We add its right neighbor
                                // to the stack and start iterating
                                // from its right child.
                                let right_child = match node.node_type() {
                                    NodeType::Internal => Some(node.child(idx + 1)),
                                    NodeType::Leaf => None,
                                };

                                if idx + 1 != node.entries_len()
                                    && key_range.contains(node.key(idx + 1))
                                {
                                    cursors.push(Cursor::Node {
                                        node,
                                        next: Index::Entry(idx + 1),
                                    });
                                }
                                if let Some(right_child) = right_child {
                                    cursors.push(Cursor::Address(right_child));
                                }
                                return Iter::new_in_range(self, range, cursors);
                            }
                        }
                        Err(idx) => {
                            // The `idx` variable points to the first
                            // key that is greater than the left
                            // bound.
                            //
                            // If the index points to a valid node, we
                            // will visit its left subtree and then
                            // return to this key.
                            //
                            // If the index points at the end of
                            // array, we'll continue with the right
                            // child of the last key.

                            // Load the left child of the node to visit if it exists.
                            // This is done first to avoid cloning the node.
                            let child = match node.node_type() {
                                NodeType::Internal => {
                                    // Note that loading a child node cannot fail since
                                    // len(children) = len(entries) + 1
                                    Some(self.load_node(node.child(idx)))
                                }
                                NodeType::Leaf => None,
                            };

                            if idx < node.entries_len() && key_range.contains(node.key(idx)) {
                                cursors.push(Cursor::Node {
                                    node,
                                    next: Index::Entry(idx),
                                });
                            }

                            match child {
                                None => {
                                    // Leaf node. Return an iterator with the found cursors.
                                    return Iter::new_in_range(self, range, cursors);
                                }
                                Some(child) => {
                                    // Iterate over the child node.
                                    node = child;
                                }
                            }
                        }
                    }
                }
            }
        }
    }

    /// Returns an iterator pointing to the first element below the given bound.
    /// Returns an empty iterator if there are no keys below the given bound.
    pub fn iter_upper_bound(&self, bound: &K) -> Iter<K, V, M> {
        if self.root_addr == NULL {
            // Map is empty.
            return Iter::null(self);
        }

        let dummy_bounds = (Bound::Unbounded, Bound::Unbounded);
        // INVARIANT: all cursors point to keys greater than or equal to bound.
        let mut cursors = vec![];

        let mut node = self.load_node(self.root_addr);
        loop {
            match node.search(bound) {
                Ok(idx) | Err(idx) => {
                    match node.node_type() {
                        NodeType::Leaf => {
                            if idx == 0 {
                                // We descended into a leaf but didn't find a node less than
                                // the upper bound. Thus we unwind the cursor stack until we
                                // hit a cursor pointing to an element other than the first key,
                                // and we shift the position backward. If there is no such cursor,
                                // the bound must be <= min element, so we return an empty iterator.
                                while let Some(cursor) = cursors.pop() {
                                    match cursor {
                                        Cursor::Node {
                                            node,
                                            next: Index::Entry(n),
                                        } => {
                                            if n == 0 {
                                                debug_assert!(node.key(n) >= bound);
                                                continue;
                                            } else {
                                                debug_assert!(node.key(n - 1) < bound);
                                                cursors.push(Cursor::Node {
                                                    node,
                                                    next: Index::Entry(n - 1),
                                                });
                                                break;
                                            }
                                        }
                                        _ => panic!("BUG: unexpected cursor shape"),
                                    }
                                }
                                // If the cursors are empty, the iterator will be empty.
                                return Iter::new_in_range(self, dummy_bounds, cursors);
                            }
                            debug_assert!(node.key(idx - 1) < bound);

                            cursors.push(Cursor::Node {
                                node,
                                next: Index::Entry(idx - 1),
                            });
                            return Iter::new_in_range(self, dummy_bounds, cursors);
                        }
                        NodeType::Internal => {
                            let child = self.load_node(node.child(idx));
                            // We push the node even if idx == node.entries_len()
                            // If we find the position in the child, the iterator will skip this
                            // cursor. But if the all keys in the child are greater than or equal to
                            // the bound, we will be able to use this cursor as a fallback.
                            cursors.push(Cursor::Node {
                                node,
                                next: Index::Entry(idx),
                            });
                            node = child;
                        }
                    }
                }
            }
        }
    }

    // Merges one node (`source`) into another (`into`), along with a median entry.
    //
    // Example (values are not included for brevity):
    //
    // Input:
    //   Source: [1, 2, 3]
    //   Into: [5, 6, 7]
    //   Median: 4
    //
    // Output:
    //   [1, 2, 3, 4, 5, 6, 7] (stored in the `into` node)
    //   `source` is deallocated.
    fn merge(&mut self, source: Node<K>, mut into: Node<K>, median: Entry<K>) -> Node<K> {
        let source_address = source.address();
        into.merge(source, median, self.memory());
        into.save(self.allocator_mut());
        self.allocator.deallocate(source_address);
        into
    }

    fn allocate_node(&mut self, node_type: NodeType) -> Node<K> {
        match self.version {
            Version::V1(page_size) => Node::new_v1(self.allocator.allocate(), node_type, page_size),
            Version::V2(page_size) => Node::new_v2(self.allocator.allocate(), node_type, page_size),
        }
    }

    fn load_node(&self, address: Address) -> Node<K> {
        Node::load(address, self.version.page_size(), self.memory())
    }

    // Saves the map to memory.
    fn save(&self) {
        let header = BTreeHeader {
            version: self.version,
            root_addr: self.root_addr,
            length: self.length,
        };

        Self::write_header(&header, self.memory());
    }

    /// Write the layout header to the memory.
    fn write_header(header: &BTreeHeader, memory: &M) {
        // Serialize the header
        let mut buf = [0; PACKED_HEADER_SIZE];
        buf[0..3].copy_from_slice(MAGIC.as_slice());
        match header.version {
            Version::V1(DerivedPageSize {
                max_key_size,
                max_value_size,
            }) => {
                buf[3] = LAYOUT_VERSION;
                buf[4..8].copy_from_slice(&max_key_size.to_le_bytes());
                buf[8..12].copy_from_slice(&max_value_size.to_le_bytes());
            }
            Version::V2(page_size) => {
                buf[3] = LAYOUT_VERSION_2;
                buf[4..8].copy_from_slice(&(page_size.get()).to_le_bytes());
            }
        };
        buf[12..20].copy_from_slice(&header.root_addr.get().to_le_bytes());
        buf[20..28].copy_from_slice(&header.length.to_le_bytes());
        // Write the header
        crate::write(memory, 0, &buf);
    }
}

/// An error returned when inserting entries into the map.
#[derive(Debug, PartialEq, Eq)]
pub enum InsertError {
    KeyTooLarge { given: usize, max: usize },
    ValueTooLarge { given: usize, max: usize },
}

impl std::fmt::Display for InsertError {
    fn fmt(&self, f: &mut std::fmt::Formatter<'_>) -> std::fmt::Result {
        match self {
            Self::KeyTooLarge { given, max } => {
                write!(
                    f,
                    "InsertError::KeyTooLarge Expected key to be <= {max} bytes but received key with {given} bytes."
                )
            }
            Self::ValueTooLarge { given, max } => {
                write!(
                    f,
                    "InsertError::ValueTooLarge Expected value to be <= {max} bytes but received value with {given} bytes."
                )
            }
        }
    }
}

#[cfg(test)]
mod test {
    use super::*;
    use crate::{
        storable::{Blob, Bound as StorableBound},
        VectorMemory,
    };
    use std::cell::RefCell;
    use std::rc::Rc;

    fn make_memory() -> Rc<RefCell<Vec<u8>>> {
        Rc::new(RefCell::new(Vec::new()))
    }

    // A helper method to succinctly create an entry.
    fn e(x: u8) -> (Blob<10>, Vec<u8>) {
        (b(&[x]), vec![])
    }

    pub(crate) fn b(x: &[u8]) -> Blob<10> {
        Blob::<10>::try_from(x).unwrap()
    }

    // A test runner that runs the test using both V1 and V2 btrees.
    pub fn btree_test<K, V, R, F>(f: F)
    where
        K: Storable + Ord + Clone,
        V: Storable,
        F: Fn(BTreeMap<K, V, VectorMemory>) -> R,
    {
        // Run the test with the V1 btree.
        let mem = make_memory();
        let btree = BTreeMap::new_v1(mem);
        f(btree);

        // Run the test with a V2 btree that was migrated from V1.
        let mem = make_memory();
        let btree: BTreeMap<K, V, _> = BTreeMap::new_v1(mem);
        let btree = BTreeMap::load_helper(btree.into_memory(), true);
        f(btree);

        // Run the test with the V2 btree.
        let mem = make_memory();
        let btree = BTreeMap::new(mem);
        f(btree);
    }

    #[test]
    fn init_preserves_data() {
        btree_test(|mut btree| {
            assert_eq!(btree.insert(b(&[1, 2, 3]), b(&[4, 5, 6])), None);
            assert_eq!(btree.get(&b(&[1, 2, 3])), Some(b(&[4, 5, 6])));

            // Reload the btree
            let btree = BTreeMap::init(btree.into_memory());

            // Data still exists.
            assert_eq!(btree.get(&b(&[1, 2, 3])), Some(b(&[4, 5, 6])));
        });
    }

    #[test]
    fn insert_get() {
        btree_test(|mut btree| {
            assert_eq!(btree.insert(b(&[1, 2, 3]), b(&[4, 5, 6])), None);
            assert_eq!(btree.get(&b(&[1, 2, 3])), Some(b(&[4, 5, 6])));
        });
    }

    #[test]
    fn insert_overwrites_previous_value() {
        btree_test(|mut btree| {
            assert_eq!(btree.insert(b(&[1, 2, 3]), b(&[4, 5, 6])), None);
            assert_eq!(
                btree.insert(b(&[1, 2, 3]), b(&[7, 8, 9])),
                Some(b(&[4, 5, 6]))
            );
            assert_eq!(btree.get(&b(&[1, 2, 3])), Some(b(&[7, 8, 9])));
        });
    }

    #[test]
    fn insert_get_multiple() {
        btree_test(|mut btree| {
            assert_eq!(btree.insert(b(&[1, 2, 3]), b(&[4, 5, 6])), None);
            assert_eq!(btree.insert(b(&[4, 5]), b(&[7, 8, 9, 10])), None);
            assert_eq!(btree.insert(b(&[]), b(&[11])), None);
            assert_eq!(btree.get(&b(&[1, 2, 3])), Some(b(&[4, 5, 6])));
            assert_eq!(btree.get(&b(&[4, 5])), Some(b(&[7, 8, 9, 10])));
            assert_eq!(btree.get(&b(&[])), Some(b(&[11])));
        });
    }

    #[test]
    fn insert_overwrite_median_key_in_full_child_node() {
        btree_test(|mut btree| {
            for i in 1..=17 {
                assert_eq!(btree.insert(b(&[i]), b(&[])), None);
            }

            // The result should look like this:
            //                [6]
            //               /   \
            // [1, 2, 3, 4, 5]   [7, 8, 9, 10, 11, 12, 13, 14, 15, 16, 17]

            let root = btree.load_node(btree.root_addr);
            assert_eq!(root.node_type(), NodeType::Internal);
            assert_eq!(root.entries(btree.memory()), vec![e(6)]);
            assert_eq!(root.children_len(), 2);

            // The right child should now be full, with the median key being "12"
            let right_child = btree.load_node(root.child(1));
            assert!(right_child.is_full());
            let median_index = right_child.entries_len() / 2;
            assert_eq!(right_child.key(median_index), &b(&[12]));

            // Overwrite the value of the median key.
            assert_eq!(btree.insert(b(&[12]), b(&[1, 2, 3])), Some(b(&[])));
            assert_eq!(btree.get(&b(&[12])), Some(b(&[1, 2, 3])));

            // The child has not been split and is still full.
            let right_child = btree.load_node(root.child(1));
            assert_eq!(right_child.node_type(), NodeType::Leaf);
            assert!(right_child.is_full());
        });
    }

    #[test]
    fn insert_overwrite_key_in_full_root_node() {
        btree_test(|mut btree| {
            for i in 1..=11 {
                assert_eq!(btree.insert(b(&[i]), b(&[])), None);
            }

            // We now have a root that is full and looks like this:
            //
            // [1, 2, 3, 4, 5, 6, 7, 8, 9, 10, 11]
            let root = btree.load_node(btree.root_addr);
            assert!(root.is_full());

            // Overwrite an element in the root. It should NOT cause the node to be split.
            assert_eq!(btree.insert(b(&[6]), b(&[4, 5, 6])), Some(b(&[])));

            let root = btree.load_node(btree.root_addr);
            assert_eq!(root.node_type(), NodeType::Leaf);
            assert_eq!(btree.get(&b(&[6])), Some(b(&[4, 5, 6])));
            assert_eq!(root.entries_len(), 11);
        });
    }

    #[test]
    fn allocations() {
        btree_test(|mut btree| {
            // Insert entries until the root node is full.
            let mut i = 0;
            loop {
                assert_eq!(btree.insert(b(&[i]), b(&[])), None);
                let root = btree.load_node(btree.root_addr);
                if root.is_full() {
                    break;
                }
                i += 1;
            }

            // Only need a single allocation to store up to `CAPACITY` elements.
            assert_eq!(btree.allocator.num_allocated_chunks(), 1);

            assert_eq!(btree.insert(b(&[255]), b(&[])), None);

            // The node had to be split into three nodes.
            assert_eq!(btree.allocator.num_allocated_chunks(), 3);
        });
    }

    #[test]
    fn allocations_2() {
        btree_test(|mut btree| {
            assert_eq!(btree.allocator.num_allocated_chunks(), 0);

            assert_eq!(btree.insert(b(&[]), b(&[])), None);
            assert_eq!(btree.allocator.num_allocated_chunks(), 1);

            assert_eq!(btree.remove(&b(&[])), Some(b(&[])));
            assert_eq!(btree.allocator.num_allocated_chunks(), 0);
        });
    }

    #[test]
    fn insert_same_key_multiple() {
        btree_test(|mut btree| {
            assert_eq!(btree.insert(b(&[1]), b(&[2])), None);
            for i in 2..10 {
                assert_eq!(btree.insert(b(&[1]), b(&[i + 1])), Some(b(&[i])));
            }
            assert_eq!(btree.get(&b(&[1])), Some(b(&[10])));
        });
    }

    #[test]
    fn insert_split_node() {
        btree_test(|mut btree| {
            for i in 1..=11 {
                assert_eq!(btree.insert(b(&[i]), b(&[])), None);
            }

            // Should now split a node.
            assert_eq!(btree.insert(b(&[12]), b(&[])), None);

            // The result should look like this:
            //                [6]
            //               /   \
            // [1, 2, 3, 4, 5]   [7, 8, 9, 10, 11, 12]

            for i in 1..=12 {
                assert_eq!(btree.get(&b(&[i])), Some(b(&[])));
            }
        });
    }

    #[test]
    fn insert_split_multiple_nodes() {
        btree_test(|mut btree| {
            for i in 1..=11 {
                assert_eq!(btree.insert(b(&[i]), b(&[])), None);
            }
            // Should now split a node.
            assert_eq!(btree.insert(b(&[12]), b(&[])), None);

            // The result should look like this:
            //                [6]
            //               /   \
            // [1, 2, 3, 4, 5]   [7, 8, 9, 10, 11, 12]

            let root = btree.load_node(btree.root_addr);
            assert_eq!(root.node_type(), NodeType::Internal);
            assert_eq!(root.entries(btree.memory()), vec![e(6)]);
            assert_eq!(root.children_len(), 2);

            let child_0 = btree.load_node(root.child(0));
            assert_eq!(child_0.node_type(), NodeType::Leaf);
            assert_eq!(
                child_0.entries(btree.memory()),
                vec![e(1), e(2), e(3), e(4), e(5)]
            );

            let child_1 = btree.load_node(root.child(1));
            assert_eq!(child_1.node_type(), NodeType::Leaf);
            assert_eq!(
                child_1.entries(btree.memory()),
                vec![e(7), e(8), e(9), e(10), e(11), e(12)]
            );

            for i in 1..=12 {
                assert_eq!(btree.get(&b(&[i])), Some(b(&[])));
            }

            // Insert more to cause more splitting.
            assert_eq!(btree.insert(b(&[13]), b(&[])), None);
            assert_eq!(btree.insert(b(&[14]), b(&[])), None);
            assert_eq!(btree.insert(b(&[15]), b(&[])), None);
            assert_eq!(btree.insert(b(&[16]), b(&[])), None);
            assert_eq!(btree.insert(b(&[17]), b(&[])), None);
            // Should cause another split
            assert_eq!(btree.insert(b(&[18]), b(&[])), None);

            for i in 1..=18 {
                assert_eq!(btree.get(&b(&[i])), Some(b(&[])));
            }

            let root = btree.load_node(btree.root_addr);
            assert_eq!(root.node_type(), NodeType::Internal);
            assert_eq!(root.entries(btree.memory()), vec![e(6), e(12)],);
            assert_eq!(root.children_len(), 3);

            let child_0 = btree.load_node(root.child(0));
            assert_eq!(child_0.node_type(), NodeType::Leaf);
            assert_eq!(
                child_0.entries(btree.memory()),
                vec![e(1), e(2), e(3), e(4), e(5)]
            );

            let child_1 = btree.load_node(root.child(1));
            assert_eq!(child_1.node_type(), NodeType::Leaf);
            assert_eq!(
                child_1.entries(btree.memory()),
                vec![e(7), e(8), e(9), e(10), e(11)]
            );

            let child_2 = btree.load_node(root.child(2));
            assert_eq!(child_2.node_type(), NodeType::Leaf);
            assert_eq!(
                child_2.entries(btree.memory()),
                vec![e(13), e(14), e(15), e(16), e(17), e(18)]
            );
        });
    }

    #[test]
    fn remove_simple() {
        btree_test(|mut btree| {
            assert_eq!(btree.insert(b(&[1, 2, 3]), b(&[4, 5, 6])), None);
            assert_eq!(btree.get(&b(&[1, 2, 3])), Some(b(&[4, 5, 6])));
            assert_eq!(btree.remove(&b(&[1, 2, 3])), Some(b(&[4, 5, 6])));
            assert_eq!(btree.get(&b(&[1, 2, 3])), None);
        });
    }

    #[test]
    fn remove_case_2a_and_2c() {
        btree_test(|mut btree| {
            for i in 1..=11 {
                assert_eq!(btree.insert(b(&[i]), b(&[])), None);
            }
            // Should now split a node.
            assert_eq!(btree.insert(b(&[0]), b(&[])), None);

            // The result should look like this:
            //                    [6]
            //                   /   \
            // [0, 1, 2, 3, 4, 5]     [7, 8, 9, 10, 11]

            for i in 0..=11 {
                assert_eq!(btree.get(&b(&[i])), Some(b(&[])));
            }

            // Remove node 6. Triggers case 2.a
            assert_eq!(btree.remove(&b(&[6])), Some(b(&[])));

            // The result should look like this:
            //                [5]
            //               /   \
            // [0, 1, 2, 3, 4]   [7, 8, 9, 10, 11]
            let root = btree.load_node(btree.root_addr);
            assert_eq!(root.node_type(), NodeType::Internal);
            assert_eq!(root.entries(btree.memory()), vec![e(5)]);
            assert_eq!(root.children_len(), 2);

            let child_0 = btree.load_node(root.child(0));
            assert_eq!(child_0.node_type(), NodeType::Leaf);
            assert_eq!(
                child_0.entries(btree.memory()),
                vec![e(0), e(1), e(2), e(3), e(4)]
            );

            let child_1 = btree.load_node(root.child(1));
            assert_eq!(child_1.node_type(), NodeType::Leaf);
            assert_eq!(
                child_1.entries(btree.memory()),
                vec![e(7), e(8), e(9), e(10), e(11)]
            );

            // There are three allocated nodes.
            assert_eq!(btree.allocator.num_allocated_chunks(), 3);

            // Remove node 5. Triggers case 2c
            assert_eq!(btree.remove(&b(&[5])), Some(b(&[])));

            // Reload the btree to verify that we saved it correctly.
            let btree = BTreeMap::<Blob<10>, Blob<10>, _>::load(btree.into_memory());

            // The result should look like this:
            // [0, 1, 2, 3, 4, 7, 8, 9, 10, 11]
            let root = btree.load_node(btree.root_addr);
            assert_eq!(
                root.entries(btree.memory()),
                vec![e(0), e(1), e(2), e(3), e(4), e(7), e(8), e(9), e(10), e(11)]
            );

            // There is only one node allocated.
            assert_eq!(btree.allocator.num_allocated_chunks(), 1);
        });
    }

    #[test]
    fn remove_case_2b() {
        btree_test(|mut btree| {
            for i in 1..=11 {
                assert_eq!(btree.insert(b(&[i]), b(&[])), None);
            }
            // Should now split a node.
            assert_eq!(btree.insert(b(&[12]), b(&[])), None);

            // The result should look like this:
            //                [6]
            //               /   \
            // [1, 2, 3, 4, 5]   [7, 8, 9, 10, 11, 12]

            for i in 1..=12 {
                assert_eq!(btree.get(&b(&[i])), Some(b(&[])));
            }

            // Remove node 6. Triggers case 2.b
            assert_eq!(btree.remove(&b(&[6])), Some(b(&[])));

            // The result should look like this:
            //                [7]
            //               /   \
            // [1, 2, 3, 4, 5]   [8, 9, 10, 11, 12]
            let root = btree.load_node(btree.root_addr);
            assert_eq!(root.node_type(), NodeType::Internal);
            assert_eq!(root.entries(btree.memory()), vec![e(7)]);
            assert_eq!(root.children_len(), 2);

            let child_0 = btree.load_node(root.child(0));
            assert_eq!(child_0.node_type(), NodeType::Leaf);
            assert_eq!(
                child_0.entries(btree.memory()),
                vec![e(1), e(2), e(3), e(4), e(5)]
            );

            let child_1 = btree.load_node(root.child(1));
            assert_eq!(child_1.node_type(), NodeType::Leaf);
            assert_eq!(
                child_1.entries(btree.memory()),
                vec![e(8), e(9), e(10), e(11), e(12)]
            );

            // Remove node 7. Triggers case 2.c
            assert_eq!(btree.remove(&b(&[7])), Some(b(&[])));
            // The result should look like this:
            //
            // [1, 2, 3, 4, 5, 8, 9, 10, 11, 12]
            let root = btree.load_node(btree.root_addr);
            assert_eq!(root.node_type(), NodeType::Leaf);
            assert_eq!(
                root.entries(btree.memory()),
                vec![
                    e(1),
                    e(2),
                    e(3),
                    e(4),
                    e(5),
                    e(8),
                    e(9),
                    e(10),
                    e(11),
                    e(12)
                ]
            );
        });
    }

    #[test]
    fn remove_case_3a_right() {
        btree_test(|mut btree| {
            for i in 1..=11 {
                assert_eq!(btree.insert(b(&[i]), b(&[])), None);
            }

            // Should now split a node.
            assert_eq!(btree.insert(b(&[12]), b(&[])), None);

            // The result should look like this:
            //                [6]
            //               /   \
            // [1, 2, 3, 4, 5]   [7, 8, 9, 10, 11, 12]

            // Remove node 3. Triggers case 3.a
            assert_eq!(btree.remove(&b(&[3])), Some(b(&[])));

            // The result should look like this:
            //                [7]
            //               /   \
            // [1, 2, 4, 5, 6]   [8, 9, 10, 11, 12]
            let root = btree.load_node(btree.root_addr);
            assert_eq!(root.node_type(), NodeType::Internal);
            assert_eq!(root.entries(btree.memory()), vec![e(7)]);
            assert_eq!(root.children_len(), 2);

            let child_0 = btree.load_node(root.child(0));
            assert_eq!(child_0.node_type(), NodeType::Leaf);
            assert_eq!(
                child_0.entries(btree.memory()),
                vec![e(1), e(2), e(4), e(5), e(6)]
            );

            let child_1 = btree.load_node(root.child(1));
            assert_eq!(child_1.node_type(), NodeType::Leaf);
            assert_eq!(
                child_1.entries(btree.memory()),
                vec![e(8), e(9), e(10), e(11), e(12)]
            );

            // There are three allocated nodes.
            assert_eq!(btree.allocator.num_allocated_chunks(), 3);
        });
    }

    #[test]
    fn remove_case_3a_left() {
        btree_test(|mut btree| {
            for i in 1..=11 {
                assert_eq!(btree.insert(b(&[i]), b(&[])), None);
            }
            // Should now split a node.
            assert_eq!(btree.insert(b(&[0]), b(&[])), None);

            // The result should look like this:
            //                   [6]
            //                  /   \
            // [0, 1, 2, 3, 4, 5]   [7, 8, 9, 10, 11]

            // Remove node 8. Triggers case 3.a left
            assert_eq!(btree.remove(&b(&[8])), Some(b(&[])));

            // The result should look like this:
            //                [5]
            //               /   \
            // [0, 1, 2, 3, 4]   [6, 7, 9, 10, 11]
            let root = btree.load_node(btree.root_addr);
            assert_eq!(root.node_type(), NodeType::Internal);
            assert_eq!(root.entries(btree.memory()), vec![e(5)]);
            assert_eq!(root.children_len(), 2);

            let child_0 = btree.load_node(root.child(0));
            assert_eq!(child_0.node_type(), NodeType::Leaf);
            assert_eq!(
                child_0.entries(btree.memory()),
                vec![e(0), e(1), e(2), e(3), e(4)]
            );

            let child_1 = btree.load_node(root.child(1));
            assert_eq!(child_1.node_type(), NodeType::Leaf);
            assert_eq!(
                child_1.entries(btree.memory()),
                vec![e(6), e(7), e(9), e(10), e(11)]
            );

            // There are three allocated nodes.
            assert_eq!(btree.allocator.num_allocated_chunks(), 3);
        });
    }

    #[test]
    fn remove_case_3b_merge_into_right() {
        btree_test(|mut btree| {
            for i in 1..=11 {
                assert_eq!(btree.insert(b(&[i]), b(&[])), None);
            }
            // Should now split a node.
            assert_eq!(btree.insert(b(&[12]), b(&[])), None);

            // The result should look like this:
            //                [6]
            //               /   \
            // [1, 2, 3, 4, 5]   [7, 8, 9, 10, 11, 12]

            for i in 1..=12 {
                assert_eq!(btree.get(&b(&[i])), Some(b(&[])));
            }

            // Remove node 6. Triggers case 2.b
            assert_eq!(btree.remove(&b(&[6])), Some(b(&[])));
            // The result should look like this:
            //                [7]
            //               /   \
            // [1, 2, 3, 4, 5]   [8, 9, 10, 11, 12]
            let root = btree.load_node(btree.root_addr);
            assert_eq!(root.node_type(), NodeType::Internal);
            assert_eq!(root.entries(btree.memory()), vec![e(7)]);
            assert_eq!(root.children_len(), 2);

            let child_0 = btree.load_node(root.child(0));
            assert_eq!(child_0.node_type(), NodeType::Leaf);
            assert_eq!(
                child_0.entries(btree.memory()),
                vec![e(1), e(2), e(3), e(4), e(5)]
            );

            let child_1 = btree.load_node(root.child(1));
            assert_eq!(child_1.node_type(), NodeType::Leaf);
            assert_eq!(
                child_1.entries(btree.memory()),
                vec![e(8), e(9), e(10), e(11), e(12)]
            );

            // There are three allocated nodes.
            assert_eq!(btree.allocator.num_allocated_chunks(), 3);

            // Remove node 3. Triggers case 3.b
            assert_eq!(btree.remove(&b(&[3])), Some(b(&[])));

            // Reload the btree to verify that we saved it correctly.
            let btree = BTreeMap::<Blob<10>, Blob<10>, _>::load(btree.into_memory());

            // The result should look like this:
            //
            // [1, 2, 4, 5, 7, 8, 9, 10, 11, 12]
            let root = btree.load_node(btree.root_addr);
            assert_eq!(root.node_type(), NodeType::Leaf);
            assert_eq!(
                root.entries(btree.memory()),
                vec![
                    e(1),
                    e(2),
                    e(4),
                    e(5),
                    e(7),
                    e(8),
                    e(9),
                    e(10),
                    e(11),
                    e(12)
                ]
            );

            // There is only one allocated node remaining.
            assert_eq!(btree.allocator.num_allocated_chunks(), 1);
        });
    }

    #[test]
    fn remove_case_3b_merge_into_left() {
        let mem = make_memory();
        let mut btree = BTreeMap::new(mem.clone());

        for i in 1..=11 {
            assert_eq!(btree.insert(b(&[i]), b(&[])), None);
        }

        // Should now split a node.
        assert_eq!(btree.insert(b(&[12]), b(&[])), None);

        // The result should look like this:
        //                [6]
        //               /   \
        // [1, 2, 3, 4, 5]   [7, 8, 9, 10, 11, 12]

        for i in 1..=12 {
            assert_eq!(btree.get(&b(&[i])), Some(b(&[])));
        }

        // Remove node 6. Triggers case 2.b
        assert_eq!(btree.remove(&b(&[6])), Some(b(&[])));

        // The result should look like this:
        //                [7]
        //               /   \
        // [1, 2, 3, 4, 5]   [8, 9, 10, 11, 12]
        let root = btree.load_node(btree.root_addr);
        assert_eq!(root.node_type(), NodeType::Internal);
        assert_eq!(root.entries(btree.memory()), vec![e(7)]);
        assert_eq!(root.children_len(), 2);

        let child_0 = btree.load_node(root.child(0));
        assert_eq!(child_0.node_type(), NodeType::Leaf);
        assert_eq!(
            child_0.entries(btree.memory()),
            vec![e(1), e(2), e(3), e(4), e(5)]
        );

        let child_1 = btree.load_node(root.child(1));
        assert_eq!(child_1.node_type(), NodeType::Leaf);
        assert_eq!(
            child_1.entries(btree.memory()),
            vec![e(8), e(9), e(10), e(11), e(12)]
        );

        // There are three allocated nodes.
        assert_eq!(btree.allocator.num_allocated_chunks(), 3);

        // Remove node 10. Triggers case 3.b where we merge the right into the left.
        assert_eq!(btree.remove(&b(&[10])), Some(b(&[])));

        // Reload the btree to verify that we saved it correctly.
        let btree = BTreeMap::<Blob<10>, Blob<10>, _>::load(mem);

        // The result should look like this:
        //
        // [1, 2, 3, 4, 5, 7, 8, 9, 11, 12]
        let root = btree.load_node(btree.root_addr);
        assert_eq!(root.node_type(), NodeType::Leaf);
        assert_eq!(
            root.entries(btree.memory()),
            vec![e(1), e(2), e(3), e(4), e(5), e(7), e(8), e(9), e(11), e(12)]
        );

        // There is only one allocated node remaining.
        assert_eq!(btree.allocator.num_allocated_chunks(), 1);
    }

    #[test]
    fn many_insertions() {
        let mem = make_memory();
        let mut btree = BTreeMap::new(mem.clone());

        for j in 0..=10 {
            for i in 0..=255 {
                assert_eq!(btree.insert(b(&[i, j]), b(&[i, j])), None);
            }
        }

        for j in 0..=10 {
            for i in 0..=255 {
                assert_eq!(btree.get(&b(&[i, j])), Some(b(&[i, j])));
            }
        }

        let mut btree = BTreeMap::load(mem);

        for j in 0..=10 {
            for i in 0..=255 {
                assert_eq!(btree.remove(&b(&[i, j])), Some(b(&[i, j])));
            }
        }

        for j in 0..=10 {
            for i in 0..=255 {
                assert_eq!(btree.get(&b(&[i, j])), None);
            }
        }

        // We've deallocated everything.
        assert_eq!(btree.allocator.num_allocated_chunks(), 0);
    }

    #[test]
    fn many_insertions_2() {
        let mem = make_memory();
        let mut btree = BTreeMap::new(mem.clone());

        for j in (0..=10).rev() {
            for i in (0..=255).rev() {
                assert_eq!(btree.insert(b(&[i, j]), b(&[i, j])), None);
            }
        }

        for j in 0..=10 {
            for i in 0..=255 {
                assert_eq!(btree.get(&b(&[i, j])), Some(b(&[i, j])));
            }
        }

        let mut btree = BTreeMap::load(mem);

        for j in (0..=10).rev() {
            for i in (0..=255).rev() {
                assert_eq!(btree.remove(&b(&[i, j])), Some(b(&[i, j])));
            }
        }

        for j in 0..=10 {
            for i in 0..=255 {
                assert_eq!(btree.get(&b(&[i, j])), None);
            }
        }

        // We've deallocated everything.
        assert_eq!(btree.allocator.num_allocated_chunks(), 0);
    }

    #[test]
    fn reloading() {
        btree_test(|mut btree| {
            // The btree is initially empty.
            assert_eq!(btree.len(), 0);
            assert!(btree.is_empty());

            // Add an entry into the btree.
            assert_eq!(btree.insert(b(&[1, 2, 3]), b(&[4, 5, 6])), None);
            assert_eq!(btree.len(), 1);
            assert!(!btree.is_empty());

            // Reload the btree. The element should still be there, and `len()`
            // should still be `1`.
            let btree = BTreeMap::load(btree.into_memory());
            assert_eq!(btree.get(&b(&[1, 2, 3])), Some(b(&[4, 5, 6])));
            assert_eq!(btree.len(), 1);
            assert!(!btree.is_empty());

            // Remove an element. Length should be zero.
            let mut btree = BTreeMap::load(btree.into_memory());
            assert_eq!(btree.remove(&b(&[1, 2, 3])), Some(b(&[4, 5, 6])));
            assert_eq!(btree.len(), 0);
            assert!(btree.is_empty());

            // Reload. Btree should still be empty.
            let btree = BTreeMap::<Blob<10>, Blob<10>, _>::load(btree.into_memory());
            assert_eq!(btree.get(&b(&[1, 2, 3])), None);
            assert_eq!(btree.len(), 0);
            assert!(btree.is_empty());
        });
    }

    #[test]
    fn len() {
        btree_test(|mut btree| {
            for i in 0..1000u32 {
                assert_eq!(btree.insert(b(i.to_le_bytes().as_slice()), b(&[])), None);
            }

            assert_eq!(btree.len(), 1000);
            assert!(!btree.is_empty());

            for i in 0..1000u32 {
                assert_eq!(btree.remove(&b(i.to_le_bytes().as_slice())), Some(b(&[])));
            }

            assert_eq!(btree.len(), 0);
            assert!(btree.is_empty());
        });
    }

    #[test]
    fn contains_key() {
        btree_test(|mut btree| {
            // Insert even numbers from 0 to 1000.
            for i in (0..1000u32).step_by(2) {
                assert_eq!(btree.insert(b(i.to_le_bytes().as_slice()), b(&[])), None);
            }

            // Contains key should return true on all the even numbers and false on all the odd
            // numbers.
            for i in 0..1000u32 {
                assert_eq!(
                    btree.contains_key(&b(i.to_le_bytes().as_slice())),
                    i % 2 == 0
                );
            }
        });
    }

    #[test]
    fn range_empty() {
        btree_test(|btree| {
            // Test prefixes that don't exist in the map.
            assert_eq!(
                btree
                    .range(b(&[0])..)
                    .collect::<Vec<(Blob<10>, Blob<10>)>>(),
                vec![]
            );
            assert_eq!(btree.range(b(&[1, 2, 3, 4])..).collect::<Vec<_>>(), vec![]);
        });
    }

    // Tests the case where the prefix is larger than all the entries in a leaf node.
    #[test]
    fn range_leaf_prefix_greater_than_all_entries() {
        btree_test(|mut btree| {
            btree.insert(b(&[0]), b(&[]));

            // Test a prefix that's larger than the value in the leaf node. Should be empty.
            assert_eq!(btree.range(b(&[1])..).collect::<Vec<_>>(), vec![]);
        });
    }

    // Tests the case where the prefix is larger than all the entries in an internal node.
    #[test]
    fn range_internal_prefix_greater_than_all_entries() {
        btree_test(|mut btree| {
            for i in 1..=12 {
                assert_eq!(btree.insert(b(&[i]), b(&[])), None);
            }

            // The result should look like this:
            //                [6]
            //               /   \
            // [1, 2, 3, 4, 5]   [7, 8, 9, 10, 11, 12]

            // Test a prefix that's larger than the key in the internal node.
            assert_eq!(
                btree.range(b(&[7])..b(&[8])).collect::<Vec<_>>(),
                vec![(b(&[7]), b(&[]))]
            );
        });
    }

    #[test]
    fn range_various_prefixes() {
        btree_test(|mut btree| {
            btree.insert(b(&[0, 1]), b(&[]));
            btree.insert(b(&[0, 2]), b(&[]));
            btree.insert(b(&[0, 3]), b(&[]));
            btree.insert(b(&[0, 4]), b(&[]));
            btree.insert(b(&[1, 1]), b(&[]));
            btree.insert(b(&[1, 2]), b(&[]));
            btree.insert(b(&[1, 3]), b(&[]));
            btree.insert(b(&[1, 4]), b(&[]));
            btree.insert(b(&[2, 1]), b(&[]));
            btree.insert(b(&[2, 2]), b(&[]));
            btree.insert(b(&[2, 3]), b(&[]));
            btree.insert(b(&[2, 4]), b(&[]));

            // The result should look like this:
            //                                         [(1, 2)]
            //                                         /     \
            // [(0, 1), (0, 2), (0, 3), (0, 4), (1, 1)]       [(1, 3), (1, 4), (2, 1), (2, 2), (2, 3), (2, 4)]

            let root = btree.load_node(btree.root_addr);
            assert_eq!(root.node_type(), NodeType::Internal);
            assert_eq!(root.entries(btree.memory()), vec![(b(&[1, 2]), vec![])]);
            assert_eq!(root.children_len(), 2);

            // Tests a prefix that's smaller than the key in the internal node.
            assert_eq!(
                btree.range(b(&[0])..b(&[1])).collect::<Vec<_>>(),
                vec![
                    (b(&[0, 1]), b(&[])),
                    (b(&[0, 2]), b(&[])),
                    (b(&[0, 3]), b(&[])),
                    (b(&[0, 4]), b(&[])),
                ]
            );

            // Tests a prefix that crosses several nodes.
            assert_eq!(
                btree.range(b(&[1])..b(&[2])).collect::<Vec<_>>(),
                vec![
                    (b(&[1, 1]), b(&[])),
                    (b(&[1, 2]), b(&[])),
                    (b(&[1, 3]), b(&[])),
                    (b(&[1, 4]), b(&[])),
                ]
            );

            // Tests a prefix that's larger than the key in the internal node.
            assert_eq!(
                btree.range(b(&[2])..b(&[3])).collect::<Vec<_>>(),
                vec![
                    (b(&[2, 1]), b(&[])),
                    (b(&[2, 2]), b(&[])),
                    (b(&[2, 3]), b(&[])),
                    (b(&[2, 4]), b(&[])),
                ]
            );
        });
    }

    #[test]
    fn range_various_prefixes_2() {
        btree_test(|mut btree| {
            btree.insert(b(&[0, 1]), b(&[]));
            btree.insert(b(&[0, 2]), b(&[]));
            btree.insert(b(&[0, 3]), b(&[]));
            btree.insert(b(&[0, 4]), b(&[]));
            btree.insert(b(&[1, 2]), b(&[]));
            btree.insert(b(&[1, 4]), b(&[]));
            btree.insert(b(&[1, 6]), b(&[]));
            btree.insert(b(&[1, 8]), b(&[]));
            btree.insert(b(&[1, 10]), b(&[]));
            btree.insert(b(&[2, 1]), b(&[]));
            btree.insert(b(&[2, 2]), b(&[]));
            btree.insert(b(&[2, 3]), b(&[]));
            btree.insert(b(&[2, 4]), b(&[]));
            btree.insert(b(&[2, 5]), b(&[]));
            btree.insert(b(&[2, 6]), b(&[]));
            btree.insert(b(&[2, 7]), b(&[]));
            btree.insert(b(&[2, 8]), b(&[]));
            btree.insert(b(&[2, 9]), b(&[]));

            // The result should look like this:
            //                                         [(1, 4), (2, 3)]
            //                                         /      |       \
            // [(0, 1), (0, 2), (0, 3), (0, 4), (1, 2)]       |        [(2, 4), (2, 5), (2, 6), (2, 7), (2, 8), (2, 9)]
            //                                                |
            //                             [(1, 6), (1, 8), (1, 10), (2, 1), (2, 2)]
            let root = btree.load_node(btree.root_addr);
            assert_eq!(root.node_type(), NodeType::Internal);
            assert_eq!(
                root.entries(btree.memory()),
                vec![(b(&[1, 4]), vec![]), (b(&[2, 3]), vec![])]
            );
            assert_eq!(root.children_len(), 3);
            let child_0 = btree.load_node(root.child(0));
            assert_eq!(child_0.node_type(), NodeType::Leaf);
            assert_eq!(
                child_0.entries(btree.memory()),
                vec![
                    (b(&[0, 1]), vec![]),
                    (b(&[0, 2]), vec![]),
                    (b(&[0, 3]), vec![]),
                    (b(&[0, 4]), vec![]),
                    (b(&[1, 2]), vec![]),
                ]
            );

            let child_1 = btree.load_node(root.child(1));
            assert_eq!(child_1.node_type(), NodeType::Leaf);
            assert_eq!(
                child_1.entries(btree.memory()),
                vec![
                    (b(&[1, 6]), vec![]),
                    (b(&[1, 8]), vec![]),
                    (b(&[1, 10]), vec![]),
                    (b(&[2, 1]), vec![]),
                    (b(&[2, 2]), vec![]),
                ]
            );

            let child_2 = btree.load_node(root.child(2));
            assert_eq!(
                child_2.entries(btree.memory()),
                vec![
                    (b(&[2, 4]), vec![]),
                    (b(&[2, 5]), vec![]),
                    (b(&[2, 6]), vec![]),
                    (b(&[2, 7]), vec![]),
                    (b(&[2, 8]), vec![]),
                    (b(&[2, 9]), vec![]),
                ]
            );

            // Tests a prefix that doesn't exist, but is in the middle of the root node.
            assert_eq!(
                btree.range(b(&[1, 5])..b(&[1, 6])).collect::<Vec<_>>(),
                vec![]
            );

            // Tests a prefix beginning in the middle of the tree and crossing several nodes.
            assert_eq!(
                btree.range(b(&[1, 5])..=b(&[2, 6])).collect::<Vec<_>>(),
                vec![
                    (b(&[1, 6]), b(&[])),
                    (b(&[1, 8]), b(&[])),
                    (b(&[1, 10]), b(&[])),
                    (b(&[2, 1]), b(&[])),
                    (b(&[2, 2]), b(&[])),
                    (b(&[2, 3]), b(&[])),
                    (b(&[2, 4]), b(&[])),
                    (b(&[2, 5]), b(&[])),
                    (b(&[2, 6]), b(&[])),
                ]
            );

            // Tests a prefix that crosses several nodes.
            assert_eq!(
                btree.range(b(&[1])..b(&[2])).collect::<Vec<_>>(),
                vec![
                    (b(&[1, 2]), b(&[])),
                    (b(&[1, 4]), b(&[])),
                    (b(&[1, 6]), b(&[])),
                    (b(&[1, 8]), b(&[])),
                    (b(&[1, 10]), b(&[])),
                ]
            );

            // Tests a prefix that starts from a leaf node, then iterates through the root and right
            // sibling.
            assert_eq!(
                btree.range(b(&[2])..).collect::<Vec<_>>(),
                vec![
                    (b(&[2, 1]), b(&[])),
                    (b(&[2, 2]), b(&[])),
                    (b(&[2, 3]), b(&[])),
                    (b(&[2, 4]), b(&[])),
                    (b(&[2, 5]), b(&[])),
                    (b(&[2, 6]), b(&[])),
                    (b(&[2, 7]), b(&[])),
                    (b(&[2, 8]), b(&[])),
                    (b(&[2, 9]), b(&[])),
                ]
            );
        });
    }

    #[test]
    fn range_large() {
        btree_test(|mut btree| {
            // Insert 1000 elements with prefix 0 and another 1000 elements with prefix 1.
            for prefix in 0..=1 {
                for i in 0..1000u32 {
                    assert_eq!(
                        btree.insert(
                            // The key is the prefix followed by the integer's encoding.
                            // The encoding is big-endian so that the byte representation of the
                            // integers are sorted.
                            b([vec![prefix], i.to_be_bytes().to_vec()]
                                .into_iter()
                                .flatten()
                                .collect::<Vec<_>>()
                                .as_slice()),
                            b(&[])
                        ),
                        None
                    );
                }
            }

            // Getting the range with a prefix should return all 1000 elements with that prefix.
            for prefix in 0..=1 {
                let mut i: u32 = 0;
                for (key, _) in btree.range(b(&[prefix])..b(&[prefix + 1])) {
                    assert_eq!(
                        key,
                        b(&[vec![prefix], i.to_be_bytes().to_vec()]
                            .into_iter()
                            .flatten()
                            .collect::<Vec<_>>())
                    );
                    i += 1;
                }
                assert_eq!(i, 1000);
            }
        });
    }

    #[test]
    fn range_various_prefixes_with_offset() {
        btree_test(|mut btree| {
            btree.insert(b(&[0, 1]), b(&[]));
            btree.insert(b(&[0, 2]), b(&[]));
            btree.insert(b(&[0, 3]), b(&[]));
            btree.insert(b(&[0, 4]), b(&[]));
            btree.insert(b(&[1, 1]), b(&[]));
            btree.insert(b(&[1, 2]), b(&[]));
            btree.insert(b(&[1, 3]), b(&[]));
            btree.insert(b(&[1, 4]), b(&[]));
            btree.insert(b(&[2, 1]), b(&[]));
            btree.insert(b(&[2, 2]), b(&[]));
            btree.insert(b(&[2, 3]), b(&[]));
            btree.insert(b(&[2, 4]), b(&[]));

            // The result should look like this:
            //                                         [(1, 2)]
            //                                         /     \
            // [(0, 1), (0, 2), (0, 3), (0, 4), (1, 1)]       [(1, 3), (1, 4), (2, 1), (2, 2), (2, 3), (2, 4)]

            let root = btree.load_node(btree.root_addr);
            assert_eq!(root.node_type(), NodeType::Internal);
            assert_eq!(root.entries(btree.memory()), vec![(b(&[1, 2]), vec![])]);
            assert_eq!(root.children_len(), 2);

            assert_eq!(
                btree.range(b(&[0])..b(&[1])).collect::<Vec<_>>(),
                vec![
                    (b(&[0, 1]), b(&[])),
                    (b(&[0, 2]), b(&[])),
                    (b(&[0, 3]), b(&[])),
                    (b(&[0, 4]), b(&[])),
                ]
            );

            // Tests an offset that has a keys somewhere in the range of keys of an internal node.
            assert_eq!(
                btree.range(b(&[1, 3])..b(&[2])).collect::<Vec<_>>(),
                vec![(b(&[1, 3]), b(&[])), (b(&[1, 4]), b(&[])),]
            );

            // Tests an offset that's larger than the key in the internal node.
            assert_eq!(btree.range(b(&[2, 5])..).collect::<Vec<_>>(), vec![]);
        });
    }

    #[test]
    fn range_various_prefixes_with_offset_2() {
        btree_test(|mut btree| {
            btree.insert(b(&[0, 1]), b(&[]));
            btree.insert(b(&[0, 2]), b(&[]));
            btree.insert(b(&[0, 3]), b(&[]));
            btree.insert(b(&[0, 4]), b(&[]));
            btree.insert(b(&[1, 2]), b(&[]));
            btree.insert(b(&[1, 4]), b(&[]));
            btree.insert(b(&[1, 6]), b(&[]));
            btree.insert(b(&[1, 8]), b(&[]));
            btree.insert(b(&[1, 10]), b(&[]));
            btree.insert(b(&[2, 1]), b(&[]));
            btree.insert(b(&[2, 2]), b(&[]));
            btree.insert(b(&[2, 3]), b(&[]));
            btree.insert(b(&[2, 4]), b(&[]));
            btree.insert(b(&[2, 5]), b(&[]));
            btree.insert(b(&[2, 6]), b(&[]));
            btree.insert(b(&[2, 7]), b(&[]));
            btree.insert(b(&[2, 8]), b(&[]));
            btree.insert(b(&[2, 9]), b(&[]));

            // The result should look like this:
            //                                         [(1, 4), (2, 3)]
            //                                         /      |       \
            // [(0, 1), (0, 2), (0, 3), (0, 4), (1, 2)]       |        [(2, 4), (2, 5), (2, 6), (2, 7), (2, 8), (2, 9)]
            //                                                |
            //                             [(1, 6), (1, 8), (1, 10), (2, 1), (2, 2)]
            let root = btree.load_node(btree.root_addr);
            assert_eq!(root.node_type(), NodeType::Internal);
            assert_eq!(
                root.entries(btree.memory()),
                vec![(b(&[1, 4]), vec![]), (b(&[2, 3]), vec![])]
            );
            assert_eq!(root.children_len(), 3);

            let child_0 = btree.load_node(root.child(0));
            assert_eq!(child_0.node_type(), NodeType::Leaf);
            assert_eq!(
                child_0.entries(btree.memory()),
                vec![
                    (b(&[0, 1]), vec![]),
                    (b(&[0, 2]), vec![]),
                    (b(&[0, 3]), vec![]),
                    (b(&[0, 4]), vec![]),
                    (b(&[1, 2]), vec![]),
                ]
            );

            let child_1 = btree.load_node(root.child(1));
            assert_eq!(child_1.node_type(), NodeType::Leaf);
            assert_eq!(
                child_1.entries(btree.memory()),
                vec![
                    (b(&[1, 6]), vec![]),
                    (b(&[1, 8]), vec![]),
                    (b(&[1, 10]), vec![]),
                    (b(&[2, 1]), vec![]),
                    (b(&[2, 2]), vec![]),
                ]
            );

            let child_2 = btree.load_node(root.child(2));
            assert_eq!(
                child_2.entries(btree.memory()),
                vec![
                    (b(&[2, 4]), vec![]),
                    (b(&[2, 5]), vec![]),
                    (b(&[2, 6]), vec![]),
                    (b(&[2, 7]), vec![]),
                    (b(&[2, 8]), vec![]),
                    (b(&[2, 9]), vec![]),
                ]
            );

            // Tests a offset that crosses several nodes.
            assert_eq!(
                btree.range(b(&[1, 4])..b(&[2])).collect::<Vec<_>>(),
                vec![
                    (b(&[1, 4]), b(&[])),
                    (b(&[1, 6]), b(&[])),
                    (b(&[1, 8]), b(&[])),
                    (b(&[1, 10]), b(&[])),
                ]
            );

            // Tests a offset that starts from a leaf node, then iterates through the root and right
            // sibling.
            assert_eq!(
                btree.range(b(&[2, 2])..b(&[3])).collect::<Vec<_>>(),
                vec![
                    (b(&[2, 2]), b(&[])),
                    (b(&[2, 3]), b(&[])),
                    (b(&[2, 4]), b(&[])),
                    (b(&[2, 5]), b(&[])),
                    (b(&[2, 6]), b(&[])),
                    (b(&[2, 7]), b(&[])),
                    (b(&[2, 8]), b(&[])),
                    (b(&[2, 9]), b(&[])),
                ]
            );
        });
    }

    #[test]
    #[should_panic(expected = "max_key_size must be <= 4")]
    fn v1_rejects_increases_in_max_key_size() {
        let mem = make_memory();
        let btree: BTreeMap<Blob<4>, Blob<3>, _> = BTreeMap::init_v1(mem);
        let _btree: BTreeMap<Blob<5>, Blob<3>, _> = BTreeMap::init_v1(btree.into_memory());
    }

    #[test]
    fn v2_handles_increases_in_max_key_size_and_max_value_size() {
        let mem = make_memory();
        let mut btree: BTreeMap<Blob<4>, Blob<4>, _> = BTreeMap::init(mem);
        btree.insert(
            [1u8; 4].as_slice().try_into().unwrap(),
            [1u8; 4].as_slice().try_into().unwrap(),
        );

        // Reinitialize the BTree with larger keys and value sizes.
        let mut btree: BTreeMap<Blob<5>, Blob<5>, _> = BTreeMap::init(btree.into_memory());
        btree.insert(
            [2u8; 5].as_slice().try_into().unwrap(),
            [2u8; 5].as_slice().try_into().unwrap(),
        );

        // Still able to retrieve all the entries inserted.
        assert_eq!(
            btree.get(&([1u8; 4].as_slice().try_into().unwrap())),
            Some([1u8; 4].as_slice().try_into().unwrap())
        );

        assert_eq!(
            btree.get(&([2u8; 5].as_slice().try_into().unwrap())),
            Some([2u8; 5].as_slice().try_into().unwrap())
        );
    }

    #[test]
    fn accepts_small_or_equal_key_sizes() {
        let mem = make_memory();
        let btree: BTreeMap<Blob<4>, Blob<3>, _> = BTreeMap::init(mem);
        // Smaller key size
        let btree: BTreeMap<Blob<3>, Blob<3>, _> = BTreeMap::init(btree.into_memory());
        // Equal key size
        let _btree: BTreeMap<Blob<4>, Blob<3>, _> = BTreeMap::init(btree.into_memory());
    }

    #[test]
    #[should_panic(expected = "max_value_size must be <= 3")]
    fn v1_rejects_larger_value_sizes() {
        let mem = make_memory();
        let btree: BTreeMap<Blob<4>, Blob<3>, _> = BTreeMap::init_v1(mem);
        let _btree: BTreeMap<Blob<4>, Blob<4>, _> = BTreeMap::init_v1(btree.into_memory());
    }

    #[test]
    fn accepts_small_or_equal_value_sizes() {
        let mem = make_memory();
        let btree: BTreeMap<Blob<4>, Blob<3>, _> = BTreeMap::init(mem);
        // Smaller key size
        let btree: BTreeMap<Blob<4>, Blob<2>, _> = BTreeMap::init(btree.into_memory());
        // Equal key size
        let _btree: BTreeMap<Blob<4>, Blob<3>, _> = BTreeMap::init(btree.into_memory());
    }

    #[test]
    fn bruteforce_range_search() {
        btree_test(|mut stable_map| {
            use std::collections::BTreeMap;
            const NKEYS: u64 = 60;
            let mut std_map = BTreeMap::new();

            for k in 0..NKEYS {
                std_map.insert(k, k);
                stable_map.insert(k, k);
            }

            assert_eq!(
                std_map.range(..).map(|(k, v)| (*k, *v)).collect::<Vec<_>>(),
                stable_map.range(..).collect::<Vec<_>>()
            );

            for l in 0..=NKEYS {
                assert_eq!(
                    std_map
                        .range(l..)
                        .map(|(k, v)| (*k, *v))
                        .collect::<Vec<_>>(),
                    stable_map.range(l..).collect::<Vec<_>>()
                );

                assert_eq!(
                    std_map
                        .range(..l)
                        .map(|(k, v)| (*k, *v))
                        .collect::<Vec<_>>(),
                    stable_map.range(..l).collect::<Vec<_>>()
                );

                assert_eq!(
                    std_map
                        .range(..=l)
                        .map(|(k, v)| (*k, *v))
                        .collect::<Vec<_>>(),
                    stable_map.range(..=l).collect::<Vec<_>>()
                );

                for r in l + 1..=NKEYS {
                    for lbound in [Bound::Included(l), Bound::Excluded(l)] {
                        for rbound in [Bound::Included(r), Bound::Excluded(r)] {
                            let range = (lbound, rbound);
                            assert_eq!(
                                std_map
                                    .range(range)
                                    .map(|(k, v)| (*k, *v))
                                    .collect::<Vec<_>>(),
                                stable_map.range(range).collect::<Vec<_>>(),
                                "range: {range:?}"
                            );
                        }
                    }
                }
            }
        });
    }

    #[test]
    fn test_iter_upper_bound() {
        btree_test(|mut btree| {
            for k in 0..100u64 {
                btree.insert(k, ());
                for i in 0..=k {
                    assert_eq!(
                        Some((i, ())),
                        btree.iter_upper_bound(&(i + 1)).next(),
                        "failed to get an upper bound for key {}",
                        i + 1
                    );
                }
                assert_eq!(
                    None,
                    btree.iter_upper_bound(&0).next(),
                    "key 0 must not have an upper bound"
                );
            }
        });
    }

    // A buggy implementation of storable where the max_size is smaller than the serialized size.
    #[derive(Clone, Ord, PartialOrd, Eq, PartialEq)]
    struct BuggyStruct;
    impl crate::Storable for BuggyStruct {
        fn to_bytes(&self) -> Cow<[u8]> {
            Cow::Borrowed(&[1, 2, 3, 4])
        }

        fn from_bytes(_: Cow<[u8]>) -> Self {
            unimplemented!();
        }

        const BOUND: StorableBound = StorableBound::Bounded {
            max_size: 1,
            is_fixed_size: false,
        };
    }

    #[test]
    #[should_panic(expected = "expected an element with length <= 1 bytes, but found 4")]
    fn v1_panics_if_key_is_bigger_than_max_size() {
        let mut btree = BTreeMap::init_v1(make_memory());
        btree.insert(BuggyStruct, ());
    }

    #[test]
    #[should_panic(expected = "expected an element with length <= 1 bytes, but found 4")]
    fn v2_panics_if_key_is_bigger_than_max_size() {
        let mut btree = BTreeMap::init(make_memory());
        btree.insert(BuggyStruct, ());
    }

    #[test]
    #[should_panic(expected = "expected an element with length <= 1 bytes, but found 4")]
    fn v1_panics_if_value_is_bigger_than_max_size() {
        let mut btree = BTreeMap::init(make_memory());
        btree.insert((), BuggyStruct);
    }

    #[test]
    #[should_panic(expected = "expected an element with length <= 1 bytes, but found 4")]
    fn v2_panics_if_value_is_bigger_than_max_size() {
        let mut btree = BTreeMap::init(make_memory());
        btree.insert((), BuggyStruct);
    }

    // To generate the memory dump file for the current version:
    //   cargo test create_btreemap_dump_file -- --include-ignored
    #[test]
    #[ignore]
    fn create_btreemap_dump_file() {
        let mem = make_memory();
        let mut btree = BTreeMap::init_v1(mem.clone());
        assert_eq!(btree.insert(b(&[1, 2, 3]), b(&[4, 5, 6])), None);
        assert_eq!(btree.get(&b(&[1, 2, 3])), Some(b(&[4, 5, 6])));

        use std::io::prelude::*;
        let mut file =
            std::fs::File::create(format!("dumps/btreemap_v{LAYOUT_VERSION}.dump")).unwrap();
        file.write_all(&mem.borrow()).unwrap();
    }

    #[test]
    fn produces_layout_identical_to_layout_version_1_with_packed_headers() {
        let mem = make_memory();
        let mut btree = BTreeMap::init_v1(mem.clone());
        assert_eq!(btree.insert(b(&[1, 2, 3]), b(&[4, 5, 6])), None);
        assert_eq!(btree.get(&b(&[1, 2, 3])), Some(b(&[4, 5, 6])));

        let btreemap_v1 = include_bytes!("../dumps/btreemap_v1_packed_headers.dump");
        assert_eq!(*mem.borrow(), btreemap_v1);
    }

    #[test]
    fn read_write_header_is_identical_to_read_write_struct() {
        #[repr(C, packed)]
        struct BTreePackedHeader {
            magic: [u8; 3],
            version: u8,
            max_key_size: u32,
            max_value_size: u32,
            root_addr: Address,
            length: u64,
            _buffer: [u8; 24],
        }
        let packed_header = BTreePackedHeader {
            magic: *MAGIC,
            version: LAYOUT_VERSION,
            root_addr: Address::from(0xDEADBEEF),
            max_key_size: 0x12345678,
            max_value_size: 0x87654321,
            length: 0xA1B2D3C4,
            _buffer: [0; 24],
        };

        let packed_mem = make_memory();
        crate::write_struct(&packed_header, Address::from(0), &packed_mem);

        let v1_header = BTreeHeader {
            version: Version::V1(DerivedPageSize {
                max_key_size: 0x12345678,
                max_value_size: 0x87654321,
            }),
            root_addr: Address::from(0xDEADBEEF),
            length: 0xA1B2D3C4,
        };

        let v1_mem = make_memory();
        BTreeMap::<Vec<_>, Vec<_>, RefCell<Vec<_>>>::write_header(&v1_header, &v1_mem);

        assert_eq!(packed_mem, v1_mem);

        let packed_header: BTreePackedHeader = crate::read_struct(Address::from(0), &v1_mem);
        let v1_header = BTreeMap::<Vec<_>, Vec<_>, RefCell<Vec<_>>>::read_header(&v1_mem);
        assert!(packed_header.magic == *MAGIC);
        assert!(packed_header.version == LAYOUT_VERSION);
        match v1_header.version {
            Version::V1(DerivedPageSize {
                max_key_size,
                max_value_size,
            }) => {
                assert!(packed_header.max_key_size == max_key_size);
                assert!(packed_header.max_value_size == max_value_size);
            }
            _ => unreachable!("version must be v1"),
        };

        assert!(packed_header.root_addr == v1_header.root_addr);
        assert!(packed_header.length == v1_header.length);
    }
}<|MERGE_RESOLUTION|>--- conflicted
+++ resolved
@@ -118,12 +118,8 @@
 
     /// Initializes a v1 `BTreeMap`.
     ///
-<<<<<<< HEAD
-    /// This is primarily exposed for testing and benchmarking.
-=======
     /// This is exposed only in testing and benchmarking.
     #[cfg(any(feature = "profiler", test))]
->>>>>>> ae08d638
     pub fn init_v1(memory: M) -> Self {
         if memory.size() == 0 {
             // Memory is empty. Create a new map.
@@ -198,12 +194,8 @@
 
     /// Create a v1 instance of the BTree.
     ///
-<<<<<<< HEAD
-    /// This is primarily exposed for testing and benchmarking.
-=======
     /// This is only exposed for testing and benchmarking.
     #[cfg(any(feature = "profiler", test))]
->>>>>>> ae08d638
     pub fn new_v1(memory: M) -> Self {
         let max_key_size = max_size::<K>();
         let max_value_size = max_size::<V>();
