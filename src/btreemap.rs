//! This module implements a key/value store based on a B-Tree
//! in stable memory.
//!
//! # V1 layout
//!
//! ```text
//! ---------------------------------------- <- Address 0
//! Magic "BTR"                 ↕ 3 bytes
//! ----------------------------------------
//! Layout version              ↕ 1 byte
//! ----------------------------------------
//! Max key size                ↕ 4 bytes
//! ----------------------------------------
//! Max value size              ↕ 4 bytes
//! ----------------------------------------
//! Root node address           ↕ 8 bytes
//! ----------------------------------------
//! Length (number of elements) ↕ 8 bytes
//! ---------------------------------------- <- Address 28 (PACKED_HEADER_SIZE)
//! Reserved space              ↕ 24 bytes
//! ---------------------------------------- <- Address 52 (ALLOCATOR_OFFSET)
//! Allocator
//! ----------------------------------------
//! ... free memory for nodes
//! ----------------------------------------
//! ```
mod allocator;
mod iter;
mod node;
use crate::{
    storable::{max_size, Bound as StorableBound},
    types::{Address, NULL},
    Memory, Storable,
};
use allocator::Allocator;
pub use iter::Iter;
use iter::{Cursor, Index};
use node::{DerivedPageSize, Entry, Node, NodeType, PageSize, Version};
use std::borrow::Cow;
use std::marker::PhantomData;
use std::ops::{Bound, RangeBounds};

#[cfg(test)]
mod proptests;

const MAGIC: &[u8; 3] = b"BTR";
const LAYOUT_VERSION: u8 = 1;
const LAYOUT_VERSION_2: u8 = 2;
// The sum of all the header fields, i.e. size of a packed header.
const PACKED_HEADER_SIZE: usize = 28;
// The offset where the allocator begins.
const ALLOCATOR_OFFSET: usize = 52;

// The default page size to use in BTreeMap V2 in bytes.
const DEFAULT_PAGE_SIZE: u32 = 1024;

/// A "stable" map based on a B-tree.
///
/// The implementation is based on the algorithm outlined in "Introduction to Algorithms"
/// by Cormen et al.
pub struct BTreeMap<K, V, M>
where
    K: Storable + Ord + Clone,
    V: Storable,
    M: Memory,
{
    // The address of the root node. If a root node doesn't exist, the address
    // is set to NULL.
    root_addr: Address,

    version: Version,

    // An allocator used for managing memory and allocating nodes.
    allocator: Allocator<M>,

    // The number of elements in the map.
    length: u64,

    // A marker to communicate to the Rust compiler that we own these types.
    _phantom: PhantomData<(K, V)>,
}

/// The packed header size must be <= ALLOCATOR_OFFSET.
struct BTreeHeader {
    version: Version,
    root_addr: Address,
    length: u64,
    // Reserved bytes for future extensions
}

impl<K, V, M> BTreeMap<K, V, M>
where
    K: Storable + Ord + Clone,
    V: Storable,
    M: Memory,
{
    /// Initializes a `BTreeMap`.
    ///
    /// If the memory provided already contains a `BTreeMap`, then that
    /// map is loaded. Otherwise, a new `BTreeMap` instance is created.
    pub fn init(memory: M) -> Self {
        if memory.size() == 0 {
            // Memory is empty. Create a new map.
            return BTreeMap::new(memory);
        }

        // Check if the magic in the memory corresponds to a BTreeMap.
        let mut dst = vec![0; 3];
        memory.read(0, &mut dst);
        if dst != MAGIC {
            // No BTreeMap found. Create a new instance.
            BTreeMap::new(memory)
        } else {
            // The memory already contains a BTreeMap. Load it.
            BTreeMap::load(memory)
        }
    }

    /// Initializes a v1 `BTreeMap`.
    ///
    /// This is exposed only in testing and benchmarking.
    #[cfg(any(feature = "profiler", test))]
    pub fn init_v1(memory: M) -> Self {
        if memory.size() == 0 {
            // Memory is empty. Create a new map.
            return BTreeMap::new_v1(memory);
        }

        // Check if the magic in the memory corresponds to a BTreeMap.
        let mut dst = vec![0; 3];
        memory.read(0, &mut dst);
        if dst != MAGIC {
            // No BTreeMap found. Create a new instance.
            BTreeMap::new_v1(memory)
        } else {
            // The memory already contains a BTreeMap. Load it, making sure
            // we don't migrate the BTreeMap to v2.
            BTreeMap::load_helper(memory, false)
        }
    }

    /// Creates a new instance a `BTreeMap`.
    ///
    /// The given `memory` is assumed to be exclusively reserved for this data
    /// structure and that it starts at address zero. Typically `memory` will
    /// be an instance of `RestrictedMemory`.
    ///
    /// When initialized, the data structure has the following memory layout:
    ///
    ///    |  BTreeHeader  |  Allocator | ... free memory for nodes |
    ///
    /// See `Allocator` for more details on its own memory layout.
    pub fn new(memory: M) -> Self {
        let page_size = match (K::BOUND, V::BOUND) {
            // The keys and values are both bounded.
            (
                StorableBound::Bounded {
                    max_size: max_key_size,
                    ..
                },
                StorableBound::Bounded {
                    max_size: max_value_size,
                    ..
                },
            ) => {
                // Get the maximum possible node size.
                let max_node_size = Node::<K>::max_size(max_key_size, max_value_size).get();

                // A node can have at most 11 entries, and an analysis has shown that ~70% of all
                // nodes have <= 8 entries. We can therefore use a page size that's 8/11 the
                // maximum size with little performance difference but with a significant storage
                // saving. We round the 8/11 to be 3/4.
                PageSize::Value((max_node_size * 3 / 4) as u32)
            }
            // Use a default page size.
            _ => PageSize::Value(DEFAULT_PAGE_SIZE),
        };

        let btree = Self {
            root_addr: NULL,
            allocator: Allocator::new(
                memory,
                Address::from(ALLOCATOR_OFFSET as u64),
                page_size.get().into(),
            ),
            version: Version::V2(page_size),
            length: 0,
            _phantom: PhantomData,
        };

        btree.save();
        btree
    }

    /// Create a v1 instance of the BTree.
    ///
    /// This is only exposed for testing and benchmarking.
    #[cfg(any(feature = "profiler", test))]
    pub fn new_v1(memory: M) -> Self {
        let max_key_size = max_size::<K>();
        let max_value_size = max_size::<V>();

        let btree = Self {
            root_addr: NULL,
            allocator: Allocator::new(
                memory,
                Address::from(ALLOCATOR_OFFSET as u64),
                Node::<K>::max_size(max_key_size, max_value_size),
            ),
            version: Version::V1(DerivedPageSize {
                max_key_size,
                max_value_size,
            }),
            length: 0,
            _phantom: PhantomData,
        };

        btree.save();
        btree
    }

    /// Loads the map from memory.
    pub fn load(memory: M) -> Self {
        Self::load_helper(memory, true)
    }

    // Loads the map from memory, potentially migrating the map from V1 to V2.
    fn load_helper(memory: M, migrate_to_v2: bool) -> Self {
        // Read the header from memory.
        let header = Self::read_header(&memory);

        match header.version {
            Version::V1(DerivedPageSize {
                max_key_size: expected_key_size,
                max_value_size: expected_value_size,
            }) => {
                assert!(
                    max_size::<K>() <= expected_key_size,
                    "max_key_size must be <= {expected_key_size}"
                );

                assert!(
                    max_size::<V>() <= expected_value_size,
                    "max_value_size must be <= {expected_value_size}"
                );
            }
            Version::V2 { .. } => {
                // Nothing to assert.
            }
        }

        // Migrate to V2 if flag is enabled.
        let version = match header.version {
            Version::V1(derived_page_size) => {
                if migrate_to_v2 {
                    Version::V2(PageSize::Derived(derived_page_size))
                } else {
                    Version::V1(derived_page_size)
                }
            }
            other => other,
        };

        let allocator_addr = Address::from(ALLOCATOR_OFFSET as u64);
        Self {
            root_addr: header.root_addr,
            allocator: Allocator::load(memory, allocator_addr),
            version,
            length: header.length,
            _phantom: PhantomData,
        }
    }

    /// Reads the header from the specified memory.
    fn read_header(memory: &M) -> BTreeHeader {
        // Read the header
        let mut buf = [0; PACKED_HEADER_SIZE];
        memory.read(0, &mut buf);

        assert_eq!(&buf[0..3], MAGIC, "Bad magic.");

        match buf[3] {
            LAYOUT_VERSION => {
                // Deserialize the fields
                BTreeHeader {
                    version: Version::V1(DerivedPageSize {
                        max_key_size: u32::from_le_bytes(buf[4..8].try_into().unwrap()),
                        max_value_size: u32::from_le_bytes(buf[8..12].try_into().unwrap()),
                    }),
                    root_addr: Address::from(u64::from_le_bytes(buf[12..20].try_into().unwrap())),
                    length: u64::from_le_bytes(buf[20..28].try_into().unwrap()),
                }
            }
            LAYOUT_VERSION_2 => {
                // TODO: Handle derived page sizes.

                // Deserialize the fields
                BTreeHeader {
                    version: Version::V2(PageSize::Value(u32::from_le_bytes(
                        buf[4..8].try_into().unwrap(),
                    ))),
                    root_addr: Address::from(u64::from_le_bytes(buf[12..20].try_into().unwrap())),
                    length: u64::from_le_bytes(buf[20..28].try_into().unwrap()),
                }
            }
            version => {
                panic!("Unsupported version: {version}.");
            }
        }
    }

    /// Inserts a key-value pair into the map.
    ///
    /// The previous value of the key, if present, is returned.
    ///
    /// PRECONDITION:
    ///   Key is bounded in size
    ///   Value is bounded in size
    ///   key.to_bytes().len() <= max_size(Key)
    ///   value.to_bytes().len() <= max_size(Value)
    pub fn insert(&mut self, key: K, value: V) -> Option<V> {
        let value = value.to_bytes_checked().to_vec();

        let root = if self.root_addr == NULL {
            // No root present. Allocate one.
            let node = self.allocate_node(NodeType::Leaf);
            self.root_addr = node.address();
            self.save();
            node
        } else {
            // Load the root from memory.
            let mut root = self.load_node(self.root_addr);

            // Check if the key already exists in the root.
            if let Ok(idx) = root.search(&key) {
                // The key exists. Overwrite it and return the previous value.
                let (_, previous_value) = root.swap_entry(idx, (key, value), self.memory());
                root.save(self.allocator_mut());
                return Some(V::from_bytes(Cow::Owned(previous_value)));
            }

            // If the root is full, we need to introduce a new node as the root.
            //
            // NOTE: In the case where we are overwriting an existing key, then introducing
            // a new root node isn't strictly necessary. However, that's a micro-optimization
            // that adds more complexity than it's worth.
            if root.is_full() {
                // The root is full. Allocate a new node that will be used as the new root.
                let mut new_root = self.allocate_node(NodeType::Internal);

                // The new root has the old root as its only child.
                new_root.push_child(self.root_addr);

                // Update the root address.
                self.root_addr = new_root.address();
                self.save();

                // Split the old (full) root.
                self.split_child(&mut new_root, 0);

                new_root
            } else {
                root
            }
        };

        self.insert_nonfull(root, key, value)
            .map(Cow::Owned)
            .map(V::from_bytes)
    }

    // Inserts an entry into a node that is *not full*.
    fn insert_nonfull(&mut self, mut node: Node<K>, key: K, value: Vec<u8>) -> Option<Vec<u8>> {
        // We're guaranteed by the caller that the provided node is not full.
        assert!(!node.is_full());

        // Look for the key in the node.
        match node.search(&key) {
            Ok(idx) => {
                // The key is already in the node.
                // Overwrite it and return the previous value.
                let (_, previous_value) = node.swap_entry(idx, (key, value), self.memory());

                node.save(self.allocator_mut());
                Some(previous_value)
            }
            Err(idx) => {
                // The key isn't in the node. `idx` is where that key should be inserted.

                match node.node_type() {
                    NodeType::Leaf => {
                        // The node is a non-full leaf.
                        // Insert the entry at the proper location.
                        node.insert_entry(idx, (key, value));
                        node.save(self.allocator_mut());

                        // Update the length.
                        self.length += 1;
                        self.save();

                        // No previous value to return.
                        None
                    }
                    NodeType::Internal => {
                        // The node is an internal node.
                        // Load the child that we should add the entry to.
                        let mut child = self.load_node(node.child(idx));

                        if child.is_full() {
                            // Check if the key already exists in the child.
                            if let Ok(idx) = child.search(&key) {
                                // The key exists. Overwrite it and return the previous value.
                                let (_, previous_value) =
                                    child.swap_entry(idx, (key, value), self.memory());
                                child.save(self.allocator_mut());
                                return Some(previous_value);
                            }

                            // The child is full. Split the child.
                            self.split_child(&mut node, idx);

                            // The children have now changed. Search again for
                            // the child where we need to store the entry in.
                            let idx = node.search(&key).unwrap_or_else(|idx| idx);
                            child = self.load_node(node.child(idx));
                        }

                        // The child should now be not full.
                        assert!(!child.is_full());

                        self.insert_nonfull(child, key, value)
                    }
                }
            }
        }
    }

    // Takes as input a nonfull internal `node` and index to its full child, then
    // splits this child into two, adding an additional child to `node`.
    //
    // Example:
    //
    //                          [ ... M   Y ... ]
    //                                  |
    //                 [ N  O  P  Q  R  S  T  U  V  W  X ]
    //
    //
    // After splitting becomes:
    //
    //                         [ ... M  S  Y ... ]
    //                                 / \
    //                [ N  O  P  Q  R ]   [ T  U  V  W  X ]
    //
    fn split_child(&mut self, node: &mut Node<K>, full_child_idx: usize) {
        // The node must not be full.
        assert!(!node.is_full());

        // The node's child must be full.
        let mut full_child = self.load_node(node.child(full_child_idx));
        assert!(full_child.is_full());

        // Create a sibling to this full child (which has to be the same type).
        let mut sibling = self.allocate_node(full_child.node_type());
        assert_eq!(sibling.node_type(), full_child.node_type());

        // Add sibling as a new child in the node.
        node.insert_child(full_child_idx + 1, sibling.address());

        let (median_key, median_value) = full_child.split(&mut sibling, self.memory());

        node.insert_entry(full_child_idx, (median_key, median_value));

        sibling.save(self.allocator_mut());
        full_child.save(self.allocator_mut());
        node.save(self.allocator_mut());
    }

    /// Returns the value associated with the given key if it exists.
    pub fn get(&self, key: &K) -> Option<V> {
        if self.root_addr == NULL {
            return None;
        }

        self.get_helper(self.root_addr, key)
            .map(Cow::Owned)
            .map(V::from_bytes)
    }

    fn get_helper(&self, node_addr: Address, key: &K) -> Option<Vec<u8>> {
        let node = self.load_node(node_addr);
        match node.search(key) {
            Ok(idx) => Some(node.value(idx, self.memory()).to_vec()),
            Err(idx) => {
                match node.node_type() {
                    NodeType::Leaf => None, // Key not found.
                    NodeType::Internal => {
                        // The key isn't in the node. Look for the key in the child.
                        self.get_helper(node.child(idx), key)
                    }
                }
            }
        }
    }

    /// Returns `true` if the key exists in the map, `false` otherwise.
    pub fn contains_key(&self, key: &K) -> bool {
        self.get(key).is_some()
    }

    /// Returns `true` if the map contains no elements.
    pub fn is_empty(&self) -> bool {
        self.length == 0
    }

    /// Returns the number of elements in the map.
    pub fn len(&self) -> u64 {
        self.length
    }

    /// Returns the underlying memory.
    pub fn into_memory(self) -> M {
        self.allocator.into_memory()
    }

    /// Removes all elements from the map.
    pub fn clear(self) -> Self {
        let mem = self.allocator.into_memory();
        Self::new(mem)
    }

    /// Returns the first key-value pair in the map. The key in this
    /// pair is the minimum key in the map.
    pub fn first_key_value(&self) -> Option<(K, V)> {
        if self.root_addr == NULL {
            return None;
        }
        let root = self.load_node(self.root_addr);
        let (k, encoded_v) = root.get_min(self.memory());
        Some((k, V::from_bytes(Cow::Owned(encoded_v))))
    }

    /// Returns the last key-value pair in the map. The key in this
    /// pair is the maximum key in the map.
    pub fn last_key_value(&self) -> Option<(K, V)> {
        if self.root_addr == NULL {
            return None;
        }
        let root = self.load_node(self.root_addr);
        let (k, encoded_v) = root.get_max(self.memory());
        Some((k, V::from_bytes(Cow::Owned(encoded_v))))
    }

    fn memory(&self) -> &M {
        self.allocator.memory()
    }

    fn allocator_mut(&mut self) -> &mut Allocator<M> {
        &mut self.allocator
    }

    /// Removes a key from the map, returning the previous value at the key if it exists.
    pub fn remove(&mut self, key: &K) -> Option<V> {
        if self.root_addr == NULL {
            return None;
        }

        let root_node = self.load_node(self.root_addr);
        self.remove_helper(root_node, key)
            .map(Cow::Owned)
            .map(V::from_bytes)
    }

    // A helper method for recursively removing a key from the B-tree.
    fn remove_helper(&mut self, mut node: Node<K>, key: &K) -> Option<Vec<u8>> {
        if node.address() != self.root_addr {
            // We're guaranteed that whenever this method is called an entry can be
            // removed from the node without it needing to be merged into a sibling.
            // This strengthened condition allows us to delete an entry in a single
            // pass most of the time without having to back up.
            assert!(node.can_remove_entry_without_merging());
        }

        match node.node_type() {
            NodeType::Leaf => {
                match node.search(key) {
                    Ok(idx) => {
                        // Case 1: The node is a leaf node and the key exists in it.
                        // This is the simplest case. The key is removed from the leaf.
                        let value = node.remove_entry(idx, self.memory()).1;
                        self.length -= 1;

                        if node.entries_len() == 0 {
                            assert_eq!(
                                node.address(), self.root_addr,
                                "Removal can only result in an empty leaf node if that node is the root"
                            );

                            // Deallocate the empty node.
                            self.allocator.deallocate(node.address());
                            self.root_addr = NULL;
                        } else {
                            node.save(self.allocator_mut());
                        }

                        self.save();
                        Some(value)
                    }
                    _ => None, // Key not found.
                }
            }
            NodeType::Internal => {
                match node.search(key) {
                    Ok(idx) => {
                        // Case 2: The node is an internal node and the key exists in it.

                        let left_child = self.load_node(node.child(idx));
                        if left_child.can_remove_entry_without_merging() {
                            // Case 2.a: A key can be removed from the left child without merging.
                            //
                            //                       parent
                            //                  [..., key, ...]
                            //                       /   \
                            //            [left child]   [...]
                            //           /            \
                            //        [...]         [..., key predecessor]
                            //
                            // In this case, we replace `key` with the key's predecessor from the
                            // left child's subtree, then we recursively delete the key's
                            // predecessor for the following end result:
                            //
                            //                       parent
                            //            [..., key predecessor, ...]
                            //                       /   \
                            //            [left child]   [...]
                            //           /            \
                            //        [...]          [...]

                            // Recursively delete the predecessor.
                            // TODO(EXC-1034): Do this in a single pass.
                            let predecessor = left_child.get_max(self.memory());
                            self.remove_helper(left_child, &predecessor.0)?;

                            // Replace the `key` with its predecessor.
                            let (_, old_value) = node.swap_entry(idx, predecessor, self.memory());

                            // Save the parent node.
                            node.save(self.allocator_mut());
                            return Some(old_value);
                        }

                        let right_child = self.load_node(node.child(idx + 1));
                        if right_child.can_remove_entry_without_merging() {
                            // Case 2.b: A key can be removed from the right child without merging.
                            //
                            //                       parent
                            //                  [..., key, ...]
                            //                       /   \
                            //                   [...]   [right child]
                            //                          /             \
                            //              [key successor, ...]     [...]
                            //
                            // In this case, we replace `key` with the key's successor from the
                            // right child's subtree, then we recursively delete the key's
                            // successor for the following end result:
                            //
                            //                       parent
                            //            [..., key successor, ...]
                            //                       /   \
                            //                  [...]   [right child]
                            //                           /            \
                            //                        [...]          [...]

                            // Recursively delete the successor.
                            // TODO(EXC-1034): Do this in a single pass.
                            let successor = right_child.get_min(self.memory());
                            self.remove_helper(right_child, &successor.0)?;

                            // Replace the `key` with its successor.
                            let (_, old_value) = node.swap_entry(idx, successor, self.memory());

                            // Save the parent node.
                            node.save(self.allocator_mut());
                            return Some(old_value);
                        }

                        // Case 2.c: Both the left and right child are at their minimum sizes.
                        //
                        //                       parent
                        //                  [..., key, ...]
                        //                       /   \
                        //            [left child]   [right child]
                        //
                        // In this case, we merge (left child, key, right child) into a single
                        // node. The result will look like this:
                        //
                        //                       parent
                        //                     [...  ...]
                        //                         |
                        //          [left child, `key`, right child] <= new child
                        //
                        // We then recurse on this new child to delete `key`.
                        //
                        // If `parent` becomes empty (which can only happen if it's the root),
                        // then `parent` is deleted and `new_child` becomes the new root.
                        assert!(left_child.at_minimum());
                        assert!(right_child.at_minimum());

                        // Merge the right child into the left child.
                        let mut new_child = self.merge(
                            right_child,
                            left_child,
                            node.remove_entry(idx, self.memory()),
                        );

                        // Remove the right child from the parent node.
                        node.remove_child(idx + 1);

                        if node.entries_len() == 0 {
                            // Can only happen if this node is root.
                            assert_eq!(node.address(), self.root_addr);
                            assert_eq!(node.child(0), new_child.address());
                            assert_eq!(node.children_len(), 1);

                            self.root_addr = new_child.address();

                            // Deallocate the root node.
                            self.allocator.deallocate(node.address());
                            self.save();
                        }

                        node.save(self.allocator_mut());
                        new_child.save(self.allocator_mut());

                        // Recursively delete the key.
                        self.remove_helper(new_child, key)
                    }
                    Err(idx) => {
                        // Case 3: The node is an internal node and the key does NOT exist in it.

                        // If the key does exist in the tree, it will exist in the subtree at index
                        // `idx`.
                        let mut child = self.load_node(node.child(idx));

                        if child.can_remove_entry_without_merging() {
                            // The child has enough nodes. Recurse to delete the `key` from the
                            // `child`.
                            return self.remove_helper(child, key);
                        }

                        // An entry can't be removed from the child without merging.
                        // See if it has a sibling where an entry can be removed without merging.
                        let mut left_sibling = if idx > 0 {
                            Some(self.load_node(node.child(idx - 1)))
                        } else {
                            None
                        };

                        let mut right_sibling = if idx + 1 < node.children_len() {
                            Some(self.load_node(node.child(idx + 1)))
                        } else {
                            None
                        };

                        if let Some(ref mut left_sibling) = left_sibling {
                            if left_sibling.can_remove_entry_without_merging() {
                                // Case 3.a (left):
                                // A key can be removed from the left child without merging.
                                //
                                //                            [d] (parent)
                                //                           /   \
                                //  (left sibling) [a, b, c]     [e, f] (child)
                                //                         \
                                //                         [c']
                                //
                                // In this case, we move a key down from the parent into the child
                                // and move a key from the left sibling up into the parent
                                // resulting in the following tree:
                                //
                                //                            [c] (parent)
                                //                           /   \
                                //       (left sibling) [a, b]   [d, e, f] (child)
                                //                              /
                                //                            [c']
                                //
                                // We then recurse to delete the key from the child.

                                // Remove the last entry from the left sibling.
                                let (left_sibling_key, left_sibling_value) =
                                    left_sibling.pop_entry(self.memory()).unwrap();

                                // Replace the parent's entry with the one from the left sibling.
                                let (parent_key, parent_value) = node.swap_entry(
                                    idx - 1,
                                    (left_sibling_key, left_sibling_value),
                                    self.memory(),
                                );

                                // Move the entry from the parent into the child.
                                child.insert_entry(0, (parent_key, parent_value));

                                // Move the last child from left sibling into child.
                                if let Some(last_child) = left_sibling.pop_child() {
                                    assert_eq!(left_sibling.node_type(), NodeType::Internal);
                                    assert_eq!(child.node_type(), NodeType::Internal);

                                    child.insert_child(0, last_child);
                                } else {
                                    assert_eq!(left_sibling.node_type(), NodeType::Leaf);
                                    assert_eq!(child.node_type(), NodeType::Leaf);
                                }

                                left_sibling.save(self.allocator_mut());
                                child.save(self.allocator_mut());
                                node.save(self.allocator_mut());
                                return self.remove_helper(child, key);
                            }
                        }

                        if let Some(right_sibling) = &mut right_sibling {
                            if right_sibling.can_remove_entry_without_merging() {
                                // Case 3.a (right):
                                // A key can be removed from the right child without merging.
                                //
                                //                            [c] (parent)
                                //                           /   \
                                //             (child) [a, b]     [d, e, f] (right sibling)
                                //                               /
                                //                            [d']
                                //
                                // In this case, we move a key down from the parent into the child
                                // and move a key from the right sibling up into the parent
                                // resulting in the following tree:
                                //
                                //                            [d] (parent)
                                //                           /   \
                                //          (child) [a, b, c]     [e, f] (right sibling)
                                //                          \
                                //                           [d']
                                //
                                // We then recurse to delete the key from the child.

                                // Remove the first entry from the right sibling.
                                let (right_sibling_key, right_sibling_value) =
                                    right_sibling.remove_entry(0, self.memory());

                                // Replace the parent's entry with the one from the right sibling.
                                let parent_entry = node.swap_entry(
                                    idx,
                                    (right_sibling_key, right_sibling_value),
                                    self.memory(),
                                );

                                // Move the entry from the parent into the child.
                                child.push_entry(parent_entry);

                                // Move the first child of right_sibling into `child`.
                                match right_sibling.node_type() {
                                    NodeType::Internal => {
                                        assert_eq!(child.node_type(), NodeType::Internal);
                                        child.push_child(right_sibling.remove_child(0));
                                    }
                                    NodeType::Leaf => {
                                        assert_eq!(child.node_type(), NodeType::Leaf);
                                    }
                                }

                                right_sibling.save(self.allocator_mut());
                                child.save(self.allocator_mut());
                                node.save(self.allocator_mut());
                                return self.remove_helper(child, key);
                            }
                        }

                        // Case 3.b: Both the left and right siblings are at their minimum sizes.

                        if let Some(left_sibling) = left_sibling {
                            // Merge child into left sibling if it exists.

                            assert!(left_sibling.at_minimum());
                            let left_sibling = self.merge(
                                child,
                                left_sibling,
                                node.remove_entry(idx - 1, self.memory()),
                            );
                            // Removing child from parent.
                            node.remove_child(idx);

                            if node.entries_len() == 0 {
                                self.allocator.deallocate(node.address());

                                if node.address() == self.root_addr {
                                    // Update the root.
                                    self.root_addr = left_sibling.address();
                                    self.save();
                                }
                            } else {
                                node.save(self.allocator_mut());
                            }

                            return self.remove_helper(left_sibling, key);
                        }

                        if let Some(right_sibling) = right_sibling {
                            // Merge child into right sibling.

                            assert!(right_sibling.at_minimum());
                            let right_sibling = self.merge(
                                child,
                                right_sibling,
                                node.remove_entry(idx, self.memory()),
                            );

                            // Removing child from parent.
                            node.remove_child(idx);

                            if node.entries_len() == 0 {
                                self.allocator.deallocate(node.address());

                                if node.address() == self.root_addr {
                                    // Update the root.
                                    self.root_addr = right_sibling.address();
                                    self.save();
                                }
                            } else {
                                node.save(self.allocator_mut());
                            }

                            return self.remove_helper(right_sibling, key);
                        }

                        unreachable!("At least one of the siblings must exist.");
                    }
                }
            }
        }
    }

    /// Returns an iterator over the entries of the map, sorted by key.
    pub fn iter(&self) -> Iter<K, V, M> {
        Iter::new(self)
    }

    /// Returns an iterator over the entries in the map where keys
    /// belong to the specified range.
    pub fn range(&self, key_range: impl RangeBounds<K>) -> Iter<K, V, M> {
        if self.root_addr == NULL {
            // Map is empty.
            return Iter::null(self);
        }

        let range = (
            key_range.start_bound().cloned(),
            key_range.end_bound().cloned(),
        );

        let mut cursors = vec![];

        match key_range.start_bound() {
            Bound::Unbounded => {
                cursors.push(Cursor::Address(self.root_addr));
                Iter::new_in_range(self, range, cursors)
            }
            Bound::Included(key) | Bound::Excluded(key) => {
                let mut node = self.load_node(self.root_addr);
                loop {
                    match node.search(key) {
                        Ok(idx) => {
                            if let Bound::Included(_) = key_range.start_bound() {
                                // We found the key exactly matching the left bound.
                                // Here is where we'll start the iteration.
                                cursors.push(Cursor::Node {
                                    node,
                                    next: Index::Entry(idx),
                                });
                                return Iter::new_in_range(self, range, cursors);
                            } else {
                                // We found the key that we must
                                // exclude.  We add its right neighbor
                                // to the stack and start iterating
                                // from its right child.
                                let right_child = match node.node_type() {
                                    NodeType::Internal => Some(node.child(idx + 1)),
                                    NodeType::Leaf => None,
                                };

                                if idx + 1 != node.entries_len()
                                    && key_range.contains(node.key(idx + 1))
                                {
                                    cursors.push(Cursor::Node {
                                        node,
                                        next: Index::Entry(idx + 1),
                                    });
                                }
                                if let Some(right_child) = right_child {
                                    cursors.push(Cursor::Address(right_child));
                                }
                                return Iter::new_in_range(self, range, cursors);
                            }
                        }
                        Err(idx) => {
                            // The `idx` variable points to the first
                            // key that is greater than the left
                            // bound.
                            //
                            // If the index points to a valid node, we
                            // will visit its left subtree and then
                            // return to this key.
                            //
                            // If the index points at the end of
                            // array, we'll continue with the right
                            // child of the last key.

                            // Load the left child of the node to visit if it exists.
                            // This is done first to avoid cloning the node.
                            let child = match node.node_type() {
                                NodeType::Internal => {
                                    // Note that loading a child node cannot fail since
                                    // len(children) = len(entries) + 1
                                    Some(self.load_node(node.child(idx)))
                                }
                                NodeType::Leaf => None,
                            };

                            if idx < node.entries_len() && key_range.contains(node.key(idx)) {
                                cursors.push(Cursor::Node {
                                    node,
                                    next: Index::Entry(idx),
                                });
                            }

                            match child {
                                None => {
                                    // Leaf node. Return an iterator with the found cursors.
                                    return Iter::new_in_range(self, range, cursors);
                                }
                                Some(child) => {
                                    // Iterate over the child node.
                                    node = child;
                                }
                            }
                        }
                    }
                }
            }
        }
    }

    /// Returns an iterator pointing to the first element below the given bound.
    /// Returns an empty iterator if there are no keys below the given bound.
    pub fn iter_upper_bound(&self, bound: &K) -> Iter<K, V, M> {
        if self.root_addr == NULL {
            // Map is empty.
            return Iter::null(self);
        }

        let dummy_bounds = (Bound::Unbounded, Bound::Unbounded);
        // INVARIANT: all cursors point to keys greater than or equal to bound.
        let mut cursors = vec![];

        let mut node = self.load_node(self.root_addr);
        loop {
            match node.search(bound) {
                Ok(idx) | Err(idx) => {
                    match node.node_type() {
                        NodeType::Leaf => {
                            if idx == 0 {
                                // We descended into a leaf but didn't find a node less than
                                // the upper bound. Thus we unwind the cursor stack until we
                                // hit a cursor pointing to an element other than the first key,
                                // and we shift the position backward. If there is no such cursor,
                                // the bound must be <= min element, so we return an empty iterator.
                                while let Some(cursor) = cursors.pop() {
                                    match cursor {
                                        Cursor::Node {
                                            node,
                                            next: Index::Entry(n),
                                        } => {
                                            if n == 0 {
                                                debug_assert!(node.key(n) >= bound);
                                                continue;
                                            } else {
                                                debug_assert!(node.key(n - 1) < bound);
                                                cursors.push(Cursor::Node {
                                                    node,
                                                    next: Index::Entry(n - 1),
                                                });
                                                break;
                                            }
                                        }
                                        _ => panic!("BUG: unexpected cursor shape"),
                                    }
                                }
                                // If the cursors are empty, the iterator will be empty.
                                return Iter::new_in_range(self, dummy_bounds, cursors);
                            }
                            debug_assert!(node.key(idx - 1) < bound);

                            cursors.push(Cursor::Node {
                                node,
                                next: Index::Entry(idx - 1),
                            });
                            return Iter::new_in_range(self, dummy_bounds, cursors);
                        }
                        NodeType::Internal => {
                            let child = self.load_node(node.child(idx));
                            // We push the node even if idx == node.entries_len()
                            // If we find the position in the child, the iterator will skip this
                            // cursor. But if the all keys in the child are greater than or equal to
                            // the bound, we will be able to use this cursor as a fallback.
                            cursors.push(Cursor::Node {
                                node,
                                next: Index::Entry(idx),
                            });
                            node = child;
                        }
                    }
                }
            }
        }
    }

    // Merges one node (`source`) into another (`into`), along with a median entry.
    //
    // Example (values are not included for brevity):
    //
    // Input:
    //   Source: [1, 2, 3]
    //   Into: [5, 6, 7]
    //   Median: 4
    //
    // Output:
    //   [1, 2, 3, 4, 5, 6, 7] (stored in the `into` node)
    //   `source` is deallocated.
    fn merge(&mut self, source: Node<K>, mut into: Node<K>, median: Entry<K>) -> Node<K> {
        let source_address = source.address();
        into.merge(source, median, self.memory());
        into.save(self.allocator_mut());
        self.allocator.deallocate(source_address);
        into
    }

    fn allocate_node(&mut self, node_type: NodeType) -> Node<K> {
        match self.version {
            Version::V1(page_size) => Node::new_v1(self.allocator.allocate(), node_type, page_size),
            Version::V2(page_size) => Node::new_v2(self.allocator.allocate(), node_type, page_size),
        }
    }

    fn load_node(&self, address: Address) -> Node<K> {
        Node::load(address, self.version.page_size(), self.memory())
    }

    // Saves the map to memory.
    fn save(&self) {
        let header = BTreeHeader {
            version: self.version,
            root_addr: self.root_addr,
            length: self.length,
        };

        Self::write_header(&header, self.memory());
    }

    /// Write the layout header to the memory.
    fn write_header(header: &BTreeHeader, memory: &M) {
        // Serialize the header
        let mut buf = [0; PACKED_HEADER_SIZE];
        buf[0..3].copy_from_slice(MAGIC.as_slice());
        match header.version {
            Version::V1(DerivedPageSize {
                max_key_size,
                max_value_size,
            }) => {
                buf[3] = LAYOUT_VERSION;
                buf[4..8].copy_from_slice(&max_key_size.to_le_bytes());
                buf[8..12].copy_from_slice(&max_value_size.to_le_bytes());
            }
            Version::V2(page_size) => {
                buf[3] = LAYOUT_VERSION_2;
                buf[4..8].copy_from_slice(&(page_size.get()).to_le_bytes());
            }
        };
        buf[12..20].copy_from_slice(&header.root_addr.get().to_le_bytes());
        buf[20..28].copy_from_slice(&header.length.to_le_bytes());
        // Write the header
        crate::write(memory, 0, &buf);
    }
}

/// An error returned when inserting entries into the map.
#[derive(Debug, PartialEq, Eq)]
pub enum InsertError {
    KeyTooLarge { given: usize, max: usize },
    ValueTooLarge { given: usize, max: usize },
}

impl std::fmt::Display for InsertError {
    fn fmt(&self, f: &mut std::fmt::Formatter<'_>) -> std::fmt::Result {
        match self {
            Self::KeyTooLarge { given, max } => {
                write!(
                    f,
                    "InsertError::KeyTooLarge Expected key to be <= {max} bytes but received key with {given} bytes."
                )
            }
            Self::ValueTooLarge { given, max } => {
                write!(
                    f,
                    "InsertError::ValueTooLarge Expected value to be <= {max} bytes but received value with {given} bytes."
                )
            }
        }
    }
}

#[cfg(test)]
mod test {
    use super::*;
    use crate::{
        storable::{Blob, Bound as StorableBound},
        VectorMemory,
    };
    use std::cell::RefCell;
    use std::rc::Rc;

    fn make_memory() -> Rc<RefCell<Vec<u8>>> {
        Rc::new(RefCell::new(Vec::new()))
    }

    // A helper method to succinctly create an entry.
    fn e(x: u8) -> (Blob<10>, Vec<u8>) {
        (b(&[x]), vec![])
    }

    pub(crate) fn b(x: &[u8]) -> Blob<10> {
        Blob::<10>::try_from(x).unwrap()
    }

    // A test runner that runs the test using both V1 and V2 btrees.
    pub fn btree_test<K, V, R, F>(f: F)
    where
        K: Storable + Ord + Clone,
        V: Storable,
        F: Fn(BTreeMap<K, V, VectorMemory>) -> R,
    {
        // Run the test with the V1 btree.
        let mem = make_memory();
        let btree = BTreeMap::new_v1(mem);
        f(btree);

        // Run the test with a V2 btree that was migrated from V1.
        let mem = make_memory();
        let btree: BTreeMap<K, V, _> = BTreeMap::new_v1(mem);
        let btree = BTreeMap::load_helper(btree.into_memory(), true);
        f(btree);

        // Run the test with the V2 btree.
        let mem = make_memory();
        let btree = BTreeMap::new(mem);
        f(btree);
    }

    #[test]
    fn init_preserves_data() {
        btree_test(|mut btree| {
            assert_eq!(btree.insert(b(&[1, 2, 3]), b(&[4, 5, 6])), None);
            assert_eq!(btree.get(&b(&[1, 2, 3])), Some(b(&[4, 5, 6])));

            // Reload the btree
            let btree = BTreeMap::init(btree.into_memory());

            // Data still exists.
            assert_eq!(btree.get(&b(&[1, 2, 3])), Some(b(&[4, 5, 6])));
        });
    }

    #[test]
    fn insert_get() {
        btree_test(|mut btree| {
            assert_eq!(btree.insert(b(&[1, 2, 3]), b(&[4, 5, 6])), None);
            assert_eq!(btree.get(&b(&[1, 2, 3])), Some(b(&[4, 5, 6])));
        });
    }

    #[test]
    fn insert_overwrites_previous_value() {
        btree_test(|mut btree| {
            assert_eq!(btree.insert(b(&[1, 2, 3]), b(&[4, 5, 6])), None);
            assert_eq!(
                btree.insert(b(&[1, 2, 3]), b(&[7, 8, 9])),
                Some(b(&[4, 5, 6]))
            );
            assert_eq!(btree.get(&b(&[1, 2, 3])), Some(b(&[7, 8, 9])));
        });
    }

    #[test]
    fn insert_get_multiple() {
        btree_test(|mut btree| {
            assert_eq!(btree.insert(b(&[1, 2, 3]), b(&[4, 5, 6])), None);
            assert_eq!(btree.insert(b(&[4, 5]), b(&[7, 8, 9, 10])), None);
            assert_eq!(btree.insert(b(&[]), b(&[11])), None);
            assert_eq!(btree.get(&b(&[1, 2, 3])), Some(b(&[4, 5, 6])));
            assert_eq!(btree.get(&b(&[4, 5])), Some(b(&[7, 8, 9, 10])));
            assert_eq!(btree.get(&b(&[])), Some(b(&[11])));
        });
    }

    #[test]
    fn insert_overwrite_median_key_in_full_child_node() {
        btree_test(|mut btree| {
            for i in 1..=17 {
                assert_eq!(btree.insert(b(&[i]), b(&[])), None);
            }

            // The result should look like this:
            //                [6]
            //               /   \
            // [1, 2, 3, 4, 5]   [7, 8, 9, 10, 11, 12, 13, 14, 15, 16, 17]

            let root = btree.load_node(btree.root_addr);
            assert_eq!(root.node_type(), NodeType::Internal);
            assert_eq!(root.entries(btree.memory()), vec![e(6)]);
            assert_eq!(root.children_len(), 2);

            // The right child should now be full, with the median key being "12"
            let right_child = btree.load_node(root.child(1));
            assert!(right_child.is_full());
            let median_index = right_child.entries_len() / 2;
            assert_eq!(right_child.key(median_index), &b(&[12]));

            // Overwrite the value of the median key.
            assert_eq!(btree.insert(b(&[12]), b(&[1, 2, 3])), Some(b(&[])));
            assert_eq!(btree.get(&b(&[12])), Some(b(&[1, 2, 3])));

            // The child has not been split and is still full.
            let right_child = btree.load_node(root.child(1));
            assert_eq!(right_child.node_type(), NodeType::Leaf);
            assert!(right_child.is_full());
        });
    }

    #[test]
    fn insert_overwrite_key_in_full_root_node() {
        btree_test(|mut btree| {
            for i in 1..=11 {
                assert_eq!(btree.insert(b(&[i]), b(&[])), None);
            }

            // We now have a root that is full and looks like this:
            //
            // [1, 2, 3, 4, 5, 6, 7, 8, 9, 10, 11]
            let root = btree.load_node(btree.root_addr);
            assert!(root.is_full());

            // Overwrite an element in the root. It should NOT cause the node to be split.
            assert_eq!(btree.insert(b(&[6]), b(&[4, 5, 6])), Some(b(&[])));

            let root = btree.load_node(btree.root_addr);
            assert_eq!(root.node_type(), NodeType::Leaf);
            assert_eq!(btree.get(&b(&[6])), Some(b(&[4, 5, 6])));
            assert_eq!(root.entries_len(), 11);
        });
    }

    #[test]
    fn allocations() {
        btree_test(|mut btree| {
            // Insert entries until the root node is full.
            let mut i = 0;
            loop {
                assert_eq!(btree.insert(b(&[i]), b(&[])), None);
                let root = btree.load_node(btree.root_addr);
                if root.is_full() {
                    break;
                }
                i += 1;
            }

            // Only need a single allocation to store up to `CAPACITY` elements.
            assert_eq!(btree.allocator.num_allocated_chunks(), 1);

            assert_eq!(btree.insert(b(&[255]), b(&[])), None);

            // The node had to be split into three nodes.
            assert_eq!(btree.allocator.num_allocated_chunks(), 3);
        });
    }

    #[test]
    fn allocations_2() {
        btree_test(|mut btree| {
            assert_eq!(btree.allocator.num_allocated_chunks(), 0);

            assert_eq!(btree.insert(b(&[]), b(&[])), None);
            assert_eq!(btree.allocator.num_allocated_chunks(), 1);

            assert_eq!(btree.remove(&b(&[])), Some(b(&[])));
            assert_eq!(btree.allocator.num_allocated_chunks(), 0);
        });
    }

    #[test]
    fn insert_same_key_multiple() {
        btree_test(|mut btree| {
            assert_eq!(btree.insert(b(&[1]), b(&[2])), None);
            for i in 2..10 {
                assert_eq!(btree.insert(b(&[1]), b(&[i + 1])), Some(b(&[i])));
            }
            assert_eq!(btree.get(&b(&[1])), Some(b(&[10])));
        });
    }

    #[test]
    fn insert_split_node() {
        btree_test(|mut btree| {
            for i in 1..=11 {
                assert_eq!(btree.insert(b(&[i]), b(&[])), None);
            }

            // Should now split a node.
            assert_eq!(btree.insert(b(&[12]), b(&[])), None);

            // The result should look like this:
            //                [6]
            //               /   \
            // [1, 2, 3, 4, 5]   [7, 8, 9, 10, 11, 12]

            for i in 1..=12 {
                assert_eq!(btree.get(&b(&[i])), Some(b(&[])));
            }
        });
    }

    #[test]
    fn insert_split_multiple_nodes() {
        btree_test(|mut btree| {
            for i in 1..=11 {
                assert_eq!(btree.insert(b(&[i]), b(&[])), None);
            }
            // Should now split a node.
            assert_eq!(btree.insert(b(&[12]), b(&[])), None);

            // The result should look like this:
            //                [6]
            //               /   \
            // [1, 2, 3, 4, 5]   [7, 8, 9, 10, 11, 12]

            let root = btree.load_node(btree.root_addr);
            assert_eq!(root.node_type(), NodeType::Internal);
            assert_eq!(root.entries(btree.memory()), vec![e(6)]);
            assert_eq!(root.children_len(), 2);

            let child_0 = btree.load_node(root.child(0));
            assert_eq!(child_0.node_type(), NodeType::Leaf);
            assert_eq!(
                child_0.entries(btree.memory()),
                vec![e(1), e(2), e(3), e(4), e(5)]
            );

            let child_1 = btree.load_node(root.child(1));
            assert_eq!(child_1.node_type(), NodeType::Leaf);
            assert_eq!(
                child_1.entries(btree.memory()),
                vec![e(7), e(8), e(9), e(10), e(11), e(12)]
            );

            for i in 1..=12 {
                assert_eq!(btree.get(&b(&[i])), Some(b(&[])));
            }

            // Insert more to cause more splitting.
            assert_eq!(btree.insert(b(&[13]), b(&[])), None);
            assert_eq!(btree.insert(b(&[14]), b(&[])), None);
            assert_eq!(btree.insert(b(&[15]), b(&[])), None);
            assert_eq!(btree.insert(b(&[16]), b(&[])), None);
            assert_eq!(btree.insert(b(&[17]), b(&[])), None);
            // Should cause another split
            assert_eq!(btree.insert(b(&[18]), b(&[])), None);

            for i in 1..=18 {
                assert_eq!(btree.get(&b(&[i])), Some(b(&[])));
            }

            let root = btree.load_node(btree.root_addr);
            assert_eq!(root.node_type(), NodeType::Internal);
            assert_eq!(root.entries(btree.memory()), vec![e(6), e(12)],);
            assert_eq!(root.children_len(), 3);

            let child_0 = btree.load_node(root.child(0));
            assert_eq!(child_0.node_type(), NodeType::Leaf);
            assert_eq!(
                child_0.entries(btree.memory()),
                vec![e(1), e(2), e(3), e(4), e(5)]
            );

            let child_1 = btree.load_node(root.child(1));
            assert_eq!(child_1.node_type(), NodeType::Leaf);
            assert_eq!(
                child_1.entries(btree.memory()),
                vec![e(7), e(8), e(9), e(10), e(11)]
            );

            let child_2 = btree.load_node(root.child(2));
            assert_eq!(child_2.node_type(), NodeType::Leaf);
            assert_eq!(
                child_2.entries(btree.memory()),
                vec![e(13), e(14), e(15), e(16), e(17), e(18)]
            );
        });
    }

    #[test]
    fn remove_simple() {
        btree_test(|mut btree| {
            assert_eq!(btree.insert(b(&[1, 2, 3]), b(&[4, 5, 6])), None);
            assert_eq!(btree.get(&b(&[1, 2, 3])), Some(b(&[4, 5, 6])));
            assert_eq!(btree.remove(&b(&[1, 2, 3])), Some(b(&[4, 5, 6])));
            assert_eq!(btree.get(&b(&[1, 2, 3])), None);
        });
    }

    #[test]
    fn remove_case_2a_and_2c() {
        btree_test(|mut btree| {
            for i in 1..=11 {
                assert_eq!(btree.insert(b(&[i]), b(&[])), None);
            }
            // Should now split a node.
            assert_eq!(btree.insert(b(&[0]), b(&[])), None);

            // The result should look like this:
            //                    [6]
            //                   /   \
            // [0, 1, 2, 3, 4, 5]     [7, 8, 9, 10, 11]

            for i in 0..=11 {
                assert_eq!(btree.get(&b(&[i])), Some(b(&[])));
            }

            // Remove node 6. Triggers case 2.a
            assert_eq!(btree.remove(&b(&[6])), Some(b(&[])));

            // The result should look like this:
            //                [5]
            //               /   \
            // [0, 1, 2, 3, 4]   [7, 8, 9, 10, 11]
            let root = btree.load_node(btree.root_addr);
            assert_eq!(root.node_type(), NodeType::Internal);
            assert_eq!(root.entries(btree.memory()), vec![e(5)]);
            assert_eq!(root.children_len(), 2);

            let child_0 = btree.load_node(root.child(0));
            assert_eq!(child_0.node_type(), NodeType::Leaf);
            assert_eq!(
                child_0.entries(btree.memory()),
                vec![e(0), e(1), e(2), e(3), e(4)]
            );

            let child_1 = btree.load_node(root.child(1));
            assert_eq!(child_1.node_type(), NodeType::Leaf);
            assert_eq!(
                child_1.entries(btree.memory()),
                vec![e(7), e(8), e(9), e(10), e(11)]
            );

            // There are three allocated nodes.
            assert_eq!(btree.allocator.num_allocated_chunks(), 3);

            // Remove node 5. Triggers case 2c
            assert_eq!(btree.remove(&b(&[5])), Some(b(&[])));

            // Reload the btree to verify that we saved it correctly.
            let btree = BTreeMap::<Blob<10>, Blob<10>, _>::load(btree.into_memory());

            // The result should look like this:
            // [0, 1, 2, 3, 4, 7, 8, 9, 10, 11]
            let root = btree.load_node(btree.root_addr);
            assert_eq!(
                root.entries(btree.memory()),
                vec![e(0), e(1), e(2), e(3), e(4), e(7), e(8), e(9), e(10), e(11)]
            );

            // There is only one node allocated.
            assert_eq!(btree.allocator.num_allocated_chunks(), 1);
        });
    }

    #[test]
    fn remove_case_2b() {
        btree_test(|mut btree| {
            for i in 1..=11 {
                assert_eq!(btree.insert(b(&[i]), b(&[])), None);
            }
            // Should now split a node.
            assert_eq!(btree.insert(b(&[12]), b(&[])), None);

            // The result should look like this:
            //                [6]
            //               /   \
            // [1, 2, 3, 4, 5]   [7, 8, 9, 10, 11, 12]

            for i in 1..=12 {
                assert_eq!(btree.get(&b(&[i])), Some(b(&[])));
            }

            // Remove node 6. Triggers case 2.b
            assert_eq!(btree.remove(&b(&[6])), Some(b(&[])));

            // The result should look like this:
            //                [7]
            //               /   \
            // [1, 2, 3, 4, 5]   [8, 9, 10, 11, 12]
            let root = btree.load_node(btree.root_addr);
            assert_eq!(root.node_type(), NodeType::Internal);
            assert_eq!(root.entries(btree.memory()), vec![e(7)]);
            assert_eq!(root.children_len(), 2);

            let child_0 = btree.load_node(root.child(0));
            assert_eq!(child_0.node_type(), NodeType::Leaf);
            assert_eq!(
                child_0.entries(btree.memory()),
                vec![e(1), e(2), e(3), e(4), e(5)]
            );

            let child_1 = btree.load_node(root.child(1));
            assert_eq!(child_1.node_type(), NodeType::Leaf);
            assert_eq!(
                child_1.entries(btree.memory()),
                vec![e(8), e(9), e(10), e(11), e(12)]
            );

            // Remove node 7. Triggers case 2.c
            assert_eq!(btree.remove(&b(&[7])), Some(b(&[])));
            // The result should look like this:
            //
            // [1, 2, 3, 4, 5, 8, 9, 10, 11, 12]
            let root = btree.load_node(btree.root_addr);
            assert_eq!(root.node_type(), NodeType::Leaf);
            assert_eq!(
                root.entries(btree.memory()),
                vec![
                    e(1),
                    e(2),
                    e(3),
                    e(4),
                    e(5),
                    e(8),
                    e(9),
                    e(10),
                    e(11),
                    e(12)
                ]
            );
        });
    }

    #[test]
    fn remove_case_3a_right() {
        btree_test(|mut btree| {
            for i in 1..=11 {
                assert_eq!(btree.insert(b(&[i]), b(&[])), None);
            }

            // Should now split a node.
            assert_eq!(btree.insert(b(&[12]), b(&[])), None);

            // The result should look like this:
            //                [6]
            //               /   \
            // [1, 2, 3, 4, 5]   [7, 8, 9, 10, 11, 12]

            // Remove node 3. Triggers case 3.a
            assert_eq!(btree.remove(&b(&[3])), Some(b(&[])));

            // The result should look like this:
            //                [7]
            //               /   \
            // [1, 2, 4, 5, 6]   [8, 9, 10, 11, 12]
            let root = btree.load_node(btree.root_addr);
            assert_eq!(root.node_type(), NodeType::Internal);
            assert_eq!(root.entries(btree.memory()), vec![e(7)]);
            assert_eq!(root.children_len(), 2);

            let child_0 = btree.load_node(root.child(0));
            assert_eq!(child_0.node_type(), NodeType::Leaf);
            assert_eq!(
                child_0.entries(btree.memory()),
                vec![e(1), e(2), e(4), e(5), e(6)]
            );

            let child_1 = btree.load_node(root.child(1));
            assert_eq!(child_1.node_type(), NodeType::Leaf);
            assert_eq!(
                child_1.entries(btree.memory()),
                vec![e(8), e(9), e(10), e(11), e(12)]
            );

            // There are three allocated nodes.
            assert_eq!(btree.allocator.num_allocated_chunks(), 3);
        });
    }

    #[test]
    fn remove_case_3a_left() {
        btree_test(|mut btree| {
            for i in 1..=11 {
                assert_eq!(btree.insert(b(&[i]), b(&[])), None);
            }
            // Should now split a node.
            assert_eq!(btree.insert(b(&[0]), b(&[])), None);

            // The result should look like this:
            //                   [6]
            //                  /   \
            // [0, 1, 2, 3, 4, 5]   [7, 8, 9, 10, 11]

            // Remove node 8. Triggers case 3.a left
            assert_eq!(btree.remove(&b(&[8])), Some(b(&[])));

            // The result should look like this:
            //                [5]
            //               /   \
            // [0, 1, 2, 3, 4]   [6, 7, 9, 10, 11]
            let root = btree.load_node(btree.root_addr);
            assert_eq!(root.node_type(), NodeType::Internal);
            assert_eq!(root.entries(btree.memory()), vec![e(5)]);
            assert_eq!(root.children_len(), 2);

            let child_0 = btree.load_node(root.child(0));
            assert_eq!(child_0.node_type(), NodeType::Leaf);
            assert_eq!(
                child_0.entries(btree.memory()),
                vec![e(0), e(1), e(2), e(3), e(4)]
            );

            let child_1 = btree.load_node(root.child(1));
            assert_eq!(child_1.node_type(), NodeType::Leaf);
            assert_eq!(
                child_1.entries(btree.memory()),
                vec![e(6), e(7), e(9), e(10), e(11)]
            );

            // There are three allocated nodes.
            assert_eq!(btree.allocator.num_allocated_chunks(), 3);
        });
    }

    #[test]
    fn remove_case_3b_merge_into_right() {
        btree_test(|mut btree| {
            for i in 1..=11 {
                assert_eq!(btree.insert(b(&[i]), b(&[])), None);
            }
            // Should now split a node.
            assert_eq!(btree.insert(b(&[12]), b(&[])), None);

            // The result should look like this:
            //                [6]
            //               /   \
            // [1, 2, 3, 4, 5]   [7, 8, 9, 10, 11, 12]

            for i in 1..=12 {
                assert_eq!(btree.get(&b(&[i])), Some(b(&[])));
            }

            // Remove node 6. Triggers case 2.b
            assert_eq!(btree.remove(&b(&[6])), Some(b(&[])));
            // The result should look like this:
            //                [7]
            //               /   \
            // [1, 2, 3, 4, 5]   [8, 9, 10, 11, 12]
            let root = btree.load_node(btree.root_addr);
            assert_eq!(root.node_type(), NodeType::Internal);
            assert_eq!(root.entries(btree.memory()), vec![e(7)]);
            assert_eq!(root.children_len(), 2);

            let child_0 = btree.load_node(root.child(0));
            assert_eq!(child_0.node_type(), NodeType::Leaf);
            assert_eq!(
                child_0.entries(btree.memory()),
                vec![e(1), e(2), e(3), e(4), e(5)]
            );

            let child_1 = btree.load_node(root.child(1));
            assert_eq!(child_1.node_type(), NodeType::Leaf);
            assert_eq!(
                child_1.entries(btree.memory()),
                vec![e(8), e(9), e(10), e(11), e(12)]
            );

            // There are three allocated nodes.
            assert_eq!(btree.allocator.num_allocated_chunks(), 3);

            // Remove node 3. Triggers case 3.b
            assert_eq!(btree.remove(&b(&[3])), Some(b(&[])));

            // Reload the btree to verify that we saved it correctly.
            let btree = BTreeMap::<Blob<10>, Blob<10>, _>::load(btree.into_memory());

            // The result should look like this:
            //
            // [1, 2, 4, 5, 7, 8, 9, 10, 11, 12]
            let root = btree.load_node(btree.root_addr);
            assert_eq!(root.node_type(), NodeType::Leaf);
            assert_eq!(
                root.entries(btree.memory()),
                vec![
                    e(1),
                    e(2),
                    e(4),
                    e(5),
                    e(7),
                    e(8),
                    e(9),
                    e(10),
                    e(11),
                    e(12)
                ]
            );

            // There is only one allocated node remaining.
            assert_eq!(btree.allocator.num_allocated_chunks(), 1);
        });
    }

    #[test]
    fn remove_case_3b_merge_into_left() {
        let mem = make_memory();
        let mut btree = BTreeMap::new(mem.clone());

        for i in 1..=11 {
            assert_eq!(btree.insert(b(&[i]), b(&[])), None);
        }

        // Should now split a node.
        assert_eq!(btree.insert(b(&[12]), b(&[])), None);

        // The result should look like this:
        //                [6]
        //               /   \
        // [1, 2, 3, 4, 5]   [7, 8, 9, 10, 11, 12]

        for i in 1..=12 {
            assert_eq!(btree.get(&b(&[i])), Some(b(&[])));
        }

        // Remove node 6. Triggers case 2.b
        assert_eq!(btree.remove(&b(&[6])), Some(b(&[])));

        // The result should look like this:
        //                [7]
        //               /   \
        // [1, 2, 3, 4, 5]   [8, 9, 10, 11, 12]
        let root = btree.load_node(btree.root_addr);
        assert_eq!(root.node_type(), NodeType::Internal);
        assert_eq!(root.entries(btree.memory()), vec![e(7)]);
        assert_eq!(root.children_len(), 2);

        let child_0 = btree.load_node(root.child(0));
        assert_eq!(child_0.node_type(), NodeType::Leaf);
        assert_eq!(
            child_0.entries(btree.memory()),
            vec![e(1), e(2), e(3), e(4), e(5)]
        );

        let child_1 = btree.load_node(root.child(1));
        assert_eq!(child_1.node_type(), NodeType::Leaf);
        assert_eq!(
            child_1.entries(btree.memory()),
            vec![e(8), e(9), e(10), e(11), e(12)]
        );

        // There are three allocated nodes.
        assert_eq!(btree.allocator.num_allocated_chunks(), 3);

        // Remove node 10. Triggers case 3.b where we merge the right into the left.
        assert_eq!(btree.remove(&b(&[10])), Some(b(&[])));

        // Reload the btree to verify that we saved it correctly.
        let btree = BTreeMap::<Blob<10>, Blob<10>, _>::load(mem);

        // The result should look like this:
        //
        // [1, 2, 3, 4, 5, 7, 8, 9, 11, 12]
        let root = btree.load_node(btree.root_addr);
        assert_eq!(root.node_type(), NodeType::Leaf);
        assert_eq!(
            root.entries(btree.memory()),
            vec![e(1), e(2), e(3), e(4), e(5), e(7), e(8), e(9), e(11), e(12)]
        );

        // There is only one allocated node remaining.
        assert_eq!(btree.allocator.num_allocated_chunks(), 1);
    }

    #[test]
    fn many_insertions() {
        let mem = make_memory();
        let mut btree = BTreeMap::new(mem.clone());

        for j in 0..=10 {
            for i in 0..=255 {
                assert_eq!(btree.insert(b(&[i, j]), b(&[i, j])), None);
            }
        }

        for j in 0..=10 {
            for i in 0..=255 {
                assert_eq!(btree.get(&b(&[i, j])), Some(b(&[i, j])));
            }
        }

        let mut btree = BTreeMap::load(mem);

        for j in 0..=10 {
            for i in 0..=255 {
                assert_eq!(btree.remove(&b(&[i, j])), Some(b(&[i, j])));
            }
        }

        for j in 0..=10 {
            for i in 0..=255 {
                assert_eq!(btree.get(&b(&[i, j])), None);
            }
        }

        // We've deallocated everything.
        assert_eq!(btree.allocator.num_allocated_chunks(), 0);
    }

    #[test]
    fn many_insertions_2() {
        let mem = make_memory();
        let mut btree = BTreeMap::new(mem.clone());

        for j in (0..=10).rev() {
            for i in (0..=255).rev() {
                assert_eq!(btree.insert(b(&[i, j]), b(&[i, j])), None);
            }
        }

        for j in 0..=10 {
            for i in 0..=255 {
                assert_eq!(btree.get(&b(&[i, j])), Some(b(&[i, j])));
            }
        }

        let mut btree = BTreeMap::load(mem);

        for j in (0..=10).rev() {
            for i in (0..=255).rev() {
                assert_eq!(btree.remove(&b(&[i, j])), Some(b(&[i, j])));
            }
        }

        for j in 0..=10 {
            for i in 0..=255 {
                assert_eq!(btree.get(&b(&[i, j])), None);
            }
        }

        // We've deallocated everything.
        assert_eq!(btree.allocator.num_allocated_chunks(), 0);
    }

    #[test]
    fn reloading() {
        btree_test(|mut btree| {
            // The btree is initially empty.
            assert_eq!(btree.len(), 0);
            assert!(btree.is_empty());

            // Add an entry into the btree.
            assert_eq!(btree.insert(b(&[1, 2, 3]), b(&[4, 5, 6])), None);
            assert_eq!(btree.len(), 1);
            assert!(!btree.is_empty());

            // Reload the btree. The element should still be there, and `len()`
            // should still be `1`.
            let btree = BTreeMap::load(btree.into_memory());
            assert_eq!(btree.get(&b(&[1, 2, 3])), Some(b(&[4, 5, 6])));
            assert_eq!(btree.len(), 1);
            assert!(!btree.is_empty());

            // Remove an element. Length should be zero.
            let mut btree = BTreeMap::load(btree.into_memory());
            assert_eq!(btree.remove(&b(&[1, 2, 3])), Some(b(&[4, 5, 6])));
            assert_eq!(btree.len(), 0);
            assert!(btree.is_empty());

            // Reload. Btree should still be empty.
            let btree = BTreeMap::<Blob<10>, Blob<10>, _>::load(btree.into_memory());
            assert_eq!(btree.get(&b(&[1, 2, 3])), None);
            assert_eq!(btree.len(), 0);
            assert!(btree.is_empty());
        });
    }

    #[test]
    fn len() {
        btree_test(|mut btree| {
            for i in 0..1000u32 {
                assert_eq!(btree.insert(b(i.to_le_bytes().as_slice()), b(&[])), None);
            }

            assert_eq!(btree.len(), 1000);
            assert!(!btree.is_empty());

            for i in 0..1000u32 {
                assert_eq!(btree.remove(&b(i.to_le_bytes().as_slice())), Some(b(&[])));
            }

            assert_eq!(btree.len(), 0);
            assert!(btree.is_empty());
        });
    }

    #[test]
    fn contains_key() {
        btree_test(|mut btree| {
            // Insert even numbers from 0 to 1000.
            for i in (0..1000u32).step_by(2) {
                assert_eq!(btree.insert(b(i.to_le_bytes().as_slice()), b(&[])), None);
            }

            // Contains key should return true on all the even numbers and false on all the odd
            // numbers.
            for i in 0..1000u32 {
                assert_eq!(
                    btree.contains_key(&b(i.to_le_bytes().as_slice())),
                    i % 2 == 0
                );
            }
        });
    }

    #[test]
    fn range_empty() {
        btree_test(|btree| {
            // Test prefixes that don't exist in the map.
            assert_eq!(
                btree
                    .range(b(&[0])..)
                    .collect::<Vec<(Blob<10>, Blob<10>)>>(),
                vec![]
            );
            assert_eq!(btree.range(b(&[1, 2, 3, 4])..).collect::<Vec<_>>(), vec![]);
        });
    }

    // Tests the case where the prefix is larger than all the entries in a leaf node.
    #[test]
    fn range_leaf_prefix_greater_than_all_entries() {
        btree_test(|mut btree| {
            btree.insert(b(&[0]), b(&[]));

            // Test a prefix that's larger than the value in the leaf node. Should be empty.
            assert_eq!(btree.range(b(&[1])..).collect::<Vec<_>>(), vec![]);
        });
    }

    // Tests the case where the prefix is larger than all the entries in an internal node.
    #[test]
    fn range_internal_prefix_greater_than_all_entries() {
        btree_test(|mut btree| {
            for i in 1..=12 {
                assert_eq!(btree.insert(b(&[i]), b(&[])), None);
            }

            // The result should look like this:
            //                [6]
            //               /   \
            // [1, 2, 3, 4, 5]   [7, 8, 9, 10, 11, 12]

            // Test a prefix that's larger than the key in the internal node.
            assert_eq!(
                btree.range(b(&[7])..b(&[8])).collect::<Vec<_>>(),
                vec![(b(&[7]), b(&[]))]
            );
        });
    }

    #[test]
    fn range_various_prefixes() {
        btree_test(|mut btree| {
            btree.insert(b(&[0, 1]), b(&[]));
            btree.insert(b(&[0, 2]), b(&[]));
            btree.insert(b(&[0, 3]), b(&[]));
            btree.insert(b(&[0, 4]), b(&[]));
            btree.insert(b(&[1, 1]), b(&[]));
            btree.insert(b(&[1, 2]), b(&[]));
            btree.insert(b(&[1, 3]), b(&[]));
            btree.insert(b(&[1, 4]), b(&[]));
            btree.insert(b(&[2, 1]), b(&[]));
            btree.insert(b(&[2, 2]), b(&[]));
            btree.insert(b(&[2, 3]), b(&[]));
            btree.insert(b(&[2, 4]), b(&[]));

            // The result should look like this:
            //                                         [(1, 2)]
            //                                         /     \
            // [(0, 1), (0, 2), (0, 3), (0, 4), (1, 1)]       [(1, 3), (1, 4), (2, 1), (2, 2), (2, 3), (2, 4)]

            let root = btree.load_node(btree.root_addr);
            assert_eq!(root.node_type(), NodeType::Internal);
            assert_eq!(root.entries(btree.memory()), vec![(b(&[1, 2]), vec![])]);
            assert_eq!(root.children_len(), 2);

            // Tests a prefix that's smaller than the key in the internal node.
            assert_eq!(
                btree.range(b(&[0])..b(&[1])).collect::<Vec<_>>(),
                vec![
                    (b(&[0, 1]), b(&[])),
                    (b(&[0, 2]), b(&[])),
                    (b(&[0, 3]), b(&[])),
                    (b(&[0, 4]), b(&[])),
                ]
            );

            // Tests a prefix that crosses several nodes.
            assert_eq!(
                btree.range(b(&[1])..b(&[2])).collect::<Vec<_>>(),
                vec![
                    (b(&[1, 1]), b(&[])),
                    (b(&[1, 2]), b(&[])),
                    (b(&[1, 3]), b(&[])),
                    (b(&[1, 4]), b(&[])),
                ]
            );

            // Tests a prefix that's larger than the key in the internal node.
            assert_eq!(
                btree.range(b(&[2])..b(&[3])).collect::<Vec<_>>(),
                vec![
                    (b(&[2, 1]), b(&[])),
                    (b(&[2, 2]), b(&[])),
                    (b(&[2, 3]), b(&[])),
                    (b(&[2, 4]), b(&[])),
                ]
            );
        });
    }

    #[test]
    fn range_various_prefixes_2() {
        btree_test(|mut btree| {
            btree.insert(b(&[0, 1]), b(&[]));
            btree.insert(b(&[0, 2]), b(&[]));
            btree.insert(b(&[0, 3]), b(&[]));
            btree.insert(b(&[0, 4]), b(&[]));
            btree.insert(b(&[1, 2]), b(&[]));
            btree.insert(b(&[1, 4]), b(&[]));
            btree.insert(b(&[1, 6]), b(&[]));
            btree.insert(b(&[1, 8]), b(&[]));
            btree.insert(b(&[1, 10]), b(&[]));
            btree.insert(b(&[2, 1]), b(&[]));
            btree.insert(b(&[2, 2]), b(&[]));
            btree.insert(b(&[2, 3]), b(&[]));
            btree.insert(b(&[2, 4]), b(&[]));
            btree.insert(b(&[2, 5]), b(&[]));
            btree.insert(b(&[2, 6]), b(&[]));
            btree.insert(b(&[2, 7]), b(&[]));
            btree.insert(b(&[2, 8]), b(&[]));
            btree.insert(b(&[2, 9]), b(&[]));

            // The result should look like this:
            //                                         [(1, 4), (2, 3)]
            //                                         /      |       \
            // [(0, 1), (0, 2), (0, 3), (0, 4), (1, 2)]       |        [(2, 4), (2, 5), (2, 6), (2, 7), (2, 8), (2, 9)]
            //                                                |
            //                             [(1, 6), (1, 8), (1, 10), (2, 1), (2, 2)]
            let root = btree.load_node(btree.root_addr);
            assert_eq!(root.node_type(), NodeType::Internal);
            assert_eq!(
                root.entries(btree.memory()),
                vec![(b(&[1, 4]), vec![]), (b(&[2, 3]), vec![])]
            );
            assert_eq!(root.children_len(), 3);
            let child_0 = btree.load_node(root.child(0));
            assert_eq!(child_0.node_type(), NodeType::Leaf);
            assert_eq!(
                child_0.entries(btree.memory()),
                vec![
                    (b(&[0, 1]), vec![]),
                    (b(&[0, 2]), vec![]),
                    (b(&[0, 3]), vec![]),
                    (b(&[0, 4]), vec![]),
                    (b(&[1, 2]), vec![]),
                ]
            );

            let child_1 = btree.load_node(root.child(1));
            assert_eq!(child_1.node_type(), NodeType::Leaf);
            assert_eq!(
                child_1.entries(btree.memory()),
                vec![
                    (b(&[1, 6]), vec![]),
                    (b(&[1, 8]), vec![]),
                    (b(&[1, 10]), vec![]),
                    (b(&[2, 1]), vec![]),
                    (b(&[2, 2]), vec![]),
                ]
            );

            let child_2 = btree.load_node(root.child(2));
            assert_eq!(
                child_2.entries(btree.memory()),
                vec![
                    (b(&[2, 4]), vec![]),
                    (b(&[2, 5]), vec![]),
                    (b(&[2, 6]), vec![]),
                    (b(&[2, 7]), vec![]),
                    (b(&[2, 8]), vec![]),
                    (b(&[2, 9]), vec![]),
                ]
            );

            // Tests a prefix that doesn't exist, but is in the middle of the root node.
            assert_eq!(
                btree.range(b(&[1, 5])..b(&[1, 6])).collect::<Vec<_>>(),
                vec![]
            );

            // Tests a prefix beginning in the middle of the tree and crossing several nodes.
            assert_eq!(
                btree.range(b(&[1, 5])..=b(&[2, 6])).collect::<Vec<_>>(),
                vec![
                    (b(&[1, 6]), b(&[])),
                    (b(&[1, 8]), b(&[])),
                    (b(&[1, 10]), b(&[])),
                    (b(&[2, 1]), b(&[])),
                    (b(&[2, 2]), b(&[])),
                    (b(&[2, 3]), b(&[])),
                    (b(&[2, 4]), b(&[])),
                    (b(&[2, 5]), b(&[])),
                    (b(&[2, 6]), b(&[])),
                ]
            );

            // Tests a prefix that crosses several nodes.
            assert_eq!(
                btree.range(b(&[1])..b(&[2])).collect::<Vec<_>>(),
                vec![
                    (b(&[1, 2]), b(&[])),
                    (b(&[1, 4]), b(&[])),
                    (b(&[1, 6]), b(&[])),
                    (b(&[1, 8]), b(&[])),
                    (b(&[1, 10]), b(&[])),
                ]
            );

            // Tests a prefix that starts from a leaf node, then iterates through the root and right
            // sibling.
            assert_eq!(
                btree.range(b(&[2])..).collect::<Vec<_>>(),
                vec![
                    (b(&[2, 1]), b(&[])),
                    (b(&[2, 2]), b(&[])),
                    (b(&[2, 3]), b(&[])),
                    (b(&[2, 4]), b(&[])),
                    (b(&[2, 5]), b(&[])),
                    (b(&[2, 6]), b(&[])),
                    (b(&[2, 7]), b(&[])),
                    (b(&[2, 8]), b(&[])),
                    (b(&[2, 9]), b(&[])),
                ]
            );
        });
    }

    #[test]
    fn range_large() {
        btree_test(|mut btree| {
            // Insert 1000 elements with prefix 0 and another 1000 elements with prefix 1.
            for prefix in 0..=1 {
                for i in 0..1000u32 {
                    assert_eq!(
                        btree.insert(
                            // The key is the prefix followed by the integer's encoding.
                            // The encoding is big-endian so that the byte representation of the
                            // integers are sorted.
                            b([vec![prefix], i.to_be_bytes().to_vec()]
                                .into_iter()
                                .flatten()
                                .collect::<Vec<_>>()
                                .as_slice()),
                            b(&[])
                        ),
                        None
                    );
                }
            }

            // Getting the range with a prefix should return all 1000 elements with that prefix.
            for prefix in 0..=1 {
                let mut i: u32 = 0;
                for (key, _) in btree.range(b(&[prefix])..b(&[prefix + 1])) {
                    assert_eq!(
                        key,
                        b(&[vec![prefix], i.to_be_bytes().to_vec()]
                            .into_iter()
                            .flatten()
                            .collect::<Vec<_>>())
                    );
                    i += 1;
                }
                assert_eq!(i, 1000);
            }
        });
    }

    #[test]
    fn range_various_prefixes_with_offset() {
        btree_test(|mut btree| {
            btree.insert(b(&[0, 1]), b(&[]));
            btree.insert(b(&[0, 2]), b(&[]));
            btree.insert(b(&[0, 3]), b(&[]));
            btree.insert(b(&[0, 4]), b(&[]));
            btree.insert(b(&[1, 1]), b(&[]));
            btree.insert(b(&[1, 2]), b(&[]));
            btree.insert(b(&[1, 3]), b(&[]));
            btree.insert(b(&[1, 4]), b(&[]));
            btree.insert(b(&[2, 1]), b(&[]));
            btree.insert(b(&[2, 2]), b(&[]));
            btree.insert(b(&[2, 3]), b(&[]));
            btree.insert(b(&[2, 4]), b(&[]));

            // The result should look like this:
            //                                         [(1, 2)]
            //                                         /     \
            // [(0, 1), (0, 2), (0, 3), (0, 4), (1, 1)]       [(1, 3), (1, 4), (2, 1), (2, 2), (2, 3), (2, 4)]

            let root = btree.load_node(btree.root_addr);
            assert_eq!(root.node_type(), NodeType::Internal);
            assert_eq!(root.entries(btree.memory()), vec![(b(&[1, 2]), vec![])]);
            assert_eq!(root.children_len(), 2);

            assert_eq!(
                btree.range(b(&[0])..b(&[1])).collect::<Vec<_>>(),
                vec![
                    (b(&[0, 1]), b(&[])),
                    (b(&[0, 2]), b(&[])),
                    (b(&[0, 3]), b(&[])),
                    (b(&[0, 4]), b(&[])),
                ]
            );

            // Tests an offset that has a keys somewhere in the range of keys of an internal node.
            assert_eq!(
                btree.range(b(&[1, 3])..b(&[2])).collect::<Vec<_>>(),
                vec![(b(&[1, 3]), b(&[])), (b(&[1, 4]), b(&[])),]
            );

            // Tests an offset that's larger than the key in the internal node.
            assert_eq!(btree.range(b(&[2, 5])..).collect::<Vec<_>>(), vec![]);
        });
    }

    #[test]
    fn range_various_prefixes_with_offset_2() {
        btree_test(|mut btree| {
            btree.insert(b(&[0, 1]), b(&[]));
            btree.insert(b(&[0, 2]), b(&[]));
            btree.insert(b(&[0, 3]), b(&[]));
            btree.insert(b(&[0, 4]), b(&[]));
            btree.insert(b(&[1, 2]), b(&[]));
            btree.insert(b(&[1, 4]), b(&[]));
            btree.insert(b(&[1, 6]), b(&[]));
            btree.insert(b(&[1, 8]), b(&[]));
            btree.insert(b(&[1, 10]), b(&[]));
            btree.insert(b(&[2, 1]), b(&[]));
            btree.insert(b(&[2, 2]), b(&[]));
            btree.insert(b(&[2, 3]), b(&[]));
            btree.insert(b(&[2, 4]), b(&[]));
            btree.insert(b(&[2, 5]), b(&[]));
            btree.insert(b(&[2, 6]), b(&[]));
            btree.insert(b(&[2, 7]), b(&[]));
            btree.insert(b(&[2, 8]), b(&[]));
            btree.insert(b(&[2, 9]), b(&[]));

            // The result should look like this:
            //                                         [(1, 4), (2, 3)]
            //                                         /      |       \
            // [(0, 1), (0, 2), (0, 3), (0, 4), (1, 2)]       |        [(2, 4), (2, 5), (2, 6), (2, 7), (2, 8), (2, 9)]
            //                                                |
            //                             [(1, 6), (1, 8), (1, 10), (2, 1), (2, 2)]
            let root = btree.load_node(btree.root_addr);
            assert_eq!(root.node_type(), NodeType::Internal);
            assert_eq!(
                root.entries(btree.memory()),
                vec![(b(&[1, 4]), vec![]), (b(&[2, 3]), vec![])]
            );
            assert_eq!(root.children_len(), 3);

            let child_0 = btree.load_node(root.child(0));
            assert_eq!(child_0.node_type(), NodeType::Leaf);
            assert_eq!(
                child_0.entries(btree.memory()),
                vec![
                    (b(&[0, 1]), vec![]),
                    (b(&[0, 2]), vec![]),
                    (b(&[0, 3]), vec![]),
                    (b(&[0, 4]), vec![]),
                    (b(&[1, 2]), vec![]),
                ]
            );

            let child_1 = btree.load_node(root.child(1));
            assert_eq!(child_1.node_type(), NodeType::Leaf);
            assert_eq!(
                child_1.entries(btree.memory()),
                vec![
                    (b(&[1, 6]), vec![]),
                    (b(&[1, 8]), vec![]),
                    (b(&[1, 10]), vec![]),
                    (b(&[2, 1]), vec![]),
                    (b(&[2, 2]), vec![]),
                ]
            );

            let child_2 = btree.load_node(root.child(2));
            assert_eq!(
                child_2.entries(btree.memory()),
                vec![
                    (b(&[2, 4]), vec![]),
                    (b(&[2, 5]), vec![]),
                    (b(&[2, 6]), vec![]),
                    (b(&[2, 7]), vec![]),
                    (b(&[2, 8]), vec![]),
                    (b(&[2, 9]), vec![]),
                ]
            );

            // Tests a offset that crosses several nodes.
            assert_eq!(
                btree.range(b(&[1, 4])..b(&[2])).collect::<Vec<_>>(),
                vec![
                    (b(&[1, 4]), b(&[])),
                    (b(&[1, 6]), b(&[])),
                    (b(&[1, 8]), b(&[])),
                    (b(&[1, 10]), b(&[])),
                ]
            );

            // Tests a offset that starts from a leaf node, then iterates through the root and right
            // sibling.
            assert_eq!(
                btree.range(b(&[2, 2])..b(&[3])).collect::<Vec<_>>(),
                vec![
                    (b(&[2, 2]), b(&[])),
                    (b(&[2, 3]), b(&[])),
                    (b(&[2, 4]), b(&[])),
                    (b(&[2, 5]), b(&[])),
                    (b(&[2, 6]), b(&[])),
                    (b(&[2, 7]), b(&[])),
                    (b(&[2, 8]), b(&[])),
                    (b(&[2, 9]), b(&[])),
                ]
            );
        });
    }

    #[test]
    #[should_panic(expected = "max_key_size must be <= 4")]
    fn v1_rejects_increases_in_max_key_size() {
        let mem = make_memory();
        let btree: BTreeMap<Blob<4>, Blob<3>, _> = BTreeMap::init_v1(mem);
        let _btree: BTreeMap<Blob<5>, Blob<3>, _> = BTreeMap::init_v1(btree.into_memory());
    }

    #[test]
    fn v2_handles_increases_in_max_key_size_and_max_value_size() {
        let mem = make_memory();
        let mut btree: BTreeMap<Blob<4>, Blob<4>, _> = BTreeMap::init(mem);
        btree.insert(
            [1u8; 4].as_slice().try_into().unwrap(),
            [1u8; 4].as_slice().try_into().unwrap(),
        );

        // Reinitialize the BTree with larger keys and value sizes.
        let mut btree: BTreeMap<Blob<5>, Blob<5>, _> = BTreeMap::init(btree.into_memory());
        btree.insert(
            [2u8; 5].as_slice().try_into().unwrap(),
            [2u8; 5].as_slice().try_into().unwrap(),
        );

        // Still able to retrieve all the entries inserted.
        assert_eq!(
            btree.get(&([1u8; 4].as_slice().try_into().unwrap())),
            Some([1u8; 4].as_slice().try_into().unwrap())
        );

        assert_eq!(
            btree.get(&([2u8; 5].as_slice().try_into().unwrap())),
            Some([2u8; 5].as_slice().try_into().unwrap())
        );
    }

    #[test]
    fn accepts_small_or_equal_key_sizes() {
        let mem = make_memory();
        let btree: BTreeMap<Blob<4>, Blob<3>, _> = BTreeMap::init(mem);
        // Smaller key size
        let btree: BTreeMap<Blob<3>, Blob<3>, _> = BTreeMap::init(btree.into_memory());
        // Equal key size
        let _btree: BTreeMap<Blob<4>, Blob<3>, _> = BTreeMap::init(btree.into_memory());
    }

    #[test]
    #[should_panic(expected = "max_value_size must be <= 3")]
    fn v1_rejects_larger_value_sizes() {
        let mem = make_memory();
        let btree: BTreeMap<Blob<4>, Blob<3>, _> = BTreeMap::init_v1(mem);
        let _btree: BTreeMap<Blob<4>, Blob<4>, _> = BTreeMap::init_v1(btree.into_memory());
    }

    #[test]
    fn accepts_small_or_equal_value_sizes() {
        let mem = make_memory();
        let btree: BTreeMap<Blob<4>, Blob<3>, _> = BTreeMap::init(mem);
        // Smaller key size
        let btree: BTreeMap<Blob<4>, Blob<2>, _> = BTreeMap::init(btree.into_memory());
        // Equal key size
        let _btree: BTreeMap<Blob<4>, Blob<3>, _> = BTreeMap::init(btree.into_memory());
    }

    #[test]
    fn bruteforce_range_search() {
        btree_test(|mut stable_map| {
            use std::collections::BTreeMap;
            const NKEYS: u64 = 60;
            let mut std_map = BTreeMap::new();

            for k in 0..NKEYS {
                std_map.insert(k, k);
                stable_map.insert(k, k);
            }

            assert_eq!(
                std_map.range(..).map(|(k, v)| (*k, *v)).collect::<Vec<_>>(),
                stable_map.range(..).collect::<Vec<_>>()
            );

            for l in 0..=NKEYS {
                assert_eq!(
                    std_map
                        .range(l..)
                        .map(|(k, v)| (*k, *v))
                        .collect::<Vec<_>>(),
                    stable_map.range(l..).collect::<Vec<_>>()
                );

                assert_eq!(
                    std_map
                        .range(..l)
                        .map(|(k, v)| (*k, *v))
                        .collect::<Vec<_>>(),
                    stable_map.range(..l).collect::<Vec<_>>()
                );

                assert_eq!(
                    std_map
                        .range(..=l)
                        .map(|(k, v)| (*k, *v))
                        .collect::<Vec<_>>(),
                    stable_map.range(..=l).collect::<Vec<_>>()
                );

                for r in l + 1..=NKEYS {
                    for lbound in [Bound::Included(l), Bound::Excluded(l)] {
                        for rbound in [Bound::Included(r), Bound::Excluded(r)] {
                            let range = (lbound, rbound);
                            assert_eq!(
                                std_map
                                    .range(range)
                                    .map(|(k, v)| (*k, *v))
                                    .collect::<Vec<_>>(),
                                stable_map.range(range).collect::<Vec<_>>(),
                                "range: {range:?}"
                            );
                        }
                    }
                }
            }
        });
    }

    #[test]
    fn test_iter_upper_bound() {
        btree_test(|mut btree| {
            for k in 0..100u64 {
                btree.insert(k, ());
                for i in 0..=k {
                    assert_eq!(
                        Some((i, ())),
                        btree.iter_upper_bound(&(i + 1)).next(),
                        "failed to get an upper bound for key {}",
                        i + 1
                    );
                }
                assert_eq!(
                    None,
                    btree.iter_upper_bound(&0).next(),
                    "key 0 must not have an upper bound"
                );
            }
        });
    }

    // A buggy implementation of storable where the max_size is smaller than the serialized size.
    #[derive(Clone, Ord, PartialOrd, Eq, PartialEq)]
    struct BuggyStruct;
    impl crate::Storable for BuggyStruct {
        fn to_bytes(&self) -> Cow<[u8]> {
            Cow::Borrowed(&[1, 2, 3, 4])
        }
<<<<<<< HEAD

        fn from_bytes(_: Cow<[u8]>) -> Self {
            unimplemented!();
        }

        const BOUND: StorableBound = StorableBound::Bounded {
            max_size: 1,
            is_fixed_size: false,
        };
=======

        fn from_bytes(_: Cow<[u8]>) -> Self {
            unimplemented!();
        }

        const BOUND: StorableBound = StorableBound::Bounded {
            max_size: 1,
            is_fixed_size: false,
        };
    }

    #[test]
    #[should_panic(expected = "max_key_size must be <= 0")]
    fn panics_if_max_key_grows() {
        let mem = make_memory();
        let btree: BTreeMap<(), (), _> = BTreeMap::init(mem);
        btree.save();

        #[derive(Clone, Ord, PartialOrd, Eq, PartialEq)]
        struct K;
        impl crate::Storable for K {
            fn to_bytes(&self) -> Cow<[u8]> {
                Cow::Borrowed(&[1])
            }

            fn from_bytes(_: Cow<[u8]>) -> Self {
                unimplemented!();
            }

            const BOUND: StorableBound = StorableBound::Bounded {
                max_size: 1,
                is_fixed_size: false,
            };
        }

        // Reload the BTree but with a key that has a larger max_size. Should panic.
        let _: BTreeMap<K, (), _> = BTreeMap::init(btree.into_memory());
>>>>>>> 48866e6b
    }

    #[test]
    #[should_panic(expected = "expected an element with length <= 1 bytes, but found 4")]
    fn v1_panics_if_key_is_bigger_than_max_size() {
<<<<<<< HEAD
        let mut btree = BTreeMap::init_v1(make_memory());
        btree.insert(BuggyStruct, ());
    }
=======
        let mut btree = BTreeMap::init(make_memory());
        btree.insert(BuggyStruct, ());
    }

    #[test]
    #[should_panic(expected = "expected an element with length <= 1 bytes, but found 4")]
    fn v2_panics_if_key_is_bigger_than_max_size() {
        let mut btree = BTreeMap::init_v2(make_memory());
        btree.insert(BuggyStruct, ());
    }

    #[test]
    #[should_panic(expected = "max_value_size must be <= 0")]
    fn v1_panics_if_value_is_too_large() {
        // Initialize a btreemap where the key and value both have a max size of zero.
        let mem = make_memory();
        let btree: BTreeMap<(), (), _> = BTreeMap::init(mem);
        btree.save();

        #[derive(Clone, Ord, PartialOrd, Eq, PartialEq)]
        struct V;
        impl crate::Storable for V {
            fn to_bytes(&self) -> Cow<[u8]> {
                Cow::Borrowed(&[1])
            }
>>>>>>> 48866e6b

    #[test]
    #[should_panic(expected = "expected an element with length <= 1 bytes, but found 4")]
    fn v2_panics_if_key_is_bigger_than_max_size() {
        let mut btree = BTreeMap::init(make_memory());
        btree.insert(BuggyStruct, ());
    }

<<<<<<< HEAD
    #[test]
    #[should_panic(expected = "expected an element with length <= 1 bytes, but found 4")]
    fn v1_panics_if_value_is_bigger_than_max_size() {
        let mut btree = BTreeMap::init(make_memory());
        btree.insert((), BuggyStruct);
    }

=======
            const BOUND: StorableBound = StorableBound::Bounded {
                max_size: 1,
                is_fixed_size: false,
            };
        }

        // Reload the BTree but with a value that has a larger max_size. Should panic.
        let _: BTreeMap<(), V, _> = BTreeMap::init(btree.into_memory());
    }

    #[test]
    #[should_panic(expected = "expected an element with length <= 1 bytes, but found 4")]
    fn v1_panics_if_value_is_bigger_than_max_size() {
        let mut btree = BTreeMap::init(make_memory());
        btree.insert((), BuggyStruct);
    }

>>>>>>> 48866e6b
    #[test]
    #[should_panic(expected = "expected an element with length <= 1 bytes, but found 4")]
    fn v2_panics_if_value_is_bigger_than_max_size() {
        let mut btree = BTreeMap::init(make_memory());
        btree.insert((), BuggyStruct);
    }

    // To generate the memory dump file for the current version:
    //   cargo test create_btreemap_dump_file -- --include-ignored
    #[test]
    #[ignore]
    fn create_btreemap_dump_file() {
        let mem = make_memory();
        let mut btree = BTreeMap::init_v1(mem.clone());
        assert_eq!(btree.insert(b(&[1, 2, 3]), b(&[4, 5, 6])), None);
        assert_eq!(btree.get(&b(&[1, 2, 3])), Some(b(&[4, 5, 6])));

        use std::io::prelude::*;
        let mut file =
            std::fs::File::create(format!("dumps/btreemap_v{LAYOUT_VERSION}.dump")).unwrap();
        file.write_all(&mem.borrow()).unwrap();
    }

    #[test]
    fn produces_layout_identical_to_layout_version_1_with_packed_headers() {
        let mem = make_memory();
        let mut btree = BTreeMap::init_v1(mem.clone());
        assert_eq!(btree.insert(b(&[1, 2, 3]), b(&[4, 5, 6])), None);
        assert_eq!(btree.get(&b(&[1, 2, 3])), Some(b(&[4, 5, 6])));

        let btreemap_v1 = include_bytes!("../dumps/btreemap_v1_packed_headers.dump");
        assert_eq!(*mem.borrow(), btreemap_v1);
    }

    #[test]
    fn read_write_header_is_identical_to_read_write_struct() {
        #[repr(C, packed)]
        struct BTreePackedHeader {
            magic: [u8; 3],
            version: u8,
            max_key_size: u32,
            max_value_size: u32,
            root_addr: Address,
            length: u64,
            _buffer: [u8; 24],
        }
        let packed_header = BTreePackedHeader {
            magic: *MAGIC,
            version: LAYOUT_VERSION,
            root_addr: Address::from(0xDEADBEEF),
            max_key_size: 0x12345678,
            max_value_size: 0x87654321,
            length: 0xA1B2D3C4,
            _buffer: [0; 24],
        };

        let packed_mem = make_memory();
        crate::write_struct(&packed_header, Address::from(0), &packed_mem);

        let v1_header = BTreeHeader {
            version: Version::V1(DerivedPageSize {
                max_key_size: 0x12345678,
                max_value_size: 0x87654321,
            }),
            root_addr: Address::from(0xDEADBEEF),
            length: 0xA1B2D3C4,
        };

        let v1_mem = make_memory();
        BTreeMap::<Vec<_>, Vec<_>, RefCell<Vec<_>>>::write_header(&v1_header, &v1_mem);

        assert_eq!(packed_mem, v1_mem);

        let packed_header: BTreePackedHeader = crate::read_struct(Address::from(0), &v1_mem);
        let v1_header = BTreeMap::<Vec<_>, Vec<_>, RefCell<Vec<_>>>::read_header(&v1_mem);
        assert!(packed_header.magic == *MAGIC);
        assert!(packed_header.version == LAYOUT_VERSION);
        match v1_header.version {
            Version::V1(DerivedPageSize {
                max_key_size,
                max_value_size,
            }) => {
                assert!(packed_header.max_key_size == max_key_size);
                assert!(packed_header.max_value_size == max_value_size);
            }
            _ => unreachable!("version must be v1"),
        };

        assert!(packed_header.root_addr == v1_header.root_addr);
        assert!(packed_header.length == v1_header.length);
    }
}<|MERGE_RESOLUTION|>--- conflicted
+++ resolved
@@ -2615,17 +2615,6 @@
         fn to_bytes(&self) -> Cow<[u8]> {
             Cow::Borrowed(&[1, 2, 3, 4])
         }
-<<<<<<< HEAD
-
-        fn from_bytes(_: Cow<[u8]>) -> Self {
-            unimplemented!();
-        }
-
-        const BOUND: StorableBound = StorableBound::Bounded {
-            max_size: 1,
-            is_fixed_size: false,
-        };
-=======
 
         fn from_bytes(_: Cow<[u8]>) -> Self {
             unimplemented!();
@@ -2663,17 +2652,11 @@
 
         // Reload the BTree but with a key that has a larger max_size. Should panic.
         let _: BTreeMap<K, (), _> = BTreeMap::init(btree.into_memory());
->>>>>>> 48866e6b
     }
 
     #[test]
     #[should_panic(expected = "expected an element with length <= 1 bytes, but found 4")]
     fn v1_panics_if_key_is_bigger_than_max_size() {
-<<<<<<< HEAD
-        let mut btree = BTreeMap::init_v1(make_memory());
-        btree.insert(BuggyStruct, ());
-    }
-=======
         let mut btree = BTreeMap::init(make_memory());
         btree.insert(BuggyStruct, ());
     }
@@ -2699,7 +2682,6 @@
             fn to_bytes(&self) -> Cow<[u8]> {
                 Cow::Borrowed(&[1])
             }
->>>>>>> 48866e6b
 
     #[test]
     #[should_panic(expected = "expected an element with length <= 1 bytes, but found 4")]
@@ -2708,7 +2690,16 @@
         btree.insert(BuggyStruct, ());
     }
 
-<<<<<<< HEAD
+            const BOUND: StorableBound = StorableBound::Bounded {
+                max_size: 1,
+                is_fixed_size: false,
+            };
+        }
+
+        // Reload the BTree but with a value that has a larger max_size. Should panic.
+        let _: BTreeMap<(), V, _> = BTreeMap::init(btree.into_memory());
+    }
+
     #[test]
     #[should_panic(expected = "expected an element with length <= 1 bytes, but found 4")]
     fn v1_panics_if_value_is_bigger_than_max_size() {
@@ -2716,25 +2707,6 @@
         btree.insert((), BuggyStruct);
     }
 
-=======
-            const BOUND: StorableBound = StorableBound::Bounded {
-                max_size: 1,
-                is_fixed_size: false,
-            };
-        }
-
-        // Reload the BTree but with a value that has a larger max_size. Should panic.
-        let _: BTreeMap<(), V, _> = BTreeMap::init(btree.into_memory());
-    }
-
-    #[test]
-    #[should_panic(expected = "expected an element with length <= 1 bytes, but found 4")]
-    fn v1_panics_if_value_is_bigger_than_max_size() {
-        let mut btree = BTreeMap::init(make_memory());
-        btree.insert((), BuggyStruct);
-    }
-
->>>>>>> 48866e6b
     #[test]
     #[should_panic(expected = "expected an element with length <= 1 bytes, but found 4")]
     fn v2_panics_if_value_is_bigger_than_max_size() {
