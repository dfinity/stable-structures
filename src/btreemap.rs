--- conflicted
+++ resolved
@@ -357,13 +357,9 @@
             return None;
         }
 
-<<<<<<< HEAD
-        self.get_helper(self.root_addr, key).map(V::from_bytes)
-=======
-        self.get_helper(self.root_addr, &key.to_bytes())
+        self.get_helper(self.root_addr, key)
             .map(Cow::Owned)
             .map(V::from_bytes)
->>>>>>> 4cb43881
     }
 
     fn get_helper(&self, node_addr: Address, key: &K) -> Option<Vec<u8>> {
@@ -412,13 +408,9 @@
             return None;
         }
 
-<<<<<<< HEAD
-        self.remove_helper(self.root_addr, key).map(V::from_bytes)
-=======
-        self.remove_helper(self.root_addr, &key.to_bytes())
+        self.remove_helper(self.root_addr, key)
             .map(Cow::Owned)
             .map(V::from_bytes)
->>>>>>> 4cb43881
     }
 
     // A helper method for recursively removing a key from the B-tree.
