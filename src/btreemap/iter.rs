--- conflicted
+++ resolved
@@ -3,11 +3,8 @@
     BTreeMap,
 };
 use crate::{types::NULL, Address, BoundedStorable, Memory};
-<<<<<<< HEAD
+use std::borrow::Cow;
 use std::ops::{Bound, RangeBounds};
-=======
-use std::borrow::Cow;
->>>>>>> 4cb43881
 
 /// An indicator of the current position in the map.
 pub(crate) enum Cursor<K: BoundedStorable + Ord + Clone> {
@@ -154,14 +151,7 @@
                     return None;
                 }
 
-<<<<<<< HEAD
-                Some((key, V::from_bytes(encoded_value)))
-=======
-                Some((
-                    K::from_bytes(Cow::Owned(entry.0)),
-                    V::from_bytes(Cow::Owned(entry.1)),
-                ))
->>>>>>> 4cb43881
+                Some((key, V::from_bytes(Cow::Owned(encoded_value))))
             }
             None => {
                 // The cursors are empty. Iteration is complete.
