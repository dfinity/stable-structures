//! Node V1
//!
//! A v1 node is the first node layout, with fixed node sizes and support for
//! bounded types only.
//!
//! # Memory Layout
//!
//! ```text
//! ---------------------------------------- <-- Header
//! Magic "BTN"             ↕ 3 bytes
//! ----------------------------------------
//! Layout version (2)      ↕ 1 byte
//! ----------------------------------------
//! Node type               ↕ 1 byte
//! ----------------------------------------
//! # Entries (k)           ↕ 2 bytes
//! ---------------------------------------- <-- Entries (upto `CAPACITY` entries)
//! Key(0)
//! ----------------------------------------
//! Value(0)
//! ----------------------------------------
//! Key(1) size             ↕ 4 bytes
//! ----------------------------------------
//! Key(1)                  ↕ `max_key_size` bytes
//! ----------------------------------------
//! Value(1) size           ↕ 4 bytes
//! ----------------------------------------
//! Value(1)                ↕ `max_value_size` bytes
//! ----------------------------------------
//! ...
//! ---------------------------------------- <-- Children (upto `CAPACITY + 1` children)
//! Child(0) address        ↕ 8 bytes
//! ----------------------------------------
//! ...
//! ----------------------------------------
//! Child(k + 1) address    ↕ 8 bytes
//! ----------------------------------------
//! ```
use super::*;

impl<K: Storable + Ord + Clone> Node<K> {
    /// Creates a new v1 node at the given address.
    pub(super) fn new_v1(
        address: Address,
        node_type: NodeType,
        max_key_size: u32,
        max_value_size: u32,
    ) -> Node<K> {
        Node {
            address,
            node_type,
<<<<<<< HEAD
            keys: vec![],
            encoded_values: RefCell::default(),
            children: vec![],
            version: Version::V1 {
                max_key_size,
                max_value_size,
            },
            overflow: None,
=======
            max_key_size,
            max_value_size,
            keys: vec![],
            encoded_values: RefCell::default(),
            children: vec![],
>>>>>>> 7b2f7a63
        }
    }

    /// Loads a v1 node from memory at the given address.
    pub(super) fn load_v1<M: Memory>(
        address: Address,
        max_key_size: u32,
        max_value_size: u32,
        memory: &M,
    ) -> Self {
        // Load the header.
        let header: NodeHeader = read_struct(address, memory);
        assert_eq!(&header.magic, MAGIC, "Bad magic.");
        assert_eq!(header.version, LAYOUT_VERSION, "Unsupported version.");

        // Load the entries.
        let mut keys = Vec::with_capacity(header.num_entries as usize);
        let mut encoded_values = Vec::with_capacity(header.num_entries as usize);
        let mut offset = NodeHeader::size();
        let mut buf = Vec::with_capacity(max_key_size.max(max_value_size) as usize);
        for _ in 0..header.num_entries {
            // Read the key's size.
            let key_size = read_u32(memory, address + offset);
            offset += U32_SIZE;

            // Read the key.
            buf.resize(key_size as usize, 0);
            memory.read((address + offset).get(), &mut buf);
            offset += Bytes::from(max_key_size);
            let key = K::from_bytes(Cow::Borrowed(&buf));
            keys.push(key);

            // Values are loaded lazily. Store a reference and skip loading it.
            encoded_values.push(Value::ByRef(offset));
            offset += U32_SIZE + Bytes::from(max_value_size);
        }

        // Load children if this is an internal node.
        let mut children = vec![];
        if header.node_type == INTERNAL_NODE_TYPE {
            // The number of children is equal to the number of entries + 1.
            for _ in 0..header.num_entries + 1 {
                let child = Address::from(read_u64(memory, address + offset));
                offset += Address::size();
                children.push(child);
            }

            assert_eq!(children.len(), keys.len() + 1);
        }

        Self {
            address,
            keys,
            encoded_values: RefCell::new(encoded_values),
            children,
            node_type: match header.node_type {
                LEAF_NODE_TYPE => NodeType::Leaf,
                INTERNAL_NODE_TYPE => NodeType::Internal,
                other => unreachable!("Unknown node type {}", other),
            },
            version: Version::V1 {
                max_key_size,
                max_value_size,
            },
            overflow: None,
        }
    }

    pub(super) fn save_v1<M: Memory>(&self, memory: &M) {
        match self.node_type {
            NodeType::Leaf => {
                assert!(self.children.is_empty());
            }
            NodeType::Internal => {
                assert_eq!(self.children.len(), self.keys.len() + 1);
            }
        };

        // We should never be saving an empty node.
        assert!(!self.keys.is_empty() || !self.children.is_empty());

        // Assert entries are sorted in strictly increasing order.
        assert!(self.keys.windows(2).all(|e| e[0] < e[1]));

        let (max_key_size, max_value_size) = match self.version {
            Version::V1 {
                max_key_size,
                max_value_size,
            } => (max_key_size, max_value_size),
            Version::V2 { .. } => unreachable!("cannot save v2 node as v1."),
        };

        let header = NodeHeader {
            magic: *MAGIC,
            version: LAYOUT_VERSION,
            node_type: match self.node_type {
                NodeType::Leaf => LEAF_NODE_TYPE,
                NodeType::Internal => INTERNAL_NODE_TYPE,
            },
            num_entries: self.keys.len() as u16,
        };

        write_struct(&header, self.address, memory);

        let mut offset = NodeHeader::size();

        // Load all the values. This is necessary so that we don't overwrite referenced
        // values when writing the entries to the node.
        for i in 0..self.keys.len() {
            self.value(i, memory);
        }

        // Write the entries.
        for (idx, key) in self.keys.iter().enumerate() {
            // Write the size of the key.
            let key_bytes = key.to_bytes();
            write_u32(memory, self.address + offset, key_bytes.len() as u32);
            offset += U32_SIZE;

            // Write the key.
            write(memory, (self.address + offset).get(), key_bytes.borrow());
            offset += Bytes::from(max_key_size);

            // Write the size of the value.
            let value = self.value(idx, memory);
            write_u32(memory, self.address + offset, value.len() as u32);
            offset += U32_SIZE;

            // Write the value.
            write(memory, (self.address + offset).get(), &value);
            offset += Bytes::from(max_value_size);
        }

        // Write the children
        for child in self.children.iter() {
            write(
                memory,
                (self.address + offset).get(),
                &child.get().to_le_bytes(),
            );
            offset += Address::size();
        }
    }
}

/// Returns the size of a v1 node in bytes.
pub(super) fn size_v1(max_key_size: u32, max_value_size: u32) -> Bytes {
<<<<<<< HEAD
    let max_key_size = Bytes::from(max_key_size);
    let max_value_size = Bytes::from(max_value_size);

    let node_header_size = NodeHeader::size();
=======
    let node_header_size = NodeHeader::size();
    let max_key_size = Bytes::from(max_key_size);
    let max_value_size = Bytes::from(max_value_size);
>>>>>>> 7b2f7a63
    let entry_size = U32_SIZE + max_key_size + max_value_size + U32_SIZE;
    let child_size = Address::size();

    node_header_size
        + Bytes::from(CAPACITY as u64) * entry_size
        + Bytes::from((CAPACITY + 1) as u64) * child_size
}<|MERGE_RESOLUTION|>--- conflicted
+++ resolved
@@ -49,7 +49,6 @@
         Node {
             address,
             node_type,
-<<<<<<< HEAD
             keys: vec![],
             encoded_values: RefCell::default(),
             children: vec![],
@@ -58,13 +57,6 @@
                 max_value_size,
             },
             overflow: None,
-=======
-            max_key_size,
-            max_value_size,
-            keys: vec![],
-            encoded_values: RefCell::default(),
-            children: vec![],
->>>>>>> 7b2f7a63
         }
     }
 
@@ -212,16 +204,9 @@
 
 /// Returns the size of a v1 node in bytes.
 pub(super) fn size_v1(max_key_size: u32, max_value_size: u32) -> Bytes {
-<<<<<<< HEAD
-    let max_key_size = Bytes::from(max_key_size);
-    let max_value_size = Bytes::from(max_value_size);
-
-    let node_header_size = NodeHeader::size();
-=======
     let node_header_size = NodeHeader::size();
     let max_key_size = Bytes::from(max_key_size);
     let max_value_size = Bytes::from(max_value_size);
->>>>>>> 7b2f7a63
     let entry_size = U32_SIZE + max_key_size + max_value_size + U32_SIZE;
     let child_size = Address::size();
 
