//! Node V1
//!
//! A v1 node is the first node layout, with fixed node sizes and support for
//! bounded types only.
//!
//! # Memory Layout
//!
//! ```text
//! ---------------------------------------- <-- Header
//! Magic "BTN"             ↕ 3 bytes
//! ----------------------------------------
//! Layout version (2)      ↕ 1 byte
//! ----------------------------------------
//! Node type               ↕ 1 byte
//! ----------------------------------------
//! # Entries (k)           ↕ 2 bytes
//! ---------------------------------------- <-- Entries (upto `CAPACITY` entries)
//! Key(0)
//! ----------------------------------------
//! Value(0)
//! ----------------------------------------
//! Key(1) size             ↕ 4 bytes
//! ----------------------------------------
//! Key(1)                  ↕ `max_key_size` bytes
//! ----------------------------------------
//! Value(1) size           ↕ 4 bytes
//! ----------------------------------------
//! Value(1)                ↕ `max_value_size` bytes
//! ----------------------------------------
//! ...
//! ---------------------------------------- <-- Children (upto `CAPACITY + 1` children)
//! Child(0) address        ↕ 8 bytes
//! ----------------------------------------
//! ...
//! ----------------------------------------
//! Child(k + 1) address    ↕ 8 bytes
//! ----------------------------------------
//! ```
use super::*;

impl<K: Storable + Ord + Clone> Node<K> {
    /// Creates a new v1 node at the given address.
    pub fn new_v1(address: Address, node_type: NodeType, page_size: DerivedPageSize) -> Node<K> {
        Node {
            address,
            node_type,
<<<<<<< HEAD
            keys_encoded_values: vec![],
=======
            keys_and_encoded_values: vec![],
>>>>>>> 1f75f439
            children: vec![],
            version: Version::V1(page_size),
            overflows: Vec::with_capacity(0),
        }
    }

    /// Loads a v1 node from memory at the given address.
    pub(super) fn load_v1<M: Memory>(
        header: NodeHeader,
        address: Address,
        max_key_size: u32,
        max_value_size: u32,
        memory: &M,
    ) -> Self {
        #[cfg(feature = "canbench")]
        let _p = canbench::profile("node_load_v1");

        // Load the entries.
        let mut keys_encoded_values = Vec::with_capacity(header.num_entries as usize);
        let mut offset = NodeHeader::size();
        let mut buf = Vec::with_capacity(max_key_size.max(max_value_size) as usize);
        for _ in 0..header.num_entries {
            // Read the key's size.
            let key_size = read_u32(memory, address + offset);
            offset += U32_SIZE;

            // Read the key.
            buf.resize(key_size as usize, 0);
            memory.read((address + offset).get(), &mut buf);
            offset += Bytes::from(max_key_size);
            let key = K::from_bytes(Cow::Borrowed(&buf));
            // Values are loaded lazily. Store a reference and skip loading it.
            keys_encoded_values.push((key, RefCell::new(Value::ByRef(offset))));

            offset += U32_SIZE + Bytes::from(max_value_size);
        }

        // Load children if this is an internal node.
        let mut children = vec![];
        if header.node_type == INTERNAL_NODE_TYPE {
            // The number of children is equal to the number of entries + 1.
            children.reserve(header.num_entries as usize + 1);
            for _ in 0..header.num_entries + 1 {
                let child = Address::from(read_u64(memory, address + offset));
                offset += Address::size();
                children.push(child);
            }

            assert_eq!(children.len(), keys_encoded_values.len() + 1);
        }

        Self {
            address,
<<<<<<< HEAD
            keys_encoded_values,
=======
            keys_and_encoded_values: keys_encoded_values,
>>>>>>> 1f75f439
            children,
            node_type: match header.node_type {
                LEAF_NODE_TYPE => NodeType::Leaf,
                INTERNAL_NODE_TYPE => NodeType::Internal,
                other => unreachable!("Unknown node type {}", other),
            },
            version: Version::V1(DerivedPageSize {
                max_key_size,
                max_value_size,
            }),
            overflows: Vec::with_capacity(0),
        }
    }

    pub(super) fn save_v1<M: Memory>(&self, memory: &M) {
        #[cfg(feature = "canbench")]
        let _p = canbench::profile("node_save_v1");

        match self.node_type {
            NodeType::Leaf => {
                assert!(self.children.is_empty());
            }
            NodeType::Internal => {
<<<<<<< HEAD
                assert_eq!(self.children.len(), self.keys_encoded_values.len() + 1);
=======
                assert_eq!(self.children.len(), self.keys_and_encoded_values.len() + 1);
>>>>>>> 1f75f439
            }
        };

        // We should never be saving an empty node.
<<<<<<< HEAD
        assert!(!self.keys_encoded_values.is_empty() || !self.children.is_empty());

        // Assert entries are sorted in strictly increasing order.
        assert!(self.keys_encoded_values.windows(2).all(|e| e[0].0 < e[1].0));
=======
        assert!(!self.keys_and_encoded_values.is_empty() || !self.children.is_empty());

        // Assert entries are sorted in strictly increasing order.
        assert!(self
            .keys_and_encoded_values
            .windows(2)
            .all(|e| e[0].0 < e[1].0));
>>>>>>> 1f75f439

        let (max_key_size, max_value_size) = match self.version {
            Version::V1(DerivedPageSize {
                max_key_size,
                max_value_size,
            }) => (max_key_size, max_value_size),
            Version::V2 { .. } => unreachable!("cannot save v2 node as v1."),
        };

        let header = NodeHeader {
            magic: *MAGIC,
            version: LAYOUT_VERSION_1,
            node_type: match self.node_type {
                NodeType::Leaf => LEAF_NODE_TYPE,
                NodeType::Internal => INTERNAL_NODE_TYPE,
            },
<<<<<<< HEAD
            num_entries: self.keys_encoded_values.len() as u16,
=======
            num_entries: self.keys_and_encoded_values.len() as u16,
>>>>>>> 1f75f439
        };

        write_struct(&header, self.address, memory);

        let mut offset = NodeHeader::size();

        // Load all the values. This is necessary so that we don't overwrite referenced
        // values when writing the entries to the node.
<<<<<<< HEAD
        for i in 0..self.keys_encoded_values.len() {
=======
        for i in 0..self.keys_and_encoded_values.len() {
>>>>>>> 1f75f439
            self.value(i, memory);
        }

        // Write the entries.
<<<<<<< HEAD
        for (idx, (key, _)) in self.keys_encoded_values.iter().enumerate() {
=======
        for (idx, (key, _)) in self.keys_and_encoded_values.iter().enumerate() {
>>>>>>> 1f75f439
            // Write the size of the key.
            let key_bytes = key.to_bytes_checked();
            write_u32(memory, self.address + offset, key_bytes.len() as u32);
            offset += U32_SIZE;

            // Write the key.
            write(memory, (self.address + offset).get(), key_bytes.borrow());
            offset += Bytes::from(max_key_size);

            // Write the size of the value.
            let value = self.value(idx, memory);
            write_u32(memory, self.address + offset, value.len() as u32);
            offset += U32_SIZE;

            // Write the value.
            write(memory, (self.address + offset).get(), &value);
            offset += Bytes::from(max_value_size);
        }

        // Write the children
        for child in self.children.iter() {
            write(
                memory,
                (self.address + offset).get(),
                &child.get().to_le_bytes(),
            );
            offset += Address::size();
        }
    }
}

/// Returns the size of a v1 node in bytes.
pub(super) fn size_v1(max_key_size: u32, max_value_size: u32) -> Bytes {
    let node_header_size = NodeHeader::size();
    let max_key_size = Bytes::from(max_key_size);
    let max_value_size = Bytes::from(max_value_size);
    let entry_size = U32_SIZE + max_key_size + max_value_size + U32_SIZE;
    let child_size = Address::size();

    node_header_size
        + Bytes::from(CAPACITY as u64) * entry_size
        + Bytes::from((CAPACITY + 1) as u64) * child_size
}<|MERGE_RESOLUTION|>--- conflicted
+++ resolved
@@ -44,11 +44,7 @@
         Node {
             address,
             node_type,
-<<<<<<< HEAD
-            keys_encoded_values: vec![],
-=======
             keys_and_encoded_values: vec![],
->>>>>>> 1f75f439
             children: vec![],
             version: Version::V1(page_size),
             overflows: Vec::with_capacity(0),
@@ -102,11 +98,7 @@
 
         Self {
             address,
-<<<<<<< HEAD
-            keys_encoded_values,
-=======
             keys_and_encoded_values: keys_encoded_values,
->>>>>>> 1f75f439
             children,
             node_type: match header.node_type {
                 LEAF_NODE_TYPE => NodeType::Leaf,
@@ -130,21 +122,11 @@
                 assert!(self.children.is_empty());
             }
             NodeType::Internal => {
-<<<<<<< HEAD
-                assert_eq!(self.children.len(), self.keys_encoded_values.len() + 1);
-=======
                 assert_eq!(self.children.len(), self.keys_and_encoded_values.len() + 1);
->>>>>>> 1f75f439
             }
         };
 
         // We should never be saving an empty node.
-<<<<<<< HEAD
-        assert!(!self.keys_encoded_values.is_empty() || !self.children.is_empty());
-
-        // Assert entries are sorted in strictly increasing order.
-        assert!(self.keys_encoded_values.windows(2).all(|e| e[0].0 < e[1].0));
-=======
         assert!(!self.keys_and_encoded_values.is_empty() || !self.children.is_empty());
 
         // Assert entries are sorted in strictly increasing order.
@@ -152,7 +134,6 @@
             .keys_and_encoded_values
             .windows(2)
             .all(|e| e[0].0 < e[1].0));
->>>>>>> 1f75f439
 
         let (max_key_size, max_value_size) = match self.version {
             Version::V1(DerivedPageSize {
@@ -169,11 +150,7 @@
                 NodeType::Leaf => LEAF_NODE_TYPE,
                 NodeType::Internal => INTERNAL_NODE_TYPE,
             },
-<<<<<<< HEAD
-            num_entries: self.keys_encoded_values.len() as u16,
-=======
             num_entries: self.keys_and_encoded_values.len() as u16,
->>>>>>> 1f75f439
         };
 
         write_struct(&header, self.address, memory);
@@ -182,20 +159,12 @@
 
         // Load all the values. This is necessary so that we don't overwrite referenced
         // values when writing the entries to the node.
-<<<<<<< HEAD
-        for i in 0..self.keys_encoded_values.len() {
-=======
         for i in 0..self.keys_and_encoded_values.len() {
->>>>>>> 1f75f439
             self.value(i, memory);
         }
 
         // Write the entries.
-<<<<<<< HEAD
-        for (idx, (key, _)) in self.keys_encoded_values.iter().enumerate() {
-=======
         for (idx, (key, _)) in self.keys_and_encoded_values.iter().enumerate() {
->>>>>>> 1f75f439
             // Write the size of the key.
             let key_bytes = key.to_bytes_checked();
             write_u32(memory, self.address + offset, key_bytes.len() as u32);
