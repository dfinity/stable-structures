--- conflicted
+++ resolved
@@ -98,11 +98,7 @@
             address,
             node_type,
             version: Version::V2(page_size),
-<<<<<<< HEAD
-            keys_encoded_values: vec![],
-=======
             keys_and_encoded_values: vec![],
->>>>>>> 1f75f439
             children: vec![],
             overflows: Vec::with_capacity(0),
         }
@@ -185,11 +181,7 @@
 
         Self {
             address,
-<<<<<<< HEAD
-            keys_encoded_values,
-=======
             keys_and_encoded_values: keys_encoded_values,
->>>>>>> 1f75f439
             children,
             node_type,
             version: Version::V2(page_size),
@@ -207,11 +199,7 @@
 
         // Load all the values. This is necessary so that we don't overwrite referenced
         // values when writing the entries to the node.
-<<<<<<< HEAD
-        for i in 0..self.keys_encoded_values.len() {
-=======
         for i in 0..self.keys_and_encoded_values.len() {
->>>>>>> 1f75f439
             self.value(i, allocator.memory());
         }
 
@@ -233,11 +221,7 @@
                 NodeType::Leaf => LEAF_NODE_TYPE,
                 NodeType::Internal => INTERNAL_NODE_TYPE,
             },
-<<<<<<< HEAD
-            num_entries: self.keys_encoded_values.len() as u16,
-=======
             num_entries: self.keys_and_encoded_values.len() as u16,
->>>>>>> 1f75f439
         };
 
         writer.write_struct(&header, offset);
@@ -255,11 +239,7 @@
         }
 
         // Write the keys.
-<<<<<<< HEAD
-        for (key, _) in self.keys_encoded_values.iter() {
-=======
         for (key, _) in self.keys_and_encoded_values.iter() {
->>>>>>> 1f75f439
             let key_bytes = key.to_bytes_checked();
 
             // Write the size of the key if it isn't fixed in size.
