//! Node V2
//!
//! A v2 node is an iteration on a v1 node. Compared to a v1 node, it has a
//! smaller memory footprint and support for unbounded types.
//!
//! # Memory Layout
//!
//! To support unbounded types, a v2 node is variable in size and can span multiple
//! pages of memory if needed [^note]. There are two types of pages:
//!
//! 1. Initial Page (the first page of the node)
//! 2. Overflow page (subsequent pages of the node)
//!
//! ## Initial Page Memory Layout
//!
//! ```text
//! ---------------------------------------- <-- Header
//! Magic "BTN"             ↕ 3 bytes
//! ----------------------------------------
//! Layout version (2)      ↕ 1 byte
//! ----------------------------------------
//! Node type               ↕ 1 byte
//! ----------------------------------------
//! # Entries (k)           ↕ 2 bytes
//! ----------------------------------------
//! Overflow address        ↕ 8 bytes
//! ---------------------------------------- <-- Children (Address 15)
//! Child(0) address        ↕ 8 bytes
//! ----------------------------------------
//! ...
//! ----------------------------------------
//! Child(k + 1) address    ↕ 8 bytes
//! ---------------------------------------- <-- Keys
//! Key(0)
//! ----------------------------------------
//! ...
//! ----------------------------------------
//! Key(k)
//! ---------------------------------------- <-- Values
//! Value(0)
//! ----------------------------------------
//! ...
//! ----------------------------------------
//! Value(k)
//! ----------------------------------------
//! ```
//!
//! ## Overflow Page Memory Layout
//!
//! If the data to be stored in the initial page layout is larger than the page size,
//! then overflow pages are used.
//!
//! ```text
//! ----------------------------------------
//! Magic "NOF"             ↕ 3 bytes
//! ----------------------------------------
//! Next address            ↕ 8 byte
//! ----------------------------------------
//! Data
//! ----------------------------------------
//! ```
//!
//! ## Keys and Values
//! Keys and values are both encoded in memory as blobs.
//!
//! If they are variable in size (i.e. their `IS_FIXED` attribute is set to false),
//! then the size of the blob is encoded before the blob itself. Otherwise, no size
//! information is stored.
//!
//! [^note]: The page here refers to a fixed-size chunk of memory that is provided to the
//! node by the BTreeMap Allocator, and has no connection with OS memory pages or
//! Wasm pages.

use super::*;
use crate::btreemap::Allocator;
use crate::{btreemap::node::io::NodeWriter, types::NULL};

// Initial page
pub(super) const OVERFLOW_ADDRESS_OFFSET: Bytes = Bytes::new(7);
const ENTRIES_OFFSET: Bytes = Bytes::new(15);

// Overflow page
pub(super) const OVERFLOW_MAGIC: &[u8; 3] = b"NOF";
pub(super) const PAGE_OVERFLOW_NEXT_OFFSET: Bytes = Bytes::new(3);
pub(super) const PAGE_OVERFLOW_DATA_OFFSET: Bytes = Bytes::new(11);

// The minimum size a page can have.
// Rationale: a page size needs to at least store the header (15 bytes) + all the children
// addresses (88 bytes). We round that up to 128 to get a nice binary number.
const MINIMUM_PAGE_SIZE: u32 = 128;

impl<K: Storable + Ord + Clone> Node<K> {
    /// Creates a new v2 node at the given address.
    pub fn new_v2(address: Address, node_type: NodeType, page_size: PageSize) -> Node<K> {
        assert!(page_size.get() >= MINIMUM_PAGE_SIZE);

        Node {
            address,
            node_type,
            version: Version::V2(page_size),
            entries: vec![],
            children: vec![],
            overflows: Vec::with_capacity(0),
        }
    }

    /// Loads a v2 node from memory at the given address.
    pub(super) fn load_v2<M: Memory>(
        address: Address,
        page_size: PageSize,
        header: NodeHeader,
        memory: &M,
    ) -> Self {
        #[cfg(feature = "bench_scope")]
        let _p = canbench_rs::bench_scope("node_load_v2"); // May add significant overhead.

        // Load the node, including any overflows, into a buffer.
        let overflows = read_overflows(address, memory);

        let reader = NodeReader {
            address,
            overflows: &overflows,
            page_size,
            memory,
        };

        let mut offset = Address::from(0);

        // Load the node type.
        let node_type = match header.node_type {
            LEAF_NODE_TYPE => NodeType::Leaf,
            INTERNAL_NODE_TYPE => NodeType::Internal,
            other => unreachable!("Unknown node type {}", other),
        };

        // Load the number of entries
        let num_entries = header.num_entries as usize;

        // Load children if this is an internal node.
        offset += ENTRIES_OFFSET;
        let mut children = vec![];
        if node_type == NodeType::Internal {
            #[cfg(feature = "bench_scope")]
            let _p = canbench_rs::bench_scope("node_load_v2_children"); // May add significant overhead.

            // The number of children is equal to the number of entries + 1.
            // children.reserve_exact(num_entries + 1);
            // for _ in 0..num_entries + 1 {
            //     let child = Address::from(read_u64(&reader, offset));
            //     offset += Address::size();
            //     children.push(child);
            // }

            let total_children = num_entries + 1;
            children = read_u64_vec(&reader, offset, total_children)
                .into_iter()
                .map(Address::from)
                .collect();
            offset += Address::size() * Bytes::from(total_children as u64);
        }

        // Load the keys (eagerly if small).
        const EAGER_LOAD_KEY_SIZE_THRESHOLD: u32 = 16;
        let mut entries = Vec::with_capacity(num_entries);
        let mut buf = vec![];

<<<<<<< HEAD
        {
            #[cfg(feature = "bench_scope")]
            let _p = canbench_rs::bench_scope("node_load_v2_keys"); // May add significant overhead.

            for _ in 0..num_entries {
                let key_offset = Bytes::from(offset.get());

                // Get key size.
                let key_size = if K::BOUND.is_fixed_size() {
                    K::BOUND.max_size()
                } else {
                    let size = read_u32(&reader, offset);
                    offset += U32_SIZE;
                    size
                };

                // Eager-load small keys, defer large ones.
                let key = if key_size <= EAGER_LOAD_KEY_SIZE_THRESHOLD {
                    read_to_vec(
                        &reader,
                        Address::from(offset.get()),
                        &mut buf,
                        key_size as usize,
                    );
                    LazyKey::by_value(K::from_bytes(Cow::Borrowed(&buf)))
                } else {
                    LazyKey::by_ref(key_offset)
                };

                offset += Bytes::from(key_size);
                entries.push((key, LazyValue::by_ref(Bytes::from(0_u64))));
            }
        }

        // Load the values
        {
            #[cfg(feature = "bench_scope")]
            let _p = canbench_rs::bench_scope("node_load_v2_values"); // May add significant overhead.
            for (_key, value) in entries.iter_mut() {
                // Load the values lazily.
                *value = LazyValue::by_ref(Bytes::from(offset.get()));
                let value_size = read_u32(&reader, offset) as usize;
                offset += U32_SIZE + Bytes::from(value_size as u64);
            }
=======
        for _ in 0..num_entries {
            let key_offset = Bytes::from(offset.get());

            // Get key size.
            let key_size = if K::BOUND.is_fixed_size() {
                K::BOUND.max_size()
            } else {
                let size = read_u32(&reader, offset);
                offset += U32_SIZE;
                size
            };

            // Eager-load small keys, defer large ones.
            let key = if key_size <= EAGER_LOAD_KEY_SIZE_THRESHOLD {
                read_to_vec(
                    &reader,
                    Address::from(offset.get()),
                    &mut buf,
                    key_size as usize,
                );
                LazyKey::by_value(K::from_bytes(Cow::Borrowed(&buf)))
            } else {
                LazyKey::by_ref(key_offset, key_size)
            };

            offset += Bytes::from(key_size);
            entries.push((key, LazyValue::by_ref(Bytes::from(0_u64), 0)));
        }

        // Load the values
        for (_key, value) in entries.iter_mut() {
            // Load the values lazily.
            let value_size = read_u32(&reader, offset);
            *value = LazyValue::by_ref(Bytes::from(offset.get()), value_size);
            offset += U32_SIZE + Bytes::from(value_size as u64);
>>>>>>> 3f6c0c73
        }

        Self {
            address,
            entries,
            children,
            node_type,
            version: Version::V2(page_size),
            overflows,
        }
    }

    // Saves the node to memory.
    pub(super) fn save_v2<M: Memory>(&mut self, allocator: &mut Allocator<M>) {
        #[cfg(feature = "bench_scope")]
        let _p = canbench_rs::bench_scope("node_save_v2"); // May add significant overhead.

        let page_size = self.version.page_size().get();
        assert!(page_size >= MINIMUM_PAGE_SIZE);

        {
            #[cfg(feature = "bench_scope")]
            let _p = canbench_rs::bench_scope("node_save_v2_preload"); // May add significant overhead.

            // Load all the entries. One pass is required to load all entries;
            // results are not stored to avoid unnecessary allocations.
            for i in 0..self.entries.len() {
                self.entry(i, allocator.memory());
            }
        }

        // Initialize a NodeWriter. The NodeWriter takes care of allocating/deallocating
        // overflow pages as needed.
        let mut writer = NodeWriter::new(
            self.address,
            self.overflows.clone(),
            self.page_size(),
            allocator,
        );

        // Write the header of the initial page.
        let mut offset = Address::from(0);
        let header = NodeHeader {
            magic: *MAGIC,
            version: LAYOUT_VERSION_2,
            node_type: match self.node_type {
                NodeType::Leaf => LEAF_NODE_TYPE,
                NodeType::Internal => INTERNAL_NODE_TYPE,
            },
            num_entries: self.entries.len() as u16,
        };

        writer.write_struct(&header, offset);
        offset += NodeHeader::size();

        // Add a null overflow address.
        // This might get overwritten later in case the node does overflow.
        writer.write_u64(offset, self.overflows.first().unwrap_or(&NULL).get());
        offset += Bytes::from(8u64);

        // Write the children
        for child in self.children.iter() {
            writer.write_u64(offset, child.get());
            offset += Address::size();
        }
        // writer.write_u64_vec(
        //     offset,
        //     &self.children.iter().map(|c| c.get()).collect::<Vec<_>>(),
        // );
        // offset += Address::size() * Bytes::from(self.children.len() as u64);

        {
            #[cfg(feature = "bench_scope")]
            let _p = canbench_rs::bench_scope("node_save_v2_keys"); // May add significant overhead.

            // Write the keys.
            for i in 0..self.entries.len() {
                let key = self.key(i, writer.memory());
                let key_bytes = key.to_bytes_checked();

                // Write the size of the key if it isn't fixed in size.
                if !K::BOUND.is_fixed_size() {
                    writer.write_u32(offset, key_bytes.len() as u32);
                    offset += U32_SIZE;
                }

                // Write the key.
                writer.write(offset, key_bytes.borrow());
                offset += Bytes::from(key_bytes.len());
            }
        }

        {
            #[cfg(feature = "bench_scope")]
            let _p = canbench_rs::bench_scope("node_save_v2_values"); // May add significant overhead.

            // Write the values.
            for i in 0..self.entries.len() {
                // Write the size of the value.
                let value = self.value(i, writer.memory());
                writer.write_u32(offset, value.len() as u32);
                offset += U32_SIZE;

                // Write the value.
                writer.write(offset, value);
                offset += Bytes::from(value.len());
            }
        }

        self.overflows = writer.finish();
    }
}

fn read_overflows<M: Memory>(address: Address, memory: &M) -> Vec<Address> {
    #[repr(C, packed)]
    struct OverflowPageHeader {
        magic: [u8; 3],
        next: Address,
    }

    let mut overflows = vec![];
    let mut overflow = Address::from(read_u64(memory, address + OVERFLOW_ADDRESS_OFFSET));
    while overflow != NULL {
        overflows.push(overflow);

        let header: OverflowPageHeader = read_struct(overflow, memory);
        assert_eq!(&header.magic, OVERFLOW_MAGIC, "Bad overflow magic.");
        overflow = header.next;
    }

    overflows
}<|MERGE_RESOLUTION|>--- conflicted
+++ resolved
@@ -164,7 +164,6 @@
         let mut entries = Vec::with_capacity(num_entries);
         let mut buf = vec![];
 
-<<<<<<< HEAD
         {
             #[cfg(feature = "bench_scope")]
             let _p = canbench_rs::bench_scope("node_load_v2_keys"); // May add significant overhead.
@@ -191,11 +190,11 @@
                     );
                     LazyKey::by_value(K::from_bytes(Cow::Borrowed(&buf)))
                 } else {
-                    LazyKey::by_ref(key_offset)
+                    LazyKey::by_ref(key_offset, key_size)
                 };
 
                 offset += Bytes::from(key_size);
-                entries.push((key, LazyValue::by_ref(Bytes::from(0_u64))));
+                entries.push((key, LazyValue::by_ref(Bytes::from(0_u64), 0)));
             }
         }
 
@@ -203,49 +202,13 @@
         {
             #[cfg(feature = "bench_scope")]
             let _p = canbench_rs::bench_scope("node_load_v2_values"); // May add significant overhead.
+                                                                      // Load the values
             for (_key, value) in entries.iter_mut() {
                 // Load the values lazily.
-                *value = LazyValue::by_ref(Bytes::from(offset.get()));
-                let value_size = read_u32(&reader, offset) as usize;
+                let value_size = read_u32(&reader, offset);
+                *value = LazyValue::by_ref(Bytes::from(offset.get()), value_size);
                 offset += U32_SIZE + Bytes::from(value_size as u64);
             }
-=======
-        for _ in 0..num_entries {
-            let key_offset = Bytes::from(offset.get());
-
-            // Get key size.
-            let key_size = if K::BOUND.is_fixed_size() {
-                K::BOUND.max_size()
-            } else {
-                let size = read_u32(&reader, offset);
-                offset += U32_SIZE;
-                size
-            };
-
-            // Eager-load small keys, defer large ones.
-            let key = if key_size <= EAGER_LOAD_KEY_SIZE_THRESHOLD {
-                read_to_vec(
-                    &reader,
-                    Address::from(offset.get()),
-                    &mut buf,
-                    key_size as usize,
-                );
-                LazyKey::by_value(K::from_bytes(Cow::Borrowed(&buf)))
-            } else {
-                LazyKey::by_ref(key_offset, key_size)
-            };
-
-            offset += Bytes::from(key_size);
-            entries.push((key, LazyValue::by_ref(Bytes::from(0_u64), 0)));
-        }
-
-        // Load the values
-        for (_key, value) in entries.iter_mut() {
-            // Load the values lazily.
-            let value_size = read_u32(&reader, offset);
-            *value = LazyValue::by_ref(Bytes::from(offset.get()), value_size);
-            offset += U32_SIZE + Bytes::from(value_size as u64);
->>>>>>> 3f6c0c73
         }
 
         Self {
