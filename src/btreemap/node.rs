--- conflicted
+++ resolved
@@ -71,19 +71,6 @@
         let header: NodeHeader = read_struct(address, memory);
         assert_eq!(&header.magic, MAGIC, "Bad magic.");
         match header.version {
-<<<<<<< HEAD
-            LAYOUT_VERSION_1 => {
-                if let PageSize::Derived(DerivedPageSize {
-                    max_key_size,
-                    max_value_size,
-                }) = page_size
-                {
-                    Self::load_v1(header, address, max_key_size, max_value_size, memory)
-                } else {
-                    unreachable!("Tried to load a V1 node without a derived PageSize.")
-                }
-            }
-=======
             LAYOUT_VERSION_1 => match page_size {
                 PageSize::Derived(DerivedPageSize {
                     max_key_size,
@@ -93,7 +80,6 @@
                     unreachable!("Tried to load a V1 node without a derived PageSize.")
                 }
             },
->>>>>>> 2d1076ce
             LAYOUT_VERSION_2 => Self::load_v2(address, page_size, header, memory),
             unknown_version => unreachable!("Unsupported version {unknown_version}."),
         }
