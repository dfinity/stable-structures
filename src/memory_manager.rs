//! A module for simulating multiple memories within a single memory.
//!
//! The typical way for a canister to have multiple stable structures is by dividing the memory into
//! distinct ranges, dedicating each range to a stable structure. This approach has two problems:
//!
//! 1. The developer needs to put in advance an upper bound on the memory of each stable structure.
//! 2. It wastes the canister's memory allocation. For example, if a canister creates two stable
//! structures A and B, and gives each one of them a 1GiB region of memory, then writing to B will
//! require growing > 1GiB of memory just to be able to write to it.
//!
//! The [`MemoryManager`] in this module solves both of these problems. It simulates having
//! multiple memories, each being able to grow without bound. That way, a developer doesn't need to
//! put an upper bound to how much stable structures can grow, and the canister's memory allocation
//! becomes less wasteful.
//!
//! Example Usage:
//!
//! ```
//! use ic_stable_structures::{DefaultMemoryImpl, Memory};
//! use ic_stable_structures::memory_manager::{MemoryManager, MemoryId};
//!
//! let mem_mgr = MemoryManager::init(DefaultMemoryImpl::default());
//!
//! // Create different memories, each with a unique ID.
//! let memory_0 = mem_mgr.get(MemoryId::new(0));
//! let memory_1 = mem_mgr.get(MemoryId::new(1));
//!
//! // Each memory can be used independently.
//! memory_0.grow(1);
//! memory_0.write(0, &[1, 2, 3]);
//!
//! memory_1.grow(1);
//! memory_1.write(0, &[4, 5, 6]);
//!
//! let mut bytes = vec![0; 3];
//! memory_0.read(0, &mut bytes);
//! assert_eq!(bytes, vec![1, 2, 3]);
//!
//! let mut bytes = vec![0; 3];
//! memory_1.read(0, &mut bytes);
//! assert_eq!(bytes, vec![4, 5, 6]);
//! ```
use bit_vec::BitVec;

use crate::{
    read_struct,
    types::{Address, Bytes},
    write, write_struct, Memory, WASM_PAGE_SIZE,
};
use std::cmp::min;
use std::collections::BTreeMap;
use std::rc::Rc;
use std::{cell::RefCell, collections::BTreeSet};

const MAGIC: &[u8; 3] = b"MGR";
const LAYOUT_VERSION_V1: u8 = 1;
const LAYOUT_VERSION_V2: u8 = 2;

// The maximum number of memories that can be created.
const MAX_NUM_MEMORIES: u8 = 255;

// The maximum number of buckets the memory manager can handle.
// With a bucket size of 128 pages this can support up to 256GiB of memory.
const MAX_NUM_BUCKETS: u64 = 32768;

const BUCKET_SIZE_IN_PAGES: u64 = 128;

// A value used internally to indicate that a bucket is unallocated.
const UNALLOCATED_BUCKET_MARKER: u8 = MAX_NUM_MEMORIES;

// The offset where buckets are in memory.
const BUCKETS_OFFSET_IN_PAGES: u64 = 1;
const BUCKETS_OFFSET_IN_BYTES: u64 = BUCKETS_OFFSET_IN_PAGES * WASM_PAGE_SIZE;

// Reserved bytes in the header for future extensions.
const HEADER_RESERVED_BYTES: usize = 32;

// Size of the bucket ID in the header.
const BUCKET_ID_LEN_IN_BITS: usize = 15;

/// A memory manager simulates multiple memories within a single memory.
///
/// The memory manager can return up to 255 unique instances of [`VirtualMemory`], and each can be
/// used independently and can grow up to the bounds of the underlying memory.
///
/// By default, the memory manager divides the memory into "buckets" of 128 pages. Each
/// [`VirtualMemory`] is internally represented as a list of buckets. Buckets of different memories
/// can be interleaved, but the [`VirtualMemory`] interface gives the illusion of a continuous
/// address space.
///
/// Because a [`VirtualMemory`] is a list of buckets, this implies that internally it grows one
/// bucket at a time.
///
/// The first page of the memory is reserved for the memory manager's own state. The layout for
/// this state is as follows:
///
/// # V1 layout
///
/// ```text
/// -------------------------------------------------- <- Address 0
/// Magic "MGR"                           ↕ 3 bytes
/// --------------------------------------------------
/// Layout version                        ↕ 1 byte
/// --------------------------------------------------
/// Number of allocated buckets           ↕ 2 bytes
/// --------------------------------------------------
/// Bucket size (in pages) = N            ↕ 2 bytes
/// --------------------------------------------------
/// Reserved space                        ↕ 32 bytes
/// --------------------------------------------------
/// Size of memory 0 (in pages)           ↕ 8 bytes
/// --------------------------------------------------
/// Size of memory 1 (in pages)           ↕ 8 bytes
/// --------------------------------------------------
/// ...
/// --------------------------------------------------
/// Size of memory 254 (in pages)         ↕ 8 bytes
/// -------------------------------------------------- <- Bucket allocations
/// Bucket 1                              ↕ 1 byte        (1 byte indicating which memory owns it)
/// --------------------------------------------------
/// Bucket 2                              ↕ 1 byte
/// --------------------------------------------------
/// ...
/// --------------------------------------------------
/// Bucket `MAX_NUM_BUCKETS`              ↕ 1 byte
/// --------------------------------------------------
/// Unallocated space                     ↕ 30'688 bytes
/// -------------------------------------------------- <- Buckets (Page 1)
/// Bucket 1                              ↕ N pages
/// -------------------------------------------------- <- Page N + 1
/// Bucket 2                              ↕ N pages
/// --------------------------------------------------
/// ...
/// -------------------------------------------------- <- Page ((MAX_NUM_BUCKETS - 1) * N + 1)
/// Bucket MAX_NUM_BUCKETS                ↕ N pages
///
/// # V2 layout
///
/// ```text
/// -------------------------------------------------- <- Address 0
/// Magic "MGR"                             ↕ 3 bytes
/// --------------------------------------------------
/// Layout version                          ↕ 1 byte
/// --------------------------------------------------
/// Number of allocated buckets             ↕ 2 bytes
/// --------------------------------------------------
/// Bucket size (in pages) = N              ↕ 2 bytes
/// --------------------------------------------------
/// Reserved space                          ↕ 32 bytes
/// --------------------------------------------------
/// Size of memory 0 (in pages)             ↕ 8 bytes
/// --------------------------------------------------
/// Size of memory 1 (in pages)             ↕ 8 bytes
/// --------------------------------------------------
/// ...
/// --------------------------------------------------
/// Size of memory 254 (in pages)           ↕ 8 bytes
/// -------------------------------------------------- <- IDs of buckets
/// Bucket 1 belonging to memory 0          ↕ 15 bits
/// --------------------------------------------------
/// Bucket 2 belonging to memory 0          ↕ 15 bits
/// --------------------------------------------------
/// ...
/// --------------------------------------------------
/// Bucket 1 belonging to memory 1          ↕ 15 bits
/// --------------------------------------------------
/// Bucket 2 belonging to memory 1          ↕ 15 bits
/// --------------------------------------------------
/// ...
/// --------------------------------------------------
/// ...
/// ---------------------------------------------------
/// Bucket 1 belonging to memory 254        ↕ 15 bits
/// --------------------------------------------------
/// Bucket 2 belonging to memory 254        ↕ 15 bits
/// --------------------------------------------------
/// ...
/// --------------------------------------------------
/// Unallocated space                       ↕ 2'016 bytes
/// -------------------------------------------------- <- Buckets (Page 1)
/// Bucket 1                                ↕ N pages
/// -------------------------------------------------- <- Page N + 1
/// Bucket 2                                ↕ N pages
/// --------------------------------------------------
/// ...
/// -------------------------------------------------- <- Page ((MAX_NUM_BUCKETS - 1) * N + 1)
/// Bucket MAX_NUM_BUCKETS                  ↕ N pages
/// ```
pub struct MemoryManager<M: Memory> {
    inner: Rc<RefCell<MemoryManagerInner<M>>>,
}

impl<M: Memory> MemoryManager<M> {
    /// Initializes a `MemoryManager` with the given memory.
    pub fn init(memory: M) -> Self {
        Self::init_with_bucket_size(memory, BUCKET_SIZE_IN_PAGES as u16)
    }

    /// Initializes a `MemoryManager` with the given memory and bucket size in pages.
    pub fn init_with_bucket_size(memory: M, bucket_size_in_pages: u16) -> Self {
        Self {
            inner: Rc::new(RefCell::new(MemoryManagerInner::init(
                memory,
                bucket_size_in_pages,
            ))),
        }
    }

    #[cfg(test)]
    pub fn init_with_bucket_size_v1(memory: M, bucket_size_in_pages: u16) -> Self {
        Self {
            inner: Rc::new(RefCell::new(MemoryManagerInner::init_v1(
                memory,
                bucket_size_in_pages,
            ))),
        }
    }

    /// Returns the memory associated with the given ID.
    pub fn get(&self, id: MemoryId) -> VirtualMemory<M> {
        VirtualMemory {
            id,
            memory_manager: self.inner.clone(),
        }
    }

<<<<<<< HEAD
    /// Frees the specified memory.
    /// Note that the underlying physical memory doesn't shrink, but the space previously
    /// occupied by the given memory will be reused.
    pub fn free(&mut self, id: MemoryId) {
        self.inner.borrow_mut().free(id);
=======
    /// Returns the underlying memory.
    ///
    /// # Returns
    /// - The underlying memory, if there is exactly one strong reference to the memory manager.  Please see [`Rc::try_unwrap`](https://doc.rust-lang.org/std/rc/struct.Rc.html#method.try_unwrap) for more details.
    /// - None otherwise.
    pub fn into_memory(self) -> Option<M> {
        Rc::into_inner(self.inner).map(|inner| inner.into_inner().into_memory())
>>>>>>> ca8bdf5d
    }
}

#[repr(C, packed)]
struct Header {
    magic: [u8; 3],

    version: u8,

    // The number of buckets allocated by the memory manager.
    num_allocated_buckets: u16,

    // The size of a bucket in Wasm pages.
    bucket_size_in_pages: u16,

    // Reserved bytes for future extensions
    _reserved: [u8; HEADER_RESERVED_BYTES],

    // The size of each individual memory that can be created by the memory manager.
    memory_sizes_in_pages: [u64; MAX_NUM_MEMORIES as usize],
}

impl Header {
    fn size() -> Bytes {
        Bytes::new(core::mem::size_of::<Self>() as u64)
    }
}

#[derive(Clone)]
pub struct VirtualMemory<M: Memory> {
    id: MemoryId,
    memory_manager: Rc<RefCell<MemoryManagerInner<M>>>,
}

impl<M: Memory> Memory for VirtualMemory<M> {
    fn size(&self) -> u64 {
        self.memory_manager.borrow().memory_size(self.id)
    }

    fn grow(&self, pages: u64) -> i64 {
        self.memory_manager.borrow_mut().grow(self.id, pages)
    }

    fn read(&self, offset: u64, dst: &mut [u8]) {
        self.memory_manager.borrow().read(self.id, offset, dst)
    }

    fn write(&self, offset: u64, src: &[u8]) {
        self.memory_manager.borrow().write(self.id, offset, src)
    }
}

#[derive(Clone)]
struct MemoryManagerInner<M: Memory> {
    memory: M,

    // The number of buckets that have been allocated.
    allocated_buckets: u16,

    bucket_size_in_pages: u16,

    // An array storing the size (in pages) of each of the managed memories.
    memory_sizes_in_pages: [u64; MAX_NUM_MEMORIES as usize],

    // A map mapping each managed memory to the bucket ids that are allocated to it.
    memory_buckets: BTreeMap<MemoryId, Vec<BucketId>>,

    // Tracks the buckets that were freed to be reused in future calls to `grow`.
    // NOTE: A BTreeSet is used so that bucket IDs are maintained in sorted order.
    freed_buckets: BTreeSet<BucketId>,
}

impl<M: Memory> MemoryManagerInner<M> {
    fn init(memory: M, bucket_size_in_pages: u16) -> Self {
        if memory.size() == 0 {
            // Memory is empty. Create a new map.
            return Self::new(memory, bucket_size_in_pages);
        }

        // Check if the magic in the memory corresponds to this object.
        let mut dst = vec![0; 3];
        memory.read(0, &mut dst);
        if dst != MAGIC {
            // No memory manager found. Create a new instance.
            MemoryManagerInner::new(memory, bucket_size_in_pages)
        } else {
            // The memory already contains a memory manager. Load it.
            MemoryManagerInner::load(memory)
        }
    }

    fn new(memory: M, bucket_size_in_pages: u16) -> Self {
        let mem_mgr = Self {
            memory,
            allocated_buckets: 0,
            memory_sizes_in_pages: [0; MAX_NUM_MEMORIES as usize],
            memory_buckets: BTreeMap::new(),
            bucket_size_in_pages,
            freed_buckets: BTreeSet::new(),
        };

        mem_mgr.save_header();

        mem_mgr
    }

    #[cfg(test)]
    fn init_v1(memory: M, bucket_size_in_pages: u16) -> Self {
        if memory.size() == 0 {
            // Memory is empty. Create a new map.
            return Self::new(memory, bucket_size_in_pages);
        }

        // Check if the magic in the memory corresponds to this object.
        let mut dst = vec![0; 3];
        memory.read(0, &mut dst);
        if dst != MAGIC {
            // No memory manager found. Create a new instance.
            MemoryManagerInner::new_v1(memory, bucket_size_in_pages)
        } else {
            // The memory already contains a memory manager. Load it.
            MemoryManagerInner::load(memory)
        }
    }

    #[cfg(test)]
    fn new_v1(memory: M, bucket_size_in_pages: u16) -> Self {
        let mem_mgr = Self {
            memory,
            allocated_buckets: 0,
            memory_sizes_in_pages: [0; MAX_NUM_MEMORIES as usize],
            memory_buckets: BTreeMap::new(),
            bucket_size_in_pages,
            freed_buckets: BTreeSet::new(),
        };

        mem_mgr.save_header_v1();

        // Mark all the buckets as unallocated.
        write(
            &mem_mgr.memory,
            bucket_allocations_address(BucketId(0)).get(),
            &[UNALLOCATED_BUCKET_MARKER; MAX_NUM_BUCKETS as usize],
        );

        mem_mgr
    }

    fn load_layout_v1(memory: M, header: Header) -> Self {
        let mut buckets = vec![0; MAX_NUM_BUCKETS as usize];
        memory.read(bucket_allocations_address(BucketId(0)).get(), &mut buckets);
        let mut memory_buckets = BTreeMap::new();

        for (bucket_idx, memory) in buckets.into_iter().enumerate() {
            if memory != UNALLOCATED_BUCKET_MARKER {
                memory_buckets
                    .entry(MemoryId(memory))
                    .or_insert_with(Vec::new)
                    .push(BucketId(bucket_idx as u16));
            }
        }

        Self {
            memory,
            allocated_buckets: header.num_allocated_buckets,
            bucket_size_in_pages: header.bucket_size_in_pages,
            memory_sizes_in_pages: header.memory_sizes_in_pages,
            memory_buckets,
            freed_buckets: BTreeSet::new(),
        }
    }

    fn load_layout_v2(memory: M, header: Header) -> Self {
        let mut memory_size_in_buckets = vec![];
        let mut number_of_used_buckets = 0;

        // Translate memory sizes expressed in pages to sizes expressed in buckets.
        for memory_size_in_pages in header.memory_sizes_in_pages.into_iter() {
            let size_in_buckets = memory_size_in_pages.div_ceil(header.bucket_size_in_pages as u64);
            memory_size_in_buckets.push(size_in_buckets);
            number_of_used_buckets += size_in_buckets;
        }

        // Load the buckets.
        let buckets = {
            const BYTE_SIZE_IN_BITS: usize = 8;
            let buckets_index_size_in_bytes: usize = (number_of_used_buckets as usize
                * BUCKET_ID_LEN_IN_BITS)
                .div_ceil(BYTE_SIZE_IN_BITS);

            let mut buckets = vec![0; buckets_index_size_in_bytes];
            memory.read(bucket_indexes_offset().get(), &mut buckets);

            bytes_to_bucket_indexes(&buckets)
        };

        // Map of all memories with their assigned buckets.
        let mut memory_buckets = BTreeMap::new();

        // The last bucket that's accessed.
        let mut max_bucket_id: u16 = 0;

        let mut bucket_idx: usize = 0;

        // Assign buckets to the memories they are part of.
        for (memory, size_in_buckets) in memory_size_in_buckets.into_iter().enumerate() {
            let mut vec_buckets = vec![];
            for _ in 0..size_in_buckets {
                let bucket = buckets[bucket_idx];
                max_bucket_id = std::cmp::max(bucket.0, max_bucket_id);
                vec_buckets.push(bucket);
                bucket_idx += 1;
            }
            memory_buckets
                .entry(MemoryId(memory as u8))
                .or_insert(vec_buckets);
        }

        // Set of all buckets with ID smaller than 'max_bucket_id' which were allocated and freed.
        let mut freed_buckets: BTreeSet<BucketId> = (0..max_bucket_id).map(BucketId).collect();

        for id in buckets.iter() {
            freed_buckets.remove(id);
        }

        Self {
            memory,
            allocated_buckets: header.num_allocated_buckets,
            bucket_size_in_pages: header.bucket_size_in_pages,
            memory_sizes_in_pages: header.memory_sizes_in_pages,
            memory_buckets,
            freed_buckets,
        }
    }

    fn load(memory: M) -> Self {
        // Read the header from memory.
        let header: Header = read_struct(Address::from(0), &memory);
        assert_eq!(&header.magic, MAGIC, "Bad magic.");
        match header.version {
            LAYOUT_VERSION_V1 => MemoryManagerInner::load_layout_v1(memory, header),
            LAYOUT_VERSION_V2 => MemoryManagerInner::load_layout_v2(memory, header),
            _ => panic!("Unsupported version."),
        }
    }

    fn save_header(&self) {
        let header = Header {
            magic: *MAGIC,
            version: LAYOUT_VERSION_V2,
            num_allocated_buckets: self.allocated_buckets,
            bucket_size_in_pages: self.bucket_size_in_pages,
            _reserved: [0; HEADER_RESERVED_BYTES],
            memory_sizes_in_pages: self.memory_sizes_in_pages,
        };

        write_struct(&header, Address::from(0), &self.memory);
    }

    // Returns the size of a memory (in pages).
    fn memory_size(&self, id: MemoryId) -> u64 {
        self.memory_sizes_in_pages[id.0 as usize]
    }

    // Grows the memory with the given id by the given number of pages.
    fn grow(&mut self, id: MemoryId, pages: u64) -> i64 {
        // Compute how many additional buckets are needed.
        let old_size = self.memory_size(id);
        let new_size = old_size + pages;
        let current_buckets = self.num_buckets_needed(old_size);
        let required_buckets = self.num_buckets_needed(new_size);
        let new_buckets_needed = required_buckets - current_buckets;

        if new_buckets_needed + self.allocated_buckets as u64 - self.freed_buckets.len() as u64
            > MAX_NUM_BUCKETS
        {
            // Exceeded the memory that can be managed.
            return -1;
        }

        // Allocate new buckets as needed.
        for _ in 0..new_buckets_needed {
            let new_bucket_id = match self.freed_buckets.pop_first() {
                Some(t) => t,
                None => {
                    let new_id = self.allocated_buckets;
                    self.allocated_buckets += 1;
                    BucketId(new_id)
                }
            };

            self.memory_buckets
                .entry(id)
                .or_default()
                .push(new_bucket_id);
        }

        // Grow the underlying memory if necessary.
        let pages_needed = BUCKETS_OFFSET_IN_PAGES
            + self.bucket_size_in_pages as u64 * self.allocated_buckets as u64;
        if pages_needed > self.memory.size() {
            let additional_pages_needed = pages_needed - self.memory.size();
            let prev_pages = self.memory.grow(additional_pages_needed);
            if prev_pages == -1 {
                panic!("{id:?}: grow failed");
            }
        }

        // Update the memory with the new size.
        self.memory_sizes_in_pages[id.0 as usize] = new_size;

        // Update the header.
        self.save_header();

        // Write in stable store that this bucket belongs to the memory with the provided `id`.
        write(
            &self.memory,
            bucket_indexes_offset().get(),
            self.get_bucket_ids_in_bytes().as_ref(),
        );

        // Return the old size.
        old_size as i64
    }

    fn get_bucket_ids_in_bytes(&self) -> Vec<u8> {
        let mut bit_vec = BitVec::new();
        for memory in self.memory_buckets.iter() {
            for bucket in memory.1 {
                let bucket_ind = bucket.0;
                // Splits bit_vec returning the slice [1, .., bit_vec.size() - 1].
                // This is precisely what we need since the BucketId can be represented
                // using only 15 bits, instead of 16.
                let mut bit_vec_temp = BitVec::from_bytes(&bucket_ind.to_be_bytes()).split_off(1);
                bit_vec.append(&mut bit_vec_temp);
            }
        }
        bit_vec.to_bytes()
    }

    fn write(&self, id: MemoryId, offset: u64, src: &[u8]) {
        if (offset + src.len() as u64) > self.memory_size(id) * WASM_PAGE_SIZE {
            panic!("{id:?}: write out of bounds");
        }

        let mut bytes_written = 0;
        for Segment { address, length } in self.bucket_iter(id, offset, src.len()) {
            self.memory.write(
                address.get(),
                &src[bytes_written as usize..(bytes_written + length.get()) as usize],
            );

            bytes_written += length.get();
        }
    }

    fn read(&self, id: MemoryId, offset: u64, dst: &mut [u8]) {
        if (offset + dst.len() as u64) > self.memory_size(id) * WASM_PAGE_SIZE {
            panic!("{id:?}: read out of bounds");
        }

        let mut bytes_read = 0;
        for Segment { address, length } in self.bucket_iter(id, offset, dst.len()) {
            self.memory.read(
                address.get(),
                &mut dst[bytes_read as usize..(bytes_read + length.get()) as usize],
            );

            bytes_read += length.get();
        }
    }

    // Initializes a [`BucketIterator`].
    fn bucket_iter(&self, id: MemoryId, offset: u64, length: usize) -> BucketIterator {
        // Get the buckets allocated to the given memory id.
        let buckets = match self.memory_buckets.get(&id) {
            Some(s) => s.as_slice(),
            None => &[],
        };

        BucketIterator {
            virtual_segment: Segment {
                address: Address::from(offset),
                length: Bytes::from(length as u64),
            },
            buckets,
            bucket_size_in_bytes: self.bucket_size_in_bytes(),
        }
    }

    fn bucket_size_in_bytes(&self) -> Bytes {
        Bytes::from(self.bucket_size_in_pages as u64 * WASM_PAGE_SIZE)
    }

    // Returns the number of buckets needed to accommodate the given number of pages.
    fn num_buckets_needed(&self, num_pages: u64) -> u64 {
        // Ceiling division.
        (num_pages + self.bucket_size_in_pages as u64 - 1) / self.bucket_size_in_pages as u64
    }

<<<<<<< HEAD
    fn free(&mut self, id: MemoryId) {
        self.memory_sizes_in_pages[id.0 as usize] = 0;
        let buckets = self.memory_buckets.remove(&id);
        if let Some(vec_buckets) = buckets {
            for bucket in vec_buckets {
                self.freed_buckets.insert(bucket);
            }
        }
        // Update the header.
        self.save_header();

        // Write in stable store that no bucket belongs to the memory with the provided `id`.
        write(
            &self.memory,
            bucket_indexes_offset().get(),
            self.get_bucket_ids_in_bytes().as_ref(),
        );
    }

    #[cfg(test)]
    fn save_header_v1(&self) {
        let header = Header {
            magic: *MAGIC,
            version: LAYOUT_VERSION_V1,
            num_allocated_buckets: self.allocated_buckets,
            bucket_size_in_pages: self.bucket_size_in_pages,
            _reserved: [0; HEADER_RESERVED_BYTES],
            memory_sizes_in_pages: self.memory_sizes_in_pages,
        };

        write_struct(&header, Address::from(0), &self.memory);
    }
}

fn bytes_to_bucket_indexes(input: &[u8]) -> Vec<BucketId> {
    let mut bucket_ids = vec![];
    let bit_vec = BitVec::from_bytes(input);
    for bucket_order_number in 0..bit_vec.len() / BUCKET_ID_LEN_IN_BITS {
        let mut bucket_id: u16 = 0;
        for bucket_id_bit in 0..BUCKET_ID_LEN_IN_BITS {
            let next_bit = BUCKET_ID_LEN_IN_BITS * bucket_order_number + bucket_id_bit;
            bucket_id <<= 1;
            if bit_vec.get(next_bit) == Some(true) {
                bucket_id |= 1;
            }
        }
        bucket_ids.push(BucketId(bucket_id));
    }
    bucket_ids
=======
    // Returns the underlying memory.
    pub fn into_memory(self) -> M {
        self.memory
    }
>>>>>>> ca8bdf5d
}

struct Segment {
    address: Address,
    length: Bytes,
}

// An iterator that maps a segment of virtual memory to segments of real memory.
//
// A segment in virtual memory can map to multiple segments of real memory. Here's an example:
//
// Virtual Memory
// --------------------------------------------------------
//          (A) ---------- SEGMENT ---------- (B)
// --------------------------------------------------------
// ↑               ↑               ↑               ↑
// Bucket 0        Bucket 1        Bucket 2        Bucket 3
//
// The [`VirtualMemory`] is internally divided into fixed-size buckets. In the memory's virtual
// address space, all these buckets are consecutive, but in real memory this may not be the case.
//
// A virtual segment would first be split at the bucket boundaries. The example virtual segment
// above would be split into the following segments:
//
//    (A, end of bucket 0)
//    (start of bucket 1, end of bucket 1)
//    (start of bucket 2, B)
//
// Each of the segments above can then be translated into the real address space by looking up
// the underlying buckets' addresses in real memory.
struct BucketIterator<'a> {
    virtual_segment: Segment,
    buckets: &'a [BucketId],
    bucket_size_in_bytes: Bytes,
}

impl Iterator for BucketIterator<'_> {
    type Item = Segment;

    fn next(&mut self) -> Option<Self::Item> {
        if self.virtual_segment.length == Bytes::from(0u64) {
            return None;
        }

        // Map the virtual segment's address to a real address.
        let bucket_idx =
            (self.virtual_segment.address.get() / self.bucket_size_in_bytes.get()) as usize;
        let bucket_address = self.bucket_address(
            *self
                .buckets
                .get(bucket_idx)
                .expect("bucket idx out of bounds"),
        );

        let real_address = bucket_address
            + Bytes::from(self.virtual_segment.address.get() % self.bucket_size_in_bytes.get());

        // Compute how many bytes are in this real segment.
        let bytes_in_segment = {
            let next_bucket_address = bucket_address + self.bucket_size_in_bytes;

            // Write up to either the end of the bucket, or the end of the segment.
            min(
                Bytes::from(next_bucket_address.get() - real_address.get()),
                self.virtual_segment.length,
            )
        };

        // Update the virtual segment to exclude the portion we're about to return.
        self.virtual_segment.length -= bytes_in_segment;
        self.virtual_segment.address += bytes_in_segment;

        Some(Segment {
            address: real_address,
            length: bytes_in_segment,
        })
    }
}

impl<'a> BucketIterator<'a> {
    // Returns the address of a given bucket.
    fn bucket_address(&self, id: BucketId) -> Address {
        Address::from(BUCKETS_OFFSET_IN_BYTES) + self.bucket_size_in_bytes * Bytes::from(id.0)
    }
}

#[derive(Clone, Copy, Ord, Eq, PartialEq, PartialOrd, Debug)]
pub struct MemoryId(u8);

impl MemoryId {
    pub const fn new(id: u8) -> Self {
        // Any ID can be used except the special value that's used internally to
        // mark a bucket as unallocated.
        assert!(id != UNALLOCATED_BUCKET_MARKER);

        Self(id)
    }
}

// Referring to a bucket.
#[derive(Clone, Copy, Debug, PartialEq, Eq, PartialOrd, Ord)]
struct BucketId(u16);

fn bucket_allocations_address(id: BucketId) -> Address {
    Address::from(0) + Header::size() + Bytes::from(id.0)
}

fn bucket_indexes_offset() -> Address {
    Address::from(0) + Header::size()
}

#[cfg(test)]
mod test {
    use super::*;
    use maplit::btreemap;
    use proptest::prelude::*;

    const MAX_MEMORY_IN_PAGES: u64 = MAX_NUM_BUCKETS * BUCKET_SIZE_IN_PAGES;

    fn make_memory() -> Rc<RefCell<Vec<u8>>> {
        Rc::new(RefCell::new(Vec::new()))
    }

    #[test]
    fn can_get_memory() {
        let mem_mgr = MemoryManager::init(make_memory());
        let memory = mem_mgr.get(MemoryId(0));
        assert_eq!(memory.size(), 0);
    }

    #[test]
    fn can_allocate_and_use_memory() {
        let mem_mgr = MemoryManager::init(make_memory());
        let memory = mem_mgr.get(MemoryId(0));
        assert_eq!(memory.grow(1), 0);
        assert_eq!(memory.size(), 1);

        memory.write(0, &[1, 2, 3]);

        let mut bytes = vec![0; 3];
        memory.read(0, &mut bytes);
        assert_eq!(bytes, vec![1, 2, 3]);

        assert_eq!(
            mem_mgr.inner.borrow().memory_buckets,
            btreemap! {
                MemoryId(0) => vec![BucketId(0)]
            }
        );
    }

    #[test]
    fn can_allocate_and_use_multiple_memories() {
        let mem = make_memory();
        let mem_mgr = MemoryManager::init(mem.clone());
        let memory_0 = mem_mgr.get(MemoryId(0));
        let memory_1 = mem_mgr.get(MemoryId(1));

        assert_eq!(memory_0.grow(1), 0);
        assert_eq!(memory_1.grow(1), 0);

        assert_eq!(memory_0.size(), 1);
        assert_eq!(memory_1.size(), 1);

        assert_eq!(
            mem_mgr.inner.borrow().memory_buckets,
            btreemap! {
                MemoryId(0) => vec![BucketId(0)],
                MemoryId(1) => vec![BucketId(1)],
            }
        );

        memory_0.write(0, &[1, 2, 3]);
        memory_0.write(0, &[1, 2, 3]);
        memory_1.write(0, &[4, 5, 6]);

        let mut bytes = vec![0; 3];
        memory_0.read(0, &mut bytes);
        assert_eq!(bytes, vec![1, 2, 3]);

        let mut bytes = vec![0; 3];
        memory_1.read(0, &mut bytes);
        assert_eq!(bytes, vec![4, 5, 6]);

        // + 1 is for the header.
        assert_eq!(mem.size(), 2 * BUCKET_SIZE_IN_PAGES + 1);
    }

    #[test]
    fn can_be_reinitialized_from_memory() {
        let mem = make_memory();
        let mem_mgr = MemoryManager::init(mem.clone());
        let memory_0 = mem_mgr.get(MemoryId(0));
        let memory_1 = mem_mgr.get(MemoryId(1));

        assert_eq!(memory_0.grow(1), 0);
        assert_eq!(memory_1.grow(1), 0);

        memory_0.write(0, &[1, 2, 3]);
        memory_1.write(0, &[4, 5, 6]);

        let mem_mgr = MemoryManager::init(mem);
        let memory_0 = mem_mgr.get(MemoryId(0));
        let memory_1 = mem_mgr.get(MemoryId(1));

        let mut bytes = vec![0; 3];
        memory_0.read(0, &mut bytes);
        assert_eq!(bytes, vec![1, 2, 3]);

        memory_1.read(0, &mut bytes);
        assert_eq!(bytes, vec![4, 5, 6]);
    }

    #[test]
    fn growing_same_memory_multiple_times_doesnt_increase_underlying_allocation() {
        let mem = make_memory();
        let mem_mgr = MemoryManager::init(mem.clone());
        let memory_0 = mem_mgr.get(MemoryId(0));

        // Grow the memory by 1 page. This should increase the underlying allocation
        // by `BUCKET_SIZE_IN_PAGES` pages.
        assert_eq!(memory_0.grow(1), 0);
        assert_eq!(mem.size(), 1 + BUCKET_SIZE_IN_PAGES);

        // Grow the memory again. This should NOT increase the underlying allocation.
        assert_eq!(memory_0.grow(1), 1);
        assert_eq!(memory_0.size(), 2);
        assert_eq!(mem.size(), 1 + BUCKET_SIZE_IN_PAGES);

        // Grow the memory up to the BUCKET_SIZE_IN_PAGES. This should NOT increase the underlying
        // allocation.
        assert_eq!(memory_0.grow(BUCKET_SIZE_IN_PAGES - 2), 2);
        assert_eq!(memory_0.size(), BUCKET_SIZE_IN_PAGES);
        assert_eq!(mem.size(), 1 + BUCKET_SIZE_IN_PAGES);

        // Grow the memory by one more page. This should increase the underlying allocation.
        assert_eq!(memory_0.grow(1), BUCKET_SIZE_IN_PAGES as i64);
        assert_eq!(memory_0.size(), BUCKET_SIZE_IN_PAGES + 1);
        assert_eq!(mem.size(), 1 + 2 * BUCKET_SIZE_IN_PAGES);
    }

    #[test]
    fn does_not_grow_memory_unnecessarily() {
        let mem = make_memory();
        let initial_size = BUCKET_SIZE_IN_PAGES * 2;

        // Grow the memory manually before passing it into the memory manager.
        mem.grow(initial_size);

        let mem_mgr = MemoryManager::init(mem.clone());
        let memory_0 = mem_mgr.get(MemoryId(0));

        // Grow the memory by 1 page.
        assert_eq!(memory_0.grow(1), 0);
        assert_eq!(mem.size(), initial_size);

        // Grow the memory by BUCKET_SIZE_IN_PAGES more pages, which will cause the underlying
        // allocation to increase.
        assert_eq!(memory_0.grow(BUCKET_SIZE_IN_PAGES), 1);
        assert_eq!(mem.size(), 1 + BUCKET_SIZE_IN_PAGES * 2);
    }

    #[test]
    fn growing_beyond_capacity_fails() {
        let mem = make_memory();
        let mem_mgr = MemoryManager::init(mem);
        let memory_0 = mem_mgr.get(MemoryId(0));

        assert_eq!(memory_0.grow(MAX_MEMORY_IN_PAGES + 1), -1);

        // Try to grow the memory by MAX_MEMORY_IN_PAGES + 1.
        assert_eq!(memory_0.grow(1), 0); // should succeed
        assert_eq!(memory_0.grow(MAX_MEMORY_IN_PAGES), -1); // should fail.
    }

    #[test]
    fn can_write_across_bucket_boundaries() {
        let mem = make_memory();
        let mem_mgr = MemoryManager::init(mem);
        let memory_0 = mem_mgr.get(MemoryId(0));

        assert_eq!(memory_0.grow(BUCKET_SIZE_IN_PAGES + 1), 0);

        memory_0.write(
            mem_mgr.inner.borrow().bucket_size_in_bytes().get() - 1,
            &[1, 2, 3],
        );

        let mut bytes = vec![0; 3];
        memory_0.read(
            mem_mgr.inner.borrow().bucket_size_in_bytes().get() - 1,
            &mut bytes,
        );
        assert_eq!(bytes, vec![1, 2, 3]);
    }

    #[test]
    fn can_write_across_bucket_boundaries_with_interleaving_memories() {
        let mem = make_memory();
        let mem_mgr = MemoryManager::init(mem);
        let memory_0 = mem_mgr.get(MemoryId(0));
        let memory_1 = mem_mgr.get(MemoryId(1));

        assert_eq!(memory_0.grow(BUCKET_SIZE_IN_PAGES), 0);
        assert_eq!(memory_1.grow(1), 0);
        assert_eq!(memory_0.grow(1), BUCKET_SIZE_IN_PAGES as i64);

        memory_0.write(
            mem_mgr.inner.borrow().bucket_size_in_bytes().get() - 1,
            &[1, 2, 3],
        );
        memory_1.write(0, &[4, 5, 6]);

        let mut bytes = vec![0; 3];
        memory_0.read(WASM_PAGE_SIZE * BUCKET_SIZE_IN_PAGES - 1, &mut bytes);
        assert_eq!(bytes, vec![1, 2, 3]);

        let mut bytes = vec![0; 3];
        memory_1.read(0, &mut bytes);
        assert_eq!(bytes, vec![4, 5, 6]);
    }

    #[test]
    #[should_panic]
    fn reading_out_of_bounds_should_panic() {
        let mem = make_memory();
        let mem_mgr = MemoryManager::init(mem);
        let memory_0 = mem_mgr.get(MemoryId(0));
        let memory_1 = mem_mgr.get(MemoryId(1));

        assert_eq!(memory_0.grow(1), 0);
        assert_eq!(memory_1.grow(1), 0);

        let mut bytes = vec![0; WASM_PAGE_SIZE as usize + 1];
        memory_0.read(0, &mut bytes);
    }

    #[test]
    #[should_panic]
    fn writing_out_of_bounds_should_panic() {
        let mem = make_memory();
        let mem_mgr = MemoryManager::init(mem);
        let memory_0 = mem_mgr.get(MemoryId(0));
        let memory_1 = mem_mgr.get(MemoryId(1));

        assert_eq!(memory_0.grow(1), 0);
        assert_eq!(memory_1.grow(1), 0);

        let bytes = vec![0; WASM_PAGE_SIZE as usize + 1];
        memory_0.write(0, &bytes);
    }

    #[test]
    fn reading_zero_bytes_from_empty_memory_should_not_panic() {
        let mem = make_memory();
        let mem_mgr = MemoryManager::init(mem);
        let memory_0 = mem_mgr.get(MemoryId(0));

        assert_eq!(memory_0.size(), 0);
        let mut bytes = vec![];
        memory_0.read(0, &mut bytes);
    }

    #[test]
    fn writing_zero_bytes_to_empty_memory_should_not_panic() {
        let mem = make_memory();
        let mem_mgr = MemoryManager::init(mem);
        let memory_0 = mem_mgr.get(MemoryId(0));

        assert_eq!(memory_0.size(), 0);
        memory_0.write(0, &[]);
    }

    #[test]
    fn write_and_read_random_bytes() {
        let mem = make_memory();
        let mem_mgr = MemoryManager::init_with_bucket_size(mem, 1); // very small bucket size.

        let memories: Vec<_> = (0..MAX_NUM_MEMORIES)
            .map(|id| mem_mgr.get(MemoryId(id)))
            .collect();

        proptest!(|(
            num_memories in 0..255usize,
            data in proptest::collection::vec(0..u8::MAX, 0..2*WASM_PAGE_SIZE as usize),
            offset in 0..10*WASM_PAGE_SIZE
        )| {
            for memory in memories.iter().take(num_memories) {
                // Write a random blob into the memory, growing the memory as it needs to.
                write(memory, offset, &data);

                // Verify the blob can be read back.
                let mut bytes = vec![0; data.len()];
                memory.read(offset, &mut bytes);
                assert_eq!(bytes, data);
            }
        });
    }

    #[test]
    fn init_with_non_default_bucket_size() {
        // Choose a bucket size that's different from the default bucket size.
        let bucket_size = 256;
        assert_ne!(bucket_size, BUCKET_SIZE_IN_PAGES as u16);

        // Initialize the memory manager.
        let mem = make_memory();
        let mem_mgr = MemoryManager::init_with_bucket_size(mem.clone(), bucket_size);

        // Do some writes.
        let memory_0 = mem_mgr.get(MemoryId(0));
        let memory_1 = mem_mgr.get(MemoryId(1));
        memory_0.grow(300);
        memory_1.grow(100);
        memory_0.write(0, &[1; 1000]);
        memory_1.write(0, &[2; 1000]);

        // Reinitializes the memory manager using the `init` method, without specifying
        // the bucket size.
        let mem_mgr = MemoryManager::init(mem);

        // Assert the bucket size is correct.
        assert_eq!(mem_mgr.inner.borrow().bucket_size_in_pages, bucket_size);

        // Assert that the data written is correct.
        let memory_0 = mem_mgr.get(MemoryId(0));
        let memory_1 = mem_mgr.get(MemoryId(1));

        assert_eq!(memory_0.size(), 300);
        assert_eq!(memory_1.size(), 100);

        let mut buf = vec![0; 1000];
        memory_0.read(0, &mut buf);
        assert_eq!(buf, vec![1; 1000]);

        memory_1.read(0, &mut buf);
        assert_eq!(buf, vec![2; 1000]);
    }

    #[test]
    fn free_memory_works() {
        let mem = make_memory();
        let mut mem_mgr = MemoryManager::init(mem.clone());
        let memory_0 = mem_mgr.get(MemoryId(0));
        let memory_1 = mem_mgr.get(MemoryId(1));

        // Grow the memory by 1 page.
        assert_eq!(memory_0.grow(1), 0);
        assert_eq!(mem.size(), BUCKET_SIZE_IN_PAGES + 1);

        // Grow the memory by 1 page.
        assert_eq!(memory_1.grow(1), 0);
        assert_eq!(mem.size(), 2 * BUCKET_SIZE_IN_PAGES + 1);

        // Grow the memory by BUCKET_SIZE_IN_PAGES more pages, which will cause the underlying
        // allocation to increase.
        assert_eq!(memory_0.grow(BUCKET_SIZE_IN_PAGES), 1);
        assert_eq!(mem.size(), 1 + BUCKET_SIZE_IN_PAGES * 3);
        assert_eq!(memory_1.grow(BUCKET_SIZE_IN_PAGES), 1);
        assert_eq!(mem.size(), 1 + BUCKET_SIZE_IN_PAGES * 4);
        assert_eq!(mem_mgr.get(MemoryId(1)).size(), 1 + BUCKET_SIZE_IN_PAGES);

        // Free Memory ID 1.
        mem_mgr.free(MemoryId(1));
        assert_eq!(mem_mgr.get(MemoryId(1)).size(), 0);
        assert_eq!(mem.size(), 1 + BUCKET_SIZE_IN_PAGES * 4);

        let memory_2 = mem_mgr.get(MemoryId(2));
        // When growing memory_2, mem.size() should stay the same since
        // MemoryManager should use the memory that is freed above.
        assert_eq!(memory_2.grow(1), 0);
        assert_eq!(mem_mgr.get(MemoryId(2)).size(), 1);
        assert_eq!(mem.size(), 1 + BUCKET_SIZE_IN_PAGES * 4);
        assert_eq!(memory_2.grow(BUCKET_SIZE_IN_PAGES), 1);
        assert_eq!(mem_mgr.get(MemoryId(2)).size(), 1 + BUCKET_SIZE_IN_PAGES);
        assert_eq!(mem.size(), 1 + BUCKET_SIZE_IN_PAGES * 4);

        // When trying to grow memory_2 again, we need more pages,
        // because we have already used all that is left from Memory ID 1.
        assert_ne!(memory_2.grow(BUCKET_SIZE_IN_PAGES), 0);
        assert_eq!(
            mem_mgr.get(MemoryId(2)).size(),
            1 + 2 * BUCKET_SIZE_IN_PAGES
        );
        assert_eq!(mem.size(), 1 + BUCKET_SIZE_IN_PAGES * 5);
    }

    #[test]
    #[should_panic = "MemoryId(1): read out of bounds"]
    fn reading_freed_memory_panics() {
        let mem = make_memory();
        let mem_mgr = MemoryManager::init(mem.clone());
        let memory_0 = mem_mgr.get(MemoryId(0));
        let memory_1 = mem_mgr.get(MemoryId(1));
        let memory_2 = mem_mgr.get(MemoryId(2));

        assert_eq!(memory_0.grow(1), 0);
        assert_eq!(memory_1.grow(1), 0);
        assert_eq!(memory_2.grow(1), 0);

        memory_0.write(0, &[1, 2, 3]);
        memory_1.write(0, &[4, 5, 6]);
        memory_2.write(0, &[7, 8, 9]);

        let mut mem_mgr = MemoryManager::init(mem);
        let memory_0 = mem_mgr.get(MemoryId(0));
        let memory_1 = mem_mgr.get(MemoryId(1));
        let memory_2 = mem_mgr.get(MemoryId(2));

        let mut bytes = vec![0; 3];
        // Check that data is correctly reinitialized.
        memory_0.read(0, &mut bytes);
        assert_eq!(bytes, vec![1, 2, 3]);

        memory_1.read(0, &mut bytes);
        assert_eq!(bytes, vec![4, 5, 6]);

        memory_2.read(0, &mut bytes);
        assert_eq!(bytes, vec![7, 8, 9]);

        // Free MemoryId 1.
        mem_mgr.free(MemoryId(1));

        // Check that data of MemoryId 0 and 2 is correctly reinitialized.
        memory_0.read(0, &mut bytes);
        assert_eq!(bytes, vec![1, 2, 3]);

        memory_2.read(0, &mut bytes);
        assert_eq!(bytes, vec![7, 8, 9]);

        // Check that date of MemoryId 1 is freed.
        assert_eq!(memory_1.size(), 0);
        memory_1.read(0, &mut bytes);
    }

    #[test]
    fn freeing_already_free_memory() {
        let mut mem_mgr = MemoryManager::init(make_memory());
        let memory_0 = mem_mgr.get(MemoryId(0));

        assert_eq!(memory_0.grow(1), 0);

        assert_eq!(mem_mgr.get(MemoryId(0)).size(), 1);

        mem_mgr.free(MemoryId(0));

        assert_eq!(mem_mgr.get(MemoryId(0)).size(), 0);

        mem_mgr.free(MemoryId(0));

        assert_eq!(mem_mgr.get(MemoryId(0)).size(), 0);
    }

    #[test]
    fn grow_memory_after_freeing_it() {
        let mut mem_mgr = MemoryManager::init(make_memory());
        let memory_0 = mem_mgr.get(MemoryId(0));

        // grow and write to memory
        assert_eq!(memory_0.grow(1), 0);
        memory_0.write(0, &[7, 1, 5]);

        assert_eq!(mem_mgr.get(MemoryId(0)).size(), 1);

        let mut bytes = vec![0; 3];

        // read from memory
        memory_0.read(0, &mut bytes);
        assert_eq!(bytes, &[7, 1, 5]);

        // free memory
        mem_mgr.free(MemoryId(0));

        assert_eq!(mem_mgr.get(MemoryId(0)).size(), 0);

        // grow memory
        assert_eq!(memory_0.grow(1), 0);

        assert_eq!(mem_mgr.get(MemoryId(0)).size(), 1);

        // check that old bucket is reassign to the memory
        memory_0.read(0, &mut bytes);
        assert_eq!(bytes, &[7, 1, 5]);

        // try growing once more
        assert_eq!(memory_0.grow(1), 1);
        assert_eq!(mem_mgr.get(MemoryId(0)).size(), 2);
    }

    #[test]
    fn test_freed_buckets_assignment_order() {
        let mut mem_mgr = MemoryManager::init(make_memory());
        let memory_a: VirtualMemory<Rc<RefCell<Vec<u8>>>> = mem_mgr.get(MemoryId(0));
        let memory_b: VirtualMemory<Rc<RefCell<Vec<u8>>>> = mem_mgr.get(MemoryId(1));

        // grow and write to memory
        assert_eq!(memory_a.grow(1), 0);
        assert_eq!(memory_b.grow(1), 0);
        memory_a.write(0, &[7, 1, 5]);
        memory_b.write(0, &[9, 4, 8]);

        assert_eq!(mem_mgr.get(MemoryId(0)).size(), 1);
        assert_eq!(mem_mgr.get(MemoryId(1)).size(), 1);

        let mut bytes = vec![0; 3];

        // free memory
        mem_mgr.free(MemoryId(0));
        mem_mgr.free(MemoryId(1));

        assert_eq!(mem_mgr.get(MemoryId(0)).size(), 0);
        assert_eq!(mem_mgr.get(MemoryId(1)).size(), 0);

        let memory_c: VirtualMemory<Rc<RefCell<Vec<u8>>>> = mem_mgr.get(MemoryId(2));
        let memory_d: VirtualMemory<Rc<RefCell<Vec<u8>>>> = mem_mgr.get(MemoryId(3));

        // grow memory
        assert_eq!(memory_c.grow(1), 0);
        assert_eq!(memory_d.grow(1), 0);

        assert_eq!(mem_mgr.get(MemoryId(2)).size(), 1);
        assert_eq!(mem_mgr.get(MemoryId(3)).size(), 1);

        // check that old bucket is reassign to the memory
        memory_c.read(0, &mut bytes);
        assert_eq!(bytes, &[7, 1, 5]);

        // check that old bucket is reassign to the memory
        memory_d.read(0, &mut bytes);
        assert_eq!(bytes, &[9, 4, 8]);
    }

    #[test]
    fn free_memory_that_was_not_used() {
        let mut mem_mgr = MemoryManager::init(make_memory());
        let memory_0 = mem_mgr.get(MemoryId(0));
        assert_eq!(memory_0.grow(1), 0);

        mem_mgr.free(MemoryId(5));
    }

    #[test]
    fn freed_memories_are_tracked() {
        let mem = make_memory();
        let mut mem_mgr = MemoryManager::init(mem.clone());
        mem_mgr.get(MemoryId(0)).grow(1);
        mem_mgr.get(MemoryId(1)).grow(1);
        mem_mgr.get(MemoryId(2)).grow(1);
        mem_mgr.get(MemoryId(3)).grow(1);
        mem_mgr.get(MemoryId(4)).grow(1);

        mem_mgr.free(MemoryId(0));
        mem_mgr.free(MemoryId(2));
        mem_mgr.free(MemoryId(4));

        let mem_mgr = MemoryManager::init(mem);
        // Only Memory 0 and 2 buckets should be counted as freed_buckets.
        // The bucket belonging to Memory 4 should not be counted as
        // freed because it has the biggest Bucket ID of all allocated
        // buckets hence it should become part of unallocated buckets.
        assert_eq!(
            mem_mgr.inner.borrow().freed_buckets,
            maplit::btreeset! { BucketId(0), BucketId(2) }
        );
    }

    #[test]
    fn upgrade_from_v1_to_v2() {
        let mem = make_memory();
        // Initialize with layout v1.
        let mem_mgr = MemoryManager::init_with_bucket_size_v1(mem.clone(), 1); // very small bucket size.

        let memories_v1: Vec<_> = (0..MAX_NUM_MEMORIES)
            .map(|id| mem_mgr.get(MemoryId(id)))
            .collect();

        proptest!(|(
            num_memories in 0..255usize,
            data in proptest::collection::vec(0..u8::MAX, 0..2*WASM_PAGE_SIZE as usize),
            offset in 0..10*WASM_PAGE_SIZE
        )| {
            for memory_v1 in memories_v1.iter().take(num_memories) {
                // Write a random blob into the memory, growing the memory as it needs to.
                write(memory_v1, offset, &data);
            }

            // Load layout v1 and convert it to layout v2.
            let mem_mgr_v2 = MemoryManager::init_with_bucket_size(mem.clone(), 1);
            let memories_v2: Vec<_> = (0..MAX_NUM_MEMORIES)
                .map(|id| mem_mgr_v2.get(MemoryId(id)))
                .collect();

            for memory_v2 in memories_v2.iter().take(num_memories) {
                // Verify the blob can be read back.
                let mut bytes = vec![0; data.len()];
                memory_v2.read(offset, &mut bytes);
                assert_eq!(bytes, data);
            }
        });
    }
}<|MERGE_RESOLUTION|>--- conflicted
+++ resolved
@@ -224,13 +224,6 @@
         }
     }
 
-<<<<<<< HEAD
-    /// Frees the specified memory.
-    /// Note that the underlying physical memory doesn't shrink, but the space previously
-    /// occupied by the given memory will be reused.
-    pub fn free(&mut self, id: MemoryId) {
-        self.inner.borrow_mut().free(id);
-=======
     /// Returns the underlying memory.
     ///
     /// # Returns
@@ -238,7 +231,13 @@
     /// - None otherwise.
     pub fn into_memory(self) -> Option<M> {
         Rc::into_inner(self.inner).map(|inner| inner.into_inner().into_memory())
->>>>>>> ca8bdf5d
+    }
+
+    /// Frees the specified memory.
+    /// Note that the underlying physical memory doesn't shrink, but the space previously
+    /// occupied by the given memory will be reused.
+    pub fn free(&mut self, id: MemoryId) {
+        self.inner.borrow_mut().free(id);
     }
 }
 
@@ -639,7 +638,11 @@
         (num_pages + self.bucket_size_in_pages as u64 - 1) / self.bucket_size_in_pages as u64
     }
 
-<<<<<<< HEAD
+    // Returns the underlying memory.
+    pub fn into_memory(self) -> M {
+        self.memory
+    }
+
     fn free(&mut self, id: MemoryId) {
         self.memory_sizes_in_pages[id.0 as usize] = 0;
         let buckets = self.memory_buckets.remove(&id);
@@ -689,12 +692,6 @@
         bucket_ids.push(BucketId(bucket_id));
     }
     bucket_ids
-=======
-    // Returns the underlying memory.
-    pub fn into_memory(self) -> M {
-        self.memory
-    }
->>>>>>> ca8bdf5d
 }
 
 struct Segment {
