--- conflicted
+++ resolved
@@ -190,11 +190,7 @@
 }
 
 /// Byte‑vector for testing size N; otherwise just a Vec<u8>.
-<<<<<<< HEAD
-#[derive(Clone, Default, PartialEq, Eq, PartialOrd, Ord, Debug)]
-=======
 #[derive(Clone, PartialEq, Eq, PartialOrd, Ord, Debug)]
->>>>>>> eb53ee82
 pub struct FixedVec<const N: usize>(Vec<u8>);
 
 impl<const N: usize> FixedVec<N> {
@@ -203,16 +199,12 @@
     }
 
     pub fn from(slice: &[u8]) -> Self {
-<<<<<<< HEAD
-        assert!(slice.len() <= N);
-=======
         assert!(
             slice.len() <= N,
             "expected a slice with length <= {} bytes, but found {} bytes",
             N,
             slice.len()
         );
->>>>>>> eb53ee82
         let mut vec = Vec::with_capacity(N);
         vec.extend_from_slice(slice);
         vec.resize(N, 0);
@@ -220,15 +212,12 @@
     }
 }
 
-<<<<<<< HEAD
-=======
 impl<const N: usize> Default for FixedVec<N> {
     fn default() -> Self {
         FixedVec(vec![0; N])
     }
 }
 
->>>>>>> eb53ee82
 impl<const N: usize> Storable for FixedVec<N> {
     fn to_bytes(&self) -> Cow<[u8]> {
         Cow::Owned(self.0.clone())
