use crate::storable::{
    bounds, bytes_to_store_size, bytes_to_store_size_bounded, Bound, Bounds, Storable,
};
use std::borrow::Cow;

impl<A, B> Storable for (A, B)
where
    A: Storable,
    B: Storable,
{
    fn to_bytes(&self) -> Cow<[u8]> {
<<<<<<< HEAD
        Cow::Owned(into_bytes_inner(Self::BOUND, &self.0, &self.1))
    }
=======
        match Self::BOUND {
            Bound::Bounded { max_size, .. } => {
                let a_bytes = self.0.to_bytes();
                let b_bytes = self.1.to_bytes();
                let a_bounds = bounds::<A>();
                let b_bounds = bounds::<B>();
                let a_max_size = a_bounds.max_size as usize;
                let b_max_size = b_bounds.max_size as usize;
                let a_size_len = bytes_to_store_size_bounded(&a_bounds) as usize;
                let b_size_len = bytes_to_store_size_bounded(&b_bounds) as usize;
                let sizes_offset = a_max_size + b_max_size;

                debug_assert!(a_bytes.len() <= a_max_size);
                debug_assert!(b_bytes.len() <= b_max_size);

                let mut bytes = vec![0; max_size as usize];
                bytes[..a_bytes.len()].copy_from_slice(a_bytes.as_ref());
                bytes[a_max_size..a_max_size + b_bytes.len()].copy_from_slice(b_bytes.as_ref());

                encode_size_of_bound(
                    &mut bytes[sizes_offset..sizes_offset + a_size_len],
                    a_bytes.len(),
                    &a_bounds,
                );
                encode_size_of_bound(
                    &mut bytes[sizes_offset + a_size_len..sizes_offset + a_size_len + b_size_len],
                    b_bytes.len(),
                    &b_bounds,
                );
>>>>>>> 185d58e9

    fn into_bytes(self) -> Vec<u8> {
        into_bytes_inner(Self::BOUND, &self.0, &self.1)
    }

    fn from_bytes(bytes: Cow<[u8]>) -> Self {
        match Self::BOUND {
            Bound::Bounded { max_size, .. } => {
                assert_eq!(bytes.len(), max_size as usize);
                let a_bounds = bounds::<A>();
                let b_bounds = bounds::<B>();
                let a_max_size = a_bounds.max_size as usize;
                let b_max_size = b_bounds.max_size as usize;
                let sizes_offset = a_max_size + b_max_size;
                let a_size_len = bytes_to_store_size_bounded(&a_bounds) as usize;
                let b_size_len = bytes_to_store_size_bounded(&b_bounds) as usize;

                let a_len = decode_size_of_bound(
                    &bytes[sizes_offset..sizes_offset + a_size_len],
                    &a_bounds,
                );
                let b_len = decode_size_of_bound(
                    &bytes[sizes_offset + a_size_len..sizes_offset + a_size_len + b_size_len],
                    &b_bounds,
                );

                let a = A::from_bytes(Cow::Borrowed(&bytes[..a_len]));
                let b = B::from_bytes(Cow::Borrowed(&bytes[a_max_size..a_max_size + b_len]));
                (a, b)
            }
            _ => todo!("Deserializing tuples with unbounded types is not yet supported."),
        }
    }

    const BOUND: Bound = match (A::BOUND, B::BOUND) {
        (Bound::Bounded { .. }, Bound::Bounded { .. }) => {
            let a_bounds = bounds::<A>();
            let b_bounds = bounds::<B>();
<<<<<<< HEAD

            let max_size = a_bounds.max_size
                + b_bounds.max_size
                + bytes_to_store_size_bounded(&a_bounds)
                + bytes_to_store_size_bounded(&b_bounds);

            let is_fixed_size = a_bounds.is_fixed_size && b_bounds.is_fixed_size;

            Bound::Bounded {
                max_size,
                is_fixed_size,
=======
            Bound::Bounded {
                max_size: a_bounds.max_size
                    + b_bounds.max_size
                    + bytes_to_store_size_bounded(&a_bounds)
                    + bytes_to_store_size_bounded(&b_bounds),
                is_fixed_size: a_bounds.is_fixed_size && b_bounds.is_fixed_size,
>>>>>>> 185d58e9
            }
        }
        _ => Bound::Unbounded,
    };
}

#[inline]
fn into_bytes_inner<A, B>(bound: Bound, a: &A, b: &B) -> Vec<u8>
where
    A: Storable,
    B: Storable,
{
    match bound {
        Bound::Bounded { max_size, .. } => {
            let mut bytes = vec![0u8; max_size as usize];

            let a_bytes = a.to_bytes();
            let b_bytes = b.to_bytes();

            let a_bounds = bounds::<A>();
            let b_bounds = bounds::<B>();

            let a_max_size = a_bounds.max_size as usize;
            let b_max_size = b_bounds.max_size as usize;

            debug_assert!(a_bytes.len() <= a_max_size);
            debug_assert!(b_bytes.len() <= b_max_size);

            bytes[..a_bytes.len()].copy_from_slice(&a_bytes);
            bytes[a_max_size..a_max_size + b_bytes.len()].copy_from_slice(&b_bytes);

            let a_size_len = bytes_to_store_size_bounded(&a_bounds) as usize;
            let b_size_len = bytes_to_store_size_bounded(&b_bounds) as usize;

            let sizes_offset = a_max_size + b_max_size;

            // Encode sizes
            encode_size_of_bound(
                &mut bytes[sizes_offset..sizes_offset + a_size_len],
                a_bytes.len(),
                &a_bounds,
            );
            encode_size_of_bound(
                &mut bytes[sizes_offset + a_size_len..sizes_offset + a_size_len + b_size_len],
                b_bytes.len(),
                &b_bounds,
            );

            bytes
        }
        Bound::Unbounded => {
            todo!("Serializing tuples with unbounded types is not yet supported.")
        }
    }
}

fn decode_size_of_bound(src: &[u8], bounds: &Bounds) -> usize {
    if bounds.is_fixed_size {
        bounds.max_size as usize
    } else {
        decode_size(src, bytes_to_store_size(bounds.max_size as usize))
    }
}

fn encode_size_of_bound(dst: &mut [u8], n: usize, bounds: &Bounds) {
    if !bounds.is_fixed_size {
        encode_size(dst, n, bytes_to_store_size(bounds.max_size as usize));
    }
}

/// Decodes size from the beginning of `src` of length `size_len` and returns it.
fn decode_size(src: &[u8], size_len: usize) -> usize {
    match size_len {
        1 => src[0] as usize,
        2 => u16::from_be_bytes([src[0], src[1]]) as usize,
        _ => u32::from_be_bytes([src[0], src[1], src[2], src[3]]) as usize,
    }
}

/// Encodes `size` at the beginning of `dst` of length `bytes_to_store_size` bytes.
fn encode_size(dst: &mut [u8], size_len: usize, bytes: usize) {
    match bytes {
        1 => dst[0] = size_len as u8,
        2 => dst[..2].copy_from_slice(&(size_len as u16).to_be_bytes()),
        _ => dst[..4].copy_from_slice(&(size_len as u32).to_be_bytes()),
    }
}

fn encode_size_lengths(sizes: &[usize]) -> u8 {
    assert!(sizes.len() <= 4);

    let mut size_lengths_byte: u8 = 0;

    for size in sizes.iter() {
        let size_length = bytes_to_store_size(*size);
        // Number of bytes required to store the size of every
        // element is represented with 2 bits.
        size_lengths_byte <<= 2;
        // `size_length` can take value in {1, 2, 4}, but to
        // compress it into 2 bit we will decrement its value.
        size_lengths_byte += (size_length - 1) as u8;
    }

    size_lengths_byte
}

fn decode_size_lengths(mut encoded_bytes_to_store: u8, number_of_encoded_lengths: u8) -> Vec<u8> {
    assert!(number_of_encoded_lengths <= 4);

    let mut bytes_to_store_sizes = vec![];

    for _ in 0..number_of_encoded_lengths {
        // The number of bytes required to store the size of every
        // element is represented with 2 bits. Hence we use
        // mask `11`, equivalent to 3 in the decimal system.
        let mask: u8 = 3;
        // The number of bytes required to store size can take value
        // in {1, 2, 4}, but to compress it to 2-bit,
        // when encoding we decreased the value, hence now we need
        // to do inverse.
        let bytes_to_store: u8 = (encoded_bytes_to_store & mask) + 1;
        bytes_to_store_sizes.push(bytes_to_store);
        encoded_bytes_to_store >>= 2;
    }

    // Because encoding and decoding are started on the same
    // end of the byte, we need to reverse `bytes_to_store_sizes`
    // to get sizes in order.
    bytes_to_store_sizes.reverse();

    bytes_to_store_sizes
}

// Encodes a serialized element `T` in a tuple.
// The element is assumed to be at the beginning of `dst`.
// Returns the number of bytes written to `dst`.
fn encode_tuple_element<T: Storable>(dst: &mut [u8], bytes: &[u8], last: bool) -> usize {
    let mut offset = 0;
    if !last && !T::BOUND.is_fixed_size() {
        let size_len = bytes_to_store_size(bytes.len());
        encode_size(&mut dst[offset..], bytes.len(), size_len);
        offset += size_len;
    }
    dst[offset..offset + bytes.len()].copy_from_slice(bytes);
    offset + bytes.len()
}

// Decodes an element `T` from a tuple.
//
// The element is assumed to be at the beginning of `src`.
// The length of the size of the element should be provided if the element is *not* fixed in size.
//
// Returns the element `T` and the number of bytes read from `src`.
fn decode_tuple_element<T: Storable>(src: &[u8], size_len: Option<u8>, last: bool) -> (T, usize) {
    let mut read = 0;
    let size = if let Some(len) = size_len {
        let s = decode_size(&src[read..], len as usize);
        read += len as usize;
        s
    } else if let Bound::Bounded {
        max_size,
        is_fixed_size: true,
    } = T::BOUND
    {
        max_size as usize
    } else {
        // This case should only happen for the last element.
        assert!(last);
        src.len()
    };
    (
        T::from_bytes(Cow::Borrowed(&src[read..read + size])),
        read + size,
    )
}

// Returns number of bytes required to store encoding of sizes for elements of type A and B.
const fn sizes_overhead<A: Storable, B: Storable>(a_size: usize, b_size: usize) -> usize {
    let mut sizes_overhead = 0;

    if !(A::BOUND.is_fixed_size() && B::BOUND.is_fixed_size()) {
        // 1B for size lengths encoding
        sizes_overhead += 1;

        if !A::BOUND.is_fixed_size() {
            sizes_overhead += bytes_to_store_size(a_size);
        }

        if !B::BOUND.is_fixed_size() {
            sizes_overhead += bytes_to_store_size(b_size);
        }
    }

    sizes_overhead
}

impl<A, B, C> Storable for (A, B, C)
where
    A: Storable,
    B: Storable,
    C: Storable,
{
<<<<<<< HEAD
    /// Serializes the tuple (A, B, C) into bytes.
    ///
    /// Format:
    /// - If A and B are fixed-size:
    ///     `<a_bytes> <b_bytes> <c_bytes>`
    /// - Otherwise:
    ///     `<size_lengths (1B)> <size_a (0-4B)> <a_bytes> <size_b(0-4B)> <b_bytes> <c_bytes>`
    fn to_bytes(&self) -> Cow<[u8]> {
        encode_triple::<A, B, C>(&self.0, &self.1, &self.2).into()
    }

    /// Serializes and consumes the tuple (A, B, C) into an owned `Vec<u8>`.
    ///
    /// More efficient than `to_bytes()` when ownership is available.
    fn into_bytes(self) -> Vec<u8> {
        encode_triple::<A, B, C>(&self.0, &self.1, &self.2)
=======
    // Tuple (A, B, C) serialization:
    //   If A and B have fixed size:
    //     <a_bytes> <b_bytes> <c_bytes>
    //   Otherwise:
    //     <size_lengths (1B)> <size_a (0-4B)> <a_bytes> <size_b(0-4B)> <b_bytes> <c_bytes>
    fn to_bytes(&self) -> Cow<[u8]> {
        let a_bytes = self.0.to_bytes();
        let b_bytes = self.1.to_bytes();
        let c_bytes = self.2.to_bytes();
        let a_size = a_bytes.len();
        let b_size = b_bytes.len();
        let c_size = c_bytes.len();

        let sizes_overhead = sizes_overhead::<A, B>(a_size, b_size);
        let output_size = a_size + b_size + c_size + sizes_overhead;
        let mut bytes = vec![0; output_size];
        let mut offset = 0;

        if sizes_overhead != 0 {
            bytes[offset] = encode_size_lengths(&[a_size, b_size]);
            offset += 1;
        }

        offset += encode_tuple_element::<A>(&mut bytes[offset..], a_bytes.as_ref(), false);
        offset += encode_tuple_element::<B>(&mut bytes[offset..], b_bytes.as_ref(), false);
        offset += encode_tuple_element::<C>(&mut bytes[offset..], c_bytes.as_ref(), true);

        debug_assert_eq!(offset, output_size);
        Cow::Owned(bytes)
>>>>>>> 185d58e9
    }

    #[inline]
    fn from_bytes(bytes: Cow<[u8]>) -> Self {
        let mut offset = 0;
<<<<<<< HEAD

        let mut size_lengths = [None, None];

        if !(A::BOUND.is_fixed_size() && B::BOUND.is_fixed_size()) {
            let lengths = decode_size_lengths(bytes[offset], 2);
            offset += 1;

=======
        let mut size_lengths = [None, None];

        if !(A::BOUND.is_fixed_size() && B::BOUND.is_fixed_size()) {
            let lengths = decode_size_lengths(bytes[0], 2);
            offset += 1;
>>>>>>> 185d58e9
            if !A::BOUND.is_fixed_size() {
                size_lengths[0] = Some(lengths[0]);
            }
            if !B::BOUND.is_fixed_size() {
                size_lengths[1] = Some(lengths[1]);
            }
        }

        let (a, read) = decode_tuple_element::<A>(&bytes[offset..], size_lengths[0], false);
        offset += read;
<<<<<<< HEAD

        let (b, read) = decode_tuple_element::<B>(&bytes[offset..], size_lengths[1], false);
        offset += read;

        let (c, read) = decode_tuple_element::<C>(&bytes[offset..], None, true);
        offset += read;

        assert_eq!(offset, bytes.len());
=======
        let (b, read) = decode_tuple_element::<B>(&bytes[offset..], size_lengths[1], false);
        offset += read;
        let (c, read) = decode_tuple_element::<C>(&bytes[offset..], None, true);
        offset += read;
>>>>>>> 185d58e9

        debug_assert_eq!(offset, bytes.len());
        (a, b, c)
    }

    const BOUND: Bound = match (A::BOUND, B::BOUND, C::BOUND) {
        (Bound::Bounded { .. }, Bound::Bounded { .. }, Bound::Bounded { .. }) => {
<<<<<<< HEAD
            let a = bounds::<A>();
            let b = bounds::<B>();
            let c = bounds::<C>();
            let overhead = sizes_overhead::<A, B>(a.max_size as usize, b.max_size as usize) as u32;

            Bound::Bounded {
                max_size: a.max_size + b.max_size + c.max_size + overhead,
                is_fixed_size: a.is_fixed_size && b.is_fixed_size && c.is_fixed_size,
=======
            let a_bounds = bounds::<A>();
            let b_bounds = bounds::<B>();
            let c_bounds = bounds::<C>();
            let sizes_overhead =
                sizes_overhead::<A, B>(a_bounds.max_size as usize, b_bounds.max_size as usize)
                    as u32;
            Bound::Bounded {
                max_size: a_bounds.max_size
                    + b_bounds.max_size
                    + c_bounds.max_size
                    + sizes_overhead,
                is_fixed_size: a_bounds.is_fixed_size
                    && b_bounds.is_fixed_size
                    && c_bounds.is_fixed_size,
>>>>>>> 185d58e9
            }
        }
        _ => Bound::Unbounded,
    };
}

#[inline]
fn encode_triple<A, B, C>(a: &A, b: &B, c: &C) -> Vec<u8>
where
    A: Storable,
    B: Storable,
    C: Storable,
{
    let a_bytes = a.to_bytes();
    let b_bytes = b.to_bytes();
    let c_bytes = c.to_bytes();

    let a_size = a_bytes.len();
    let b_size = b_bytes.len();
    let c_size = c_bytes.len();

    let sizes_overhead = sizes_overhead::<A, B>(a_size, b_size);
    let total_size = a_size + b_size + c_size + sizes_overhead;

    let mut bytes = vec![0u8; total_size];
    let mut offset = 0;

    if sizes_overhead > 0 {
        bytes[0] = encode_size_lengths(vec![a_size, b_size]);
        offset += 1;
    }

    offset += encode_tuple_element::<A>(&mut bytes[offset..], a_bytes.as_ref(), false);
    offset += encode_tuple_element::<B>(&mut bytes[offset..], b_bytes.as_ref(), false);
    offset += encode_tuple_element::<C>(&mut bytes[offset..], c_bytes.as_ref(), true);

    debug_assert_eq!(offset, total_size);
    bytes
}<|MERGE_RESOLUTION|>--- conflicted
+++ resolved
@@ -9,10 +9,6 @@
     B: Storable,
 {
     fn to_bytes(&self) -> Cow<[u8]> {
-<<<<<<< HEAD
-        Cow::Owned(into_bytes_inner(Self::BOUND, &self.0, &self.1))
-    }
-=======
         match Self::BOUND {
             Bound::Bounded { max_size, .. } => {
                 let a_bytes = self.0.to_bytes();
@@ -42,12 +38,14 @@
                     b_bytes.len(),
                     &b_bounds,
                 );
->>>>>>> 185d58e9
-
-    fn into_bytes(self) -> Vec<u8> {
-        into_bytes_inner(Self::BOUND, &self.0, &self.1)
-    }
-
+
+                Cow::Owned(bytes)
+            }
+            _ => todo!("Serializing tuples with unbounded types is not yet supported."),
+        }
+    }
+
+    #[inline]
     fn from_bytes(bytes: Cow<[u8]>) -> Self {
         match Self::BOUND {
             Bound::Bounded { max_size, .. } => {
@@ -81,80 +79,16 @@
         (Bound::Bounded { .. }, Bound::Bounded { .. }) => {
             let a_bounds = bounds::<A>();
             let b_bounds = bounds::<B>();
-<<<<<<< HEAD
-
-            let max_size = a_bounds.max_size
-                + b_bounds.max_size
-                + bytes_to_store_size_bounded(&a_bounds)
-                + bytes_to_store_size_bounded(&b_bounds);
-
-            let is_fixed_size = a_bounds.is_fixed_size && b_bounds.is_fixed_size;
-
-            Bound::Bounded {
-                max_size,
-                is_fixed_size,
-=======
             Bound::Bounded {
                 max_size: a_bounds.max_size
                     + b_bounds.max_size
                     + bytes_to_store_size_bounded(&a_bounds)
                     + bytes_to_store_size_bounded(&b_bounds),
                 is_fixed_size: a_bounds.is_fixed_size && b_bounds.is_fixed_size,
->>>>>>> 185d58e9
             }
         }
         _ => Bound::Unbounded,
     };
-}
-
-#[inline]
-fn into_bytes_inner<A, B>(bound: Bound, a: &A, b: &B) -> Vec<u8>
-where
-    A: Storable,
-    B: Storable,
-{
-    match bound {
-        Bound::Bounded { max_size, .. } => {
-            let mut bytes = vec![0u8; max_size as usize];
-
-            let a_bytes = a.to_bytes();
-            let b_bytes = b.to_bytes();
-
-            let a_bounds = bounds::<A>();
-            let b_bounds = bounds::<B>();
-
-            let a_max_size = a_bounds.max_size as usize;
-            let b_max_size = b_bounds.max_size as usize;
-
-            debug_assert!(a_bytes.len() <= a_max_size);
-            debug_assert!(b_bytes.len() <= b_max_size);
-
-            bytes[..a_bytes.len()].copy_from_slice(&a_bytes);
-            bytes[a_max_size..a_max_size + b_bytes.len()].copy_from_slice(&b_bytes);
-
-            let a_size_len = bytes_to_store_size_bounded(&a_bounds) as usize;
-            let b_size_len = bytes_to_store_size_bounded(&b_bounds) as usize;
-
-            let sizes_offset = a_max_size + b_max_size;
-
-            // Encode sizes
-            encode_size_of_bound(
-                &mut bytes[sizes_offset..sizes_offset + a_size_len],
-                a_bytes.len(),
-                &a_bounds,
-            );
-            encode_size_of_bound(
-                &mut bytes[sizes_offset + a_size_len..sizes_offset + a_size_len + b_size_len],
-                b_bytes.len(),
-                &b_bounds,
-            );
-
-            bytes
-        }
-        Bound::Unbounded => {
-            todo!("Serializing tuples with unbounded types is not yet supported.")
-        }
-    }
 }
 
 fn decode_size_of_bound(src: &[u8], bounds: &Bounds) -> usize {
@@ -303,24 +237,6 @@
     B: Storable,
     C: Storable,
 {
-<<<<<<< HEAD
-    /// Serializes the tuple (A, B, C) into bytes.
-    ///
-    /// Format:
-    /// - If A and B are fixed-size:
-    ///     `<a_bytes> <b_bytes> <c_bytes>`
-    /// - Otherwise:
-    ///     `<size_lengths (1B)> <size_a (0-4B)> <a_bytes> <size_b(0-4B)> <b_bytes> <c_bytes>`
-    fn to_bytes(&self) -> Cow<[u8]> {
-        encode_triple::<A, B, C>(&self.0, &self.1, &self.2).into()
-    }
-
-    /// Serializes and consumes the tuple (A, B, C) into an owned `Vec<u8>`.
-    ///
-    /// More efficient than `to_bytes()` when ownership is available.
-    fn into_bytes(self) -> Vec<u8> {
-        encode_triple::<A, B, C>(&self.0, &self.1, &self.2)
-=======
     // Tuple (A, B, C) serialization:
     //   If A and B have fixed size:
     //     <a_bytes> <b_bytes> <c_bytes>
@@ -350,27 +266,16 @@
 
         debug_assert_eq!(offset, output_size);
         Cow::Owned(bytes)
->>>>>>> 185d58e9
     }
 
     #[inline]
     fn from_bytes(bytes: Cow<[u8]>) -> Self {
         let mut offset = 0;
-<<<<<<< HEAD
-
-        let mut size_lengths = [None, None];
-
-        if !(A::BOUND.is_fixed_size() && B::BOUND.is_fixed_size()) {
-            let lengths = decode_size_lengths(bytes[offset], 2);
-            offset += 1;
-
-=======
         let mut size_lengths = [None, None];
 
         if !(A::BOUND.is_fixed_size() && B::BOUND.is_fixed_size()) {
             let lengths = decode_size_lengths(bytes[0], 2);
             offset += 1;
->>>>>>> 185d58e9
             if !A::BOUND.is_fixed_size() {
                 size_lengths[0] = Some(lengths[0]);
             }
@@ -381,21 +286,10 @@
 
         let (a, read) = decode_tuple_element::<A>(&bytes[offset..], size_lengths[0], false);
         offset += read;
-<<<<<<< HEAD
-
-        let (b, read) = decode_tuple_element::<B>(&bytes[offset..], size_lengths[1], false);
-        offset += read;
-
-        let (c, read) = decode_tuple_element::<C>(&bytes[offset..], None, true);
-        offset += read;
-
-        assert_eq!(offset, bytes.len());
-=======
         let (b, read) = decode_tuple_element::<B>(&bytes[offset..], size_lengths[1], false);
         offset += read;
         let (c, read) = decode_tuple_element::<C>(&bytes[offset..], None, true);
         offset += read;
->>>>>>> 185d58e9
 
         debug_assert_eq!(offset, bytes.len());
         (a, b, c)
@@ -403,16 +297,6 @@
 
     const BOUND: Bound = match (A::BOUND, B::BOUND, C::BOUND) {
         (Bound::Bounded { .. }, Bound::Bounded { .. }, Bound::Bounded { .. }) => {
-<<<<<<< HEAD
-            let a = bounds::<A>();
-            let b = bounds::<B>();
-            let c = bounds::<C>();
-            let overhead = sizes_overhead::<A, B>(a.max_size as usize, b.max_size as usize) as u32;
-
-            Bound::Bounded {
-                max_size: a.max_size + b.max_size + c.max_size + overhead,
-                is_fixed_size: a.is_fixed_size && b.is_fixed_size && c.is_fixed_size,
-=======
             let a_bounds = bounds::<A>();
             let b_bounds = bounds::<B>();
             let c_bounds = bounds::<C>();
@@ -427,43 +311,8 @@
                 is_fixed_size: a_bounds.is_fixed_size
                     && b_bounds.is_fixed_size
                     && c_bounds.is_fixed_size,
->>>>>>> 185d58e9
             }
         }
         _ => Bound::Unbounded,
     };
-}
-
-#[inline]
-fn encode_triple<A, B, C>(a: &A, b: &B, c: &C) -> Vec<u8>
-where
-    A: Storable,
-    B: Storable,
-    C: Storable,
-{
-    let a_bytes = a.to_bytes();
-    let b_bytes = b.to_bytes();
-    let c_bytes = c.to_bytes();
-
-    let a_size = a_bytes.len();
-    let b_size = b_bytes.len();
-    let c_size = c_bytes.len();
-
-    let sizes_overhead = sizes_overhead::<A, B>(a_size, b_size);
-    let total_size = a_size + b_size + c_size + sizes_overhead;
-
-    let mut bytes = vec![0u8; total_size];
-    let mut offset = 0;
-
-    if sizes_overhead > 0 {
-        bytes[0] = encode_size_lengths(vec![a_size, b_size]);
-        offset += 1;
-    }
-
-    offset += encode_tuple_element::<A>(&mut bytes[offset..], a_bytes.as_ref(), false);
-    offset += encode_tuple_element::<B>(&mut bytes[offset..], b_bytes.as_ref(), false);
-    offset += encode_tuple_element::<C>(&mut bytes[offset..], c_bytes.as_ref(), true);
-
-    debug_assert_eq!(offset, total_size);
-    bytes
 }