benches:
  btreemap_get_blob_128_1024:
    total:
<<<<<<< HEAD
      instructions: 893470460
=======
      instructions: 893670424
>>>>>>> 1f75f439
      heap_increase: 0
      stable_memory_increase: 0
    scopes: {}
  btreemap_get_blob_128_1024_v2:
    total:
<<<<<<< HEAD
      instructions: 995007277
=======
      instructions: 995207241
>>>>>>> 1f75f439
      heap_increase: 0
      stable_memory_increase: 0
    scopes: {}
  btreemap_get_blob_16_1024:
    total:
<<<<<<< HEAD
      instructions: 337448259
=======
      instructions: 337648227
>>>>>>> 1f75f439
      heap_increase: 0
      stable_memory_increase: 0
    scopes: {}
  btreemap_get_blob_16_1024_v2:
    total:
<<<<<<< HEAD
      instructions: 444017154
=======
      instructions: 444217122
>>>>>>> 1f75f439
      heap_increase: 0
      stable_memory_increase: 0
    scopes: {}
  btreemap_get_blob_256_1024:
    total:
<<<<<<< HEAD
      instructions: 1415311791
=======
      instructions: 1415511747
>>>>>>> 1f75f439
      heap_increase: 0
      stable_memory_increase: 0
    scopes: {}
  btreemap_get_blob_256_1024_v2:
    total:
<<<<<<< HEAD
      instructions: 1513968864
=======
      instructions: 1514168820
>>>>>>> 1f75f439
      heap_increase: 0
      stable_memory_increase: 0
    scopes: {}
  btreemap_get_blob_32_1024:
    total:
<<<<<<< HEAD
      instructions: 381707704
=======
      instructions: 381907680
>>>>>>> 1f75f439
      heap_increase: 0
      stable_memory_increase: 0
    scopes: {}
  btreemap_get_blob_32_1024_v2:
    total:
<<<<<<< HEAD
      instructions: 488287509
=======
      instructions: 488487485
>>>>>>> 1f75f439
      heap_increase: 0
      stable_memory_increase: 0
    scopes: {}
  btreemap_get_blob_4_1024:
    total:
<<<<<<< HEAD
      instructions: 227061208
=======
      instructions: 227261128
>>>>>>> 1f75f439
      heap_increase: 0
      stable_memory_increase: 0
    scopes: {}
  btreemap_get_blob_4_1024_v2:
    total:
<<<<<<< HEAD
      instructions: 325669813
=======
      instructions: 325869733
>>>>>>> 1f75f439
      heap_increase: 0
      stable_memory_increase: 0
    scopes: {}
  btreemap_get_blob_512_1024:
    total:
<<<<<<< HEAD
      instructions: 2449915207
=======
      instructions: 2450115183
>>>>>>> 1f75f439
      heap_increase: 0
      stable_memory_increase: 0
    scopes: {}
  btreemap_get_blob_512_1024_v2:
    total:
<<<<<<< HEAD
      instructions: 2549921993
=======
      instructions: 2550121969
>>>>>>> 1f75f439
      heap_increase: 0
      stable_memory_increase: 0
    scopes: {}
  btreemap_get_blob_64_1024:
    total:
<<<<<<< HEAD
      instructions: 627911472
=======
      instructions: 628111428
>>>>>>> 1f75f439
      heap_increase: 0
      stable_memory_increase: 0
    scopes: {}
  btreemap_get_blob_64_1024_v2:
    total:
<<<<<<< HEAD
      instructions: 741435587
=======
      instructions: 741635543
>>>>>>> 1f75f439
      heap_increase: 0
      stable_memory_increase: 0
    scopes: {}
  btreemap_get_blob_8_1024:
    total:
<<<<<<< HEAD
      instructions: 268381297
=======
      instructions: 268581241
>>>>>>> 1f75f439
      heap_increase: 0
      stable_memory_increase: 0
    scopes: {}
  btreemap_get_blob_8_1024_v2:
    total:
<<<<<<< HEAD
      instructions: 361455987
=======
      instructions: 361655931
>>>>>>> 1f75f439
      heap_increase: 0
      stable_memory_increase: 0
    scopes: {}
  btreemap_get_blob_8_u64:
    total:
<<<<<<< HEAD
      instructions: 225474655
=======
      instructions: 225674655
>>>>>>> 1f75f439
      heap_increase: 0
      stable_memory_increase: 0
    scopes: {}
  btreemap_get_blob_8_u64_v2:
    total:
<<<<<<< HEAD
      instructions: 327341207
=======
      instructions: 327541207
>>>>>>> 1f75f439
      heap_increase: 0
      stable_memory_increase: 0
    scopes: {}
  btreemap_get_u64_blob_8:
    total:
<<<<<<< HEAD
      instructions: 205920808
=======
      instructions: 206115900
>>>>>>> 1f75f439
      heap_increase: 0
      stable_memory_increase: 0
    scopes: {}
  btreemap_get_u64_blob_8_v2:
    total:
<<<<<<< HEAD
      instructions: 284553618
=======
      instructions: 284748710
>>>>>>> 1f75f439
      heap_increase: 0
      stable_memory_increase: 0
    scopes: {}
  btreemap_get_u64_u64:
    total:
<<<<<<< HEAD
      instructions: 209260964
=======
      instructions: 209460964
>>>>>>> 1f75f439
      heap_increase: 0
      stable_memory_increase: 0
    scopes: {}
  btreemap_get_u64_u64_v2:
    total:
<<<<<<< HEAD
      instructions: 292625246
=======
      instructions: 292825246
>>>>>>> 1f75f439
      heap_increase: 0
      stable_memory_increase: 0
    scopes: {}
  btreemap_insert_10mib_values:
    total:
<<<<<<< HEAD
      instructions: 143718184
=======
      instructions: 143780576
>>>>>>> 1f75f439
      heap_increase: 0
      stable_memory_increase: 32
    scopes: {}
  btreemap_insert_blob_1024_128:
    total:
<<<<<<< HEAD
      instructions: 5161959009
=======
      instructions: 5164808652
>>>>>>> 1f75f439
      heap_increase: 0
      stable_memory_increase: 262
    scopes: {}
  btreemap_insert_blob_1024_128_v2:
    total:
<<<<<<< HEAD
      instructions: 5279101085
=======
      instructions: 5281950728
>>>>>>> 1f75f439
      heap_increase: 0
      stable_memory_increase: 196
    scopes: {}
  btreemap_insert_blob_1024_16:
    total:
<<<<<<< HEAD
      instructions: 5118959504
=======
      instructions: 5121789897
>>>>>>> 1f75f439
      heap_increase: 0
      stable_memory_increase: 241
    scopes: {}
  btreemap_insert_blob_1024_16_v2:
    total:
<<<<<<< HEAD
      instructions: 5237174436
=======
      instructions: 5240004829
>>>>>>> 1f75f439
      heap_increase: 0
      stable_memory_increase: 181
    scopes: {}
  btreemap_insert_blob_1024_256:
    total:
<<<<<<< HEAD
      instructions: 5188758304
=======
      instructions: 5191598730
>>>>>>> 1f75f439
      heap_increase: 0
      stable_memory_increase: 292
    scopes: {}
  btreemap_insert_blob_1024_256_v2:
    total:
<<<<<<< HEAD
      instructions: 5305089808
=======
      instructions: 5307930234
>>>>>>> 1f75f439
      heap_increase: 0
      stable_memory_increase: 219
    scopes: {}
  btreemap_insert_blob_1024_32:
    total:
<<<<<<< HEAD
      instructions: 5127387539
=======
      instructions: 5130230816
>>>>>>> 1f75f439
      heap_increase: 0
      stable_memory_increase: 239
    scopes: {}
  btreemap_insert_blob_1024_32_v2:
    total:
<<<<<<< HEAD
      instructions: 5247647585
=======
      instructions: 5250490862
>>>>>>> 1f75f439
      heap_increase: 0
      stable_memory_increase: 180
    scopes: {}
  btreemap_insert_blob_1024_4:
    total:
<<<<<<< HEAD
      instructions: 5017669644
=======
      instructions: 5020410565
>>>>>>> 1f75f439
      heap_increase: 0
      stable_memory_increase: 235
    scopes: {}
  btreemap_insert_blob_1024_4_v2:
    total:
<<<<<<< HEAD
      instructions: 5135889677
=======
      instructions: 5138630598
>>>>>>> 1f75f439
      heap_increase: 0
      stable_memory_increase: 176
    scopes: {}
  btreemap_insert_blob_1024_512:
    total:
<<<<<<< HEAD
      instructions: 5311041305
=======
      instructions: 5313901374
>>>>>>> 1f75f439
      heap_increase: 0
      stable_memory_increase: 348
    scopes: {}
  btreemap_insert_blob_1024_512_v2:
    total:
<<<<<<< HEAD
      instructions: 5428438062
=======
      instructions: 5431298131
>>>>>>> 1f75f439
      heap_increase: 0
      stable_memory_increase: 261
    scopes: {}
  btreemap_insert_blob_1024_64:
    total:
<<<<<<< HEAD
      instructions: 5159953922
=======
      instructions: 5162795781
>>>>>>> 1f75f439
      heap_increase: 0
      stable_memory_increase: 250
    scopes: {}
  btreemap_insert_blob_1024_64_v2:
    total:
<<<<<<< HEAD
      instructions: 5278972547
=======
      instructions: 5281814406
>>>>>>> 1f75f439
      heap_increase: 0
      stable_memory_increase: 188
    scopes: {}
  btreemap_insert_blob_1024_8:
    total:
<<<<<<< HEAD
      instructions: 5101541533
=======
      instructions: 5104330157
>>>>>>> 1f75f439
      heap_increase: 0
      stable_memory_increase: 237
    scopes: {}
  btreemap_insert_blob_1024_8_v2:
    total:
<<<<<<< HEAD
      instructions: 5219162924
=======
      instructions: 5221951548
>>>>>>> 1f75f439
      heap_increase: 0
      stable_memory_increase: 178
    scopes: {}
  btreemap_insert_blob_128_1024:
    total:
<<<<<<< HEAD
      instructions: 1469230483
=======
      instructions: 1472048001
>>>>>>> 1f75f439
      heap_increase: 0
      stable_memory_increase: 260
    scopes: {}
  btreemap_insert_blob_128_1024_v2:
    total:
<<<<<<< HEAD
      instructions: 1578808909
=======
      instructions: 1581626427
>>>>>>> 1f75f439
      heap_increase: 0
      stable_memory_increase: 195
    scopes: {}
  btreemap_insert_blob_16_1024:
    total:
<<<<<<< HEAD
      instructions: 849042412
=======
      instructions: 851823832
>>>>>>> 1f75f439
      heap_increase: 0
      stable_memory_increase: 215
    scopes: {}
  btreemap_insert_blob_16_1024_v2:
    total:
<<<<<<< HEAD
      instructions: 962759416
=======
      instructions: 965540836
>>>>>>> 1f75f439
      heap_increase: 0
      stable_memory_increase: 161
    scopes: {}
  btreemap_insert_blob_256_1024:
    total:
<<<<<<< HEAD
      instructions: 2040557559
=======
      instructions: 2043379400
>>>>>>> 1f75f439
      heap_increase: 0
      stable_memory_increase: 292
    scopes: {}
  btreemap_insert_blob_256_1024_v2:
    total:
<<<<<<< HEAD
      instructions: 2153581525
=======
      instructions: 2156403366
>>>>>>> 1f75f439
      heap_increase: 0
      stable_memory_increase: 219
    scopes: {}
  btreemap_insert_blob_32_1024:
    total:
<<<<<<< HEAD
      instructions: 900953923
=======
      instructions: 903787236
>>>>>>> 1f75f439
      heap_increase: 0
      stable_memory_increase: 230
    scopes: {}
  btreemap_insert_blob_32_1024_v2:
    total:
<<<<<<< HEAD
      instructions: 1014788814
=======
      instructions: 1017622127
>>>>>>> 1f75f439
      heap_increase: 0
      stable_memory_increase: 173
    scopes: {}
  btreemap_insert_blob_4_1024:
    total:
<<<<<<< HEAD
      instructions: 642764718
=======
      instructions: 645314996
>>>>>>> 1f75f439
      heap_increase: 0
      stable_memory_increase: 123
    scopes: {}
  btreemap_insert_blob_4_1024_v2:
    total:
<<<<<<< HEAD
      instructions: 744581926
=======
      instructions: 747132204
>>>>>>> 1f75f439
      heap_increase: 0
      stable_memory_increase: 92
    scopes: {}
  btreemap_insert_blob_512_1024:
    total:
<<<<<<< HEAD
      instructions: 3174656554
=======
      instructions: 3177514301
>>>>>>> 1f75f439
      heap_increase: 0
      stable_memory_increase: 351
    scopes: {}
  btreemap_insert_blob_512_1024_v2:
    total:
<<<<<<< HEAD
      instructions: 3285846261
=======
      instructions: 3288704008
>>>>>>> 1f75f439
      heap_increase: 0
      stable_memory_increase: 263
    scopes: {}
  btreemap_insert_blob_64_1024:
    total:
<<<<<<< HEAD
      instructions: 1168179927
=======
      instructions: 1170984032
>>>>>>> 1f75f439
      heap_increase: 0
      stable_memory_increase: 245
    scopes: {}
  btreemap_insert_blob_64_1024_v2:
    total:
<<<<<<< HEAD
      instructions: 1289765522
=======
      instructions: 1292569627
>>>>>>> 1f75f439
      heap_increase: 0
      stable_memory_increase: 183
    scopes: {}
  btreemap_insert_blob_8_1024:
    total:
<<<<<<< HEAD
      instructions: 767840002
=======
      instructions: 770542808
>>>>>>> 1f75f439
      heap_increase: 0
      stable_memory_increase: 183
    scopes: {}
  btreemap_insert_blob_8_1024_v2:
    total:
<<<<<<< HEAD
      instructions: 873365419
=======
      instructions: 876068225
>>>>>>> 1f75f439
      heap_increase: 0
      stable_memory_increase: 138
    scopes: {}
  btreemap_insert_blob_8_u64:
    total:
<<<<<<< HEAD
      instructions: 365969245
=======
      instructions: 368655501
>>>>>>> 1f75f439
      heap_increase: 0
      stable_memory_increase: 6
    scopes: {}
  btreemap_insert_blob_8_u64_v2:
    total:
<<<<<<< HEAD
      instructions: 480980194
=======
      instructions: 483666450
>>>>>>> 1f75f439
      heap_increase: 0
      stable_memory_increase: 4
    scopes: {}
  btreemap_insert_u64_blob_8:
    total:
<<<<<<< HEAD
      instructions: 374602557
=======
      instructions: 377443641
>>>>>>> 1f75f439
      heap_increase: 0
      stable_memory_increase: 7
    scopes: {}
  btreemap_insert_u64_blob_8_v2:
    total:
<<<<<<< HEAD
      instructions: 457890720
=======
      instructions: 460731804
>>>>>>> 1f75f439
      heap_increase: 0
      stable_memory_increase: 5
    scopes: {}
  btreemap_insert_u64_u64:
    total:
<<<<<<< HEAD
      instructions: 387286840
=======
      instructions: 390178100
>>>>>>> 1f75f439
      heap_increase: 0
      stable_memory_increase: 7
    scopes: {}
  btreemap_insert_u64_u64_v2:
    total:
<<<<<<< HEAD
      instructions: 473764505
=======
      instructions: 476655765
>>>>>>> 1f75f439
      heap_increase: 0
      stable_memory_increase: 6
    scopes: {}
  btreemap_iter_10mib_values:
    total:
      instructions: 25429011
      heap_increase: 0
      stable_memory_increase: 0
    scopes: {}
  btreemap_iter_count_10mib_values:
    total:
<<<<<<< HEAD
      instructions: 497697
=======
      instructions: 523576
>>>>>>> 1f75f439
      heap_increase: 0
      stable_memory_increase: 0
    scopes: {}
  btreemap_iter_count_small_values:
    total:
<<<<<<< HEAD
      instructions: 9092132
=======
      instructions: 9978843
      heap_increase: 0
      stable_memory_increase: 0
    scopes: {}
  btreemap_iter_rev_10mib_values:
    total:
      instructions: 25428310
      heap_increase: 0
      stable_memory_increase: 0
    scopes: {}
  btreemap_iter_rev_small_values:
    total:
      instructions: 15984294
      heap_increase: 0
      stable_memory_increase: 0
    scopes: {}
  btreemap_iter_small_values:
    total:
      instructions: 15967493
      heap_increase: 0
      stable_memory_increase: 0
    scopes: {}
  btreemap_keys_10mib_values:
    total:
      instructions: 513164
      heap_increase: 0
      stable_memory_increase: 0
    scopes: {}
  btreemap_keys_rev_10mib_values:
    total:
      instructions: 515517
      heap_increase: 0
      stable_memory_increase: 0
    scopes: {}
  btreemap_keys_rev_small_values:
    total:
      instructions: 10350635
      heap_increase: 0
      stable_memory_increase: 0
    scopes: {}
  btreemap_keys_small_values:
    total:
      instructions: 10114798
>>>>>>> 1f75f439
      heap_increase: 0
      stable_memory_increase: 0
    scopes: {}
  btreemap_remove_blob_128_1024:
    total:
<<<<<<< HEAD
      instructions: 1841264273
=======
      instructions: 1842207367
>>>>>>> 1f75f439
      heap_increase: 0
      stable_memory_increase: 0
    scopes: {}
  btreemap_remove_blob_128_1024_v2:
    total:
<<<<<<< HEAD
      instructions: 2006271701
=======
      instructions: 2007214795
>>>>>>> 1f75f439
      heap_increase: 0
      stable_memory_increase: 0
    scopes: {}
  btreemap_remove_blob_16_1024:
    total:
<<<<<<< HEAD
      instructions: 1065400308
=======
      instructions: 1069875544
>>>>>>> 1f75f439
      heap_increase: 0
      stable_memory_increase: 0
    scopes: {}
  btreemap_remove_blob_16_1024_v2:
    total:
<<<<<<< HEAD
      instructions: 1223440844
=======
      instructions: 1227916080
>>>>>>> 1f75f439
      heap_increase: 0
      stable_memory_increase: 0
    scopes: {}
  btreemap_remove_blob_256_1024:
    total:
<<<<<<< HEAD
      instructions: 2515293756
=======
      instructions: 2513310681
>>>>>>> 1f75f439
      heap_increase: 0
      stable_memory_increase: 0
    scopes: {}
  btreemap_remove_blob_256_1024_v2:
    total:
<<<<<<< HEAD
      instructions: 2673338946
=======
      instructions: 2671355871
>>>>>>> 1f75f439
      heap_increase: 0
      stable_memory_increase: 0
    scopes: {}
  btreemap_remove_blob_32_1024:
    total:
<<<<<<< HEAD
      instructions: 1144867455
=======
      instructions: 1149405495
>>>>>>> 1f75f439
      heap_increase: 0
      stable_memory_increase: 0
    scopes: {}
  btreemap_remove_blob_32_1024_v2:
    total:
<<<<<<< HEAD
      instructions: 1307849648
=======
      instructions: 1312387688
>>>>>>> 1f75f439
      heap_increase: 0
      stable_memory_increase: 0
    scopes: {}
  btreemap_remove_blob_4_1024:
    total:
<<<<<<< HEAD
      instructions: 650985281
=======
      instructions: 653919477
>>>>>>> 1f75f439
      heap_increase: 0
      stable_memory_increase: 0
    scopes: {}
  btreemap_remove_blob_4_1024_v2:
    total:
<<<<<<< HEAD
      instructions: 772191492
=======
      instructions: 775125688
>>>>>>> 1f75f439
      heap_increase: 0
      stable_memory_increase: 0
    scopes: {}
  btreemap_remove_blob_512_1024:
    total:
<<<<<<< HEAD
      instructions: 3922390914
=======
      instructions: 3913637896
>>>>>>> 1f75f439
      heap_increase: 0
      stable_memory_increase: 0
    scopes: {}
  btreemap_remove_blob_512_1024_v2:
    total:
<<<<<<< HEAD
      instructions: 4082825960
=======
      instructions: 4074072942
>>>>>>> 1f75f439
      heap_increase: 0
      stable_memory_increase: 0
    scopes: {}
  btreemap_remove_blob_64_1024:
    total:
<<<<<<< HEAD
      instructions: 1482176514
=======
      instructions: 1484708886
>>>>>>> 1f75f439
      heap_increase: 0
      stable_memory_increase: 0
    scopes: {}
  btreemap_remove_blob_64_1024_v2:
    total:
<<<<<<< HEAD
      instructions: 1653041220
=======
      instructions: 1655573592
>>>>>>> 1f75f439
      heap_increase: 0
      stable_memory_increase: 0
    scopes: {}
  btreemap_remove_blob_8_1024:
    total:
<<<<<<< HEAD
      instructions: 859176371
=======
      instructions: 863066043
>>>>>>> 1f75f439
      heap_increase: 0
      stable_memory_increase: 0
    scopes: {}
  btreemap_remove_blob_8_1024_v2:
    total:
<<<<<<< HEAD
      instructions: 999633806
=======
      instructions: 1003523478
>>>>>>> 1f75f439
      heap_increase: 0
      stable_memory_increase: 0
    scopes: {}
  btreemap_remove_blob_8_u64:
    total:
<<<<<<< HEAD
      instructions: 482482482
=======
      instructions: 486533270
>>>>>>> 1f75f439
      heap_increase: 0
      stable_memory_increase: 0
    scopes: {}
  btreemap_remove_blob_8_u64_v2:
    total:
<<<<<<< HEAD
      instructions: 640049021
=======
      instructions: 644099809
>>>>>>> 1f75f439
      heap_increase: 0
      stable_memory_increase: 0
    scopes: {}
  btreemap_remove_u64_blob_8:
    total:
<<<<<<< HEAD
      instructions: 536314185
=======
      instructions: 541098489
>>>>>>> 1f75f439
      heap_increase: 0
      stable_memory_increase: 0
    scopes: {}
  btreemap_remove_u64_blob_8_v2:
    total:
<<<<<<< HEAD
      instructions: 655165055
=======
      instructions: 659949359
>>>>>>> 1f75f439
      heap_increase: 0
      stable_memory_increase: 0
    scopes: {}
  btreemap_remove_u64_u64:
    total:
<<<<<<< HEAD
      instructions: 557614102
=======
      instructions: 562530659
>>>>>>> 1f75f439
      heap_increase: 0
      stable_memory_increase: 0
    scopes: {}
  btreemap_remove_u64_u64_v2:
    total:
<<<<<<< HEAD
      instructions: 686138582
=======
      instructions: 691055139
      heap_increase: 0
      stable_memory_increase: 0
    scopes: {}
  btreemap_values_10mib_values:
    total:
      instructions: 17139887
      heap_increase: 0
      stable_memory_increase: 0
    scopes: {}
  btreemap_values_rev_10mib_values:
    total:
      instructions: 17138678
      heap_increase: 0
      stable_memory_increase: 0
    scopes: {}
  btreemap_values_rev_small_values:
    total:
      instructions: 15685594
      heap_increase: 0
      stable_memory_increase: 0
    scopes: {}
  btreemap_values_small_values:
    total:
      instructions: 15644789
>>>>>>> 1f75f439
      heap_increase: 0
      stable_memory_increase: 0
    scopes: {}
  memory_manager_baseline:
    total:
      instructions: 1176577052
      heap_increase: 0
      stable_memory_increase: 8000
    scopes: {}
  memory_manager_grow:
    total:
      instructions: 349031714
      heap_increase: 2
      stable_memory_increase: 32000
    scopes: {}
  memory_manager_overhead:
    total:
      instructions: 1182084703
      heap_increase: 0
      stable_memory_increase: 8320
    scopes: {}
  vec_get_blob_128:
    total:
      instructions: 21620835
      heap_increase: 0
      stable_memory_increase: 0
    scopes: {}
  vec_get_blob_16:
    total:
      instructions: 9954082
      heap_increase: 0
      stable_memory_increase: 0
    scopes: {}
  vec_get_blob_32:
    total:
      instructions: 10864853
      heap_increase: 0
      stable_memory_increase: 0
    scopes: {}
  vec_get_blob_4:
    total:
      instructions: 5894588
      heap_increase: 0
      stable_memory_increase: 0
    scopes: {}
  vec_get_blob_64:
    total:
      instructions: 15712671
      heap_increase: 0
      stable_memory_increase: 0
    scopes: {}
  vec_get_blob_8:
    total:
      instructions: 7151499
      heap_increase: 0
      stable_memory_increase: 0
    scopes: {}
  vec_get_u64:
    total:
      instructions: 6430307
      heap_increase: 0
      stable_memory_increase: 0
    scopes: {}
  vec_insert_blob_128:
    total:
      instructions: 4901596
      heap_increase: 0
      stable_memory_increase: 19
    scopes: {}
  vec_insert_blob_16:
    total:
      instructions: 4066246
      heap_increase: 0
      stable_memory_increase: 2
    scopes: {}
  vec_insert_blob_32:
    total:
      instructions: 4185513
      heap_increase: 0
      stable_memory_increase: 5
    scopes: {}
  vec_insert_blob_4:
    total:
      instructions: 3977469
      heap_increase: 0
      stable_memory_increase: 0
    scopes: {}
  vec_insert_blob_64:
    total:
      instructions: 4425886
      heap_increase: 0
      stable_memory_increase: 9
    scopes: {}
  vec_insert_blob_8:
    total:
      instructions: 4006899
      heap_increase: 0
      stable_memory_increase: 1
    scopes: {}
  vec_insert_u64:
    total:
      instructions: 6109442
      heap_increase: 0
      stable_memory_increase: 1
    scopes: {}
version: 0.1.7<|MERGE_RESOLUTION|>--- conflicted
+++ resolved
@@ -1,611 +1,367 @@
 benches:
   btreemap_get_blob_128_1024:
     total:
-<<<<<<< HEAD
-      instructions: 893470460
-=======
       instructions: 893670424
->>>>>>> 1f75f439
       heap_increase: 0
       stable_memory_increase: 0
     scopes: {}
   btreemap_get_blob_128_1024_v2:
     total:
-<<<<<<< HEAD
-      instructions: 995007277
-=======
       instructions: 995207241
->>>>>>> 1f75f439
       heap_increase: 0
       stable_memory_increase: 0
     scopes: {}
   btreemap_get_blob_16_1024:
     total:
-<<<<<<< HEAD
-      instructions: 337448259
-=======
       instructions: 337648227
->>>>>>> 1f75f439
       heap_increase: 0
       stable_memory_increase: 0
     scopes: {}
   btreemap_get_blob_16_1024_v2:
     total:
-<<<<<<< HEAD
-      instructions: 444017154
-=======
       instructions: 444217122
->>>>>>> 1f75f439
       heap_increase: 0
       stable_memory_increase: 0
     scopes: {}
   btreemap_get_blob_256_1024:
     total:
-<<<<<<< HEAD
-      instructions: 1415311791
-=======
       instructions: 1415511747
->>>>>>> 1f75f439
       heap_increase: 0
       stable_memory_increase: 0
     scopes: {}
   btreemap_get_blob_256_1024_v2:
     total:
-<<<<<<< HEAD
-      instructions: 1513968864
-=======
       instructions: 1514168820
->>>>>>> 1f75f439
       heap_increase: 0
       stable_memory_increase: 0
     scopes: {}
   btreemap_get_blob_32_1024:
     total:
-<<<<<<< HEAD
-      instructions: 381707704
-=======
       instructions: 381907680
->>>>>>> 1f75f439
       heap_increase: 0
       stable_memory_increase: 0
     scopes: {}
   btreemap_get_blob_32_1024_v2:
     total:
-<<<<<<< HEAD
-      instructions: 488287509
-=======
       instructions: 488487485
->>>>>>> 1f75f439
       heap_increase: 0
       stable_memory_increase: 0
     scopes: {}
   btreemap_get_blob_4_1024:
     total:
-<<<<<<< HEAD
-      instructions: 227061208
-=======
       instructions: 227261128
->>>>>>> 1f75f439
       heap_increase: 0
       stable_memory_increase: 0
     scopes: {}
   btreemap_get_blob_4_1024_v2:
     total:
-<<<<<<< HEAD
-      instructions: 325669813
-=======
       instructions: 325869733
->>>>>>> 1f75f439
       heap_increase: 0
       stable_memory_increase: 0
     scopes: {}
   btreemap_get_blob_512_1024:
     total:
-<<<<<<< HEAD
-      instructions: 2449915207
-=======
       instructions: 2450115183
->>>>>>> 1f75f439
       heap_increase: 0
       stable_memory_increase: 0
     scopes: {}
   btreemap_get_blob_512_1024_v2:
     total:
-<<<<<<< HEAD
-      instructions: 2549921993
-=======
       instructions: 2550121969
->>>>>>> 1f75f439
       heap_increase: 0
       stable_memory_increase: 0
     scopes: {}
   btreemap_get_blob_64_1024:
     total:
-<<<<<<< HEAD
-      instructions: 627911472
-=======
       instructions: 628111428
->>>>>>> 1f75f439
       heap_increase: 0
       stable_memory_increase: 0
     scopes: {}
   btreemap_get_blob_64_1024_v2:
     total:
-<<<<<<< HEAD
-      instructions: 741435587
-=======
       instructions: 741635543
->>>>>>> 1f75f439
       heap_increase: 0
       stable_memory_increase: 0
     scopes: {}
   btreemap_get_blob_8_1024:
     total:
-<<<<<<< HEAD
-      instructions: 268381297
-=======
       instructions: 268581241
->>>>>>> 1f75f439
       heap_increase: 0
       stable_memory_increase: 0
     scopes: {}
   btreemap_get_blob_8_1024_v2:
     total:
-<<<<<<< HEAD
-      instructions: 361455987
-=======
       instructions: 361655931
->>>>>>> 1f75f439
       heap_increase: 0
       stable_memory_increase: 0
     scopes: {}
   btreemap_get_blob_8_u64:
     total:
-<<<<<<< HEAD
-      instructions: 225474655
-=======
       instructions: 225674655
->>>>>>> 1f75f439
       heap_increase: 0
       stable_memory_increase: 0
     scopes: {}
   btreemap_get_blob_8_u64_v2:
     total:
-<<<<<<< HEAD
-      instructions: 327341207
-=======
       instructions: 327541207
->>>>>>> 1f75f439
       heap_increase: 0
       stable_memory_increase: 0
     scopes: {}
   btreemap_get_u64_blob_8:
     total:
-<<<<<<< HEAD
-      instructions: 205920808
-=======
       instructions: 206115900
->>>>>>> 1f75f439
       heap_increase: 0
       stable_memory_increase: 0
     scopes: {}
   btreemap_get_u64_blob_8_v2:
     total:
-<<<<<<< HEAD
-      instructions: 284553618
-=======
       instructions: 284748710
->>>>>>> 1f75f439
       heap_increase: 0
       stable_memory_increase: 0
     scopes: {}
   btreemap_get_u64_u64:
     total:
-<<<<<<< HEAD
-      instructions: 209260964
-=======
       instructions: 209460964
->>>>>>> 1f75f439
       heap_increase: 0
       stable_memory_increase: 0
     scopes: {}
   btreemap_get_u64_u64_v2:
     total:
-<<<<<<< HEAD
-      instructions: 292625246
-=======
       instructions: 292825246
->>>>>>> 1f75f439
       heap_increase: 0
       stable_memory_increase: 0
     scopes: {}
   btreemap_insert_10mib_values:
     total:
-<<<<<<< HEAD
-      instructions: 143718184
-=======
       instructions: 143780576
->>>>>>> 1f75f439
       heap_increase: 0
       stable_memory_increase: 32
     scopes: {}
   btreemap_insert_blob_1024_128:
     total:
-<<<<<<< HEAD
-      instructions: 5161959009
-=======
       instructions: 5164808652
->>>>>>> 1f75f439
       heap_increase: 0
       stable_memory_increase: 262
     scopes: {}
   btreemap_insert_blob_1024_128_v2:
     total:
-<<<<<<< HEAD
-      instructions: 5279101085
-=======
       instructions: 5281950728
->>>>>>> 1f75f439
       heap_increase: 0
       stable_memory_increase: 196
     scopes: {}
   btreemap_insert_blob_1024_16:
     total:
-<<<<<<< HEAD
-      instructions: 5118959504
-=======
       instructions: 5121789897
->>>>>>> 1f75f439
       heap_increase: 0
       stable_memory_increase: 241
     scopes: {}
   btreemap_insert_blob_1024_16_v2:
     total:
-<<<<<<< HEAD
-      instructions: 5237174436
-=======
       instructions: 5240004829
->>>>>>> 1f75f439
       heap_increase: 0
       stable_memory_increase: 181
     scopes: {}
   btreemap_insert_blob_1024_256:
     total:
-<<<<<<< HEAD
-      instructions: 5188758304
-=======
       instructions: 5191598730
->>>>>>> 1f75f439
       heap_increase: 0
       stable_memory_increase: 292
     scopes: {}
   btreemap_insert_blob_1024_256_v2:
     total:
-<<<<<<< HEAD
-      instructions: 5305089808
-=======
       instructions: 5307930234
->>>>>>> 1f75f439
       heap_increase: 0
       stable_memory_increase: 219
     scopes: {}
   btreemap_insert_blob_1024_32:
     total:
-<<<<<<< HEAD
-      instructions: 5127387539
-=======
       instructions: 5130230816
->>>>>>> 1f75f439
       heap_increase: 0
       stable_memory_increase: 239
     scopes: {}
   btreemap_insert_blob_1024_32_v2:
     total:
-<<<<<<< HEAD
-      instructions: 5247647585
-=======
       instructions: 5250490862
->>>>>>> 1f75f439
       heap_increase: 0
       stable_memory_increase: 180
     scopes: {}
   btreemap_insert_blob_1024_4:
     total:
-<<<<<<< HEAD
-      instructions: 5017669644
-=======
       instructions: 5020410565
->>>>>>> 1f75f439
       heap_increase: 0
       stable_memory_increase: 235
     scopes: {}
   btreemap_insert_blob_1024_4_v2:
     total:
-<<<<<<< HEAD
-      instructions: 5135889677
-=======
       instructions: 5138630598
->>>>>>> 1f75f439
       heap_increase: 0
       stable_memory_increase: 176
     scopes: {}
   btreemap_insert_blob_1024_512:
     total:
-<<<<<<< HEAD
-      instructions: 5311041305
-=======
       instructions: 5313901374
->>>>>>> 1f75f439
       heap_increase: 0
       stable_memory_increase: 348
     scopes: {}
   btreemap_insert_blob_1024_512_v2:
     total:
-<<<<<<< HEAD
-      instructions: 5428438062
-=======
       instructions: 5431298131
->>>>>>> 1f75f439
       heap_increase: 0
       stable_memory_increase: 261
     scopes: {}
   btreemap_insert_blob_1024_64:
     total:
-<<<<<<< HEAD
-      instructions: 5159953922
-=======
       instructions: 5162795781
->>>>>>> 1f75f439
       heap_increase: 0
       stable_memory_increase: 250
     scopes: {}
   btreemap_insert_blob_1024_64_v2:
     total:
-<<<<<<< HEAD
-      instructions: 5278972547
-=======
       instructions: 5281814406
->>>>>>> 1f75f439
       heap_increase: 0
       stable_memory_increase: 188
     scopes: {}
   btreemap_insert_blob_1024_8:
     total:
-<<<<<<< HEAD
-      instructions: 5101541533
-=======
       instructions: 5104330157
->>>>>>> 1f75f439
       heap_increase: 0
       stable_memory_increase: 237
     scopes: {}
   btreemap_insert_blob_1024_8_v2:
     total:
-<<<<<<< HEAD
-      instructions: 5219162924
-=======
       instructions: 5221951548
->>>>>>> 1f75f439
       heap_increase: 0
       stable_memory_increase: 178
     scopes: {}
   btreemap_insert_blob_128_1024:
     total:
-<<<<<<< HEAD
-      instructions: 1469230483
-=======
       instructions: 1472048001
->>>>>>> 1f75f439
       heap_increase: 0
       stable_memory_increase: 260
     scopes: {}
   btreemap_insert_blob_128_1024_v2:
     total:
-<<<<<<< HEAD
-      instructions: 1578808909
-=======
       instructions: 1581626427
->>>>>>> 1f75f439
       heap_increase: 0
       stable_memory_increase: 195
     scopes: {}
   btreemap_insert_blob_16_1024:
     total:
-<<<<<<< HEAD
-      instructions: 849042412
-=======
       instructions: 851823832
->>>>>>> 1f75f439
       heap_increase: 0
       stable_memory_increase: 215
     scopes: {}
   btreemap_insert_blob_16_1024_v2:
     total:
-<<<<<<< HEAD
-      instructions: 962759416
-=======
       instructions: 965540836
->>>>>>> 1f75f439
       heap_increase: 0
       stable_memory_increase: 161
     scopes: {}
   btreemap_insert_blob_256_1024:
     total:
-<<<<<<< HEAD
-      instructions: 2040557559
-=======
       instructions: 2043379400
->>>>>>> 1f75f439
       heap_increase: 0
       stable_memory_increase: 292
     scopes: {}
   btreemap_insert_blob_256_1024_v2:
     total:
-<<<<<<< HEAD
-      instructions: 2153581525
-=======
       instructions: 2156403366
->>>>>>> 1f75f439
       heap_increase: 0
       stable_memory_increase: 219
     scopes: {}
   btreemap_insert_blob_32_1024:
     total:
-<<<<<<< HEAD
-      instructions: 900953923
-=======
       instructions: 903787236
->>>>>>> 1f75f439
       heap_increase: 0
       stable_memory_increase: 230
     scopes: {}
   btreemap_insert_blob_32_1024_v2:
     total:
-<<<<<<< HEAD
-      instructions: 1014788814
-=======
       instructions: 1017622127
->>>>>>> 1f75f439
       heap_increase: 0
       stable_memory_increase: 173
     scopes: {}
   btreemap_insert_blob_4_1024:
     total:
-<<<<<<< HEAD
-      instructions: 642764718
-=======
       instructions: 645314996
->>>>>>> 1f75f439
       heap_increase: 0
       stable_memory_increase: 123
     scopes: {}
   btreemap_insert_blob_4_1024_v2:
     total:
-<<<<<<< HEAD
-      instructions: 744581926
-=======
       instructions: 747132204
->>>>>>> 1f75f439
       heap_increase: 0
       stable_memory_increase: 92
     scopes: {}
   btreemap_insert_blob_512_1024:
     total:
-<<<<<<< HEAD
-      instructions: 3174656554
-=======
       instructions: 3177514301
->>>>>>> 1f75f439
       heap_increase: 0
       stable_memory_increase: 351
     scopes: {}
   btreemap_insert_blob_512_1024_v2:
     total:
-<<<<<<< HEAD
-      instructions: 3285846261
-=======
       instructions: 3288704008
->>>>>>> 1f75f439
       heap_increase: 0
       stable_memory_increase: 263
     scopes: {}
   btreemap_insert_blob_64_1024:
     total:
-<<<<<<< HEAD
-      instructions: 1168179927
-=======
       instructions: 1170984032
->>>>>>> 1f75f439
       heap_increase: 0
       stable_memory_increase: 245
     scopes: {}
   btreemap_insert_blob_64_1024_v2:
     total:
-<<<<<<< HEAD
-      instructions: 1289765522
-=======
       instructions: 1292569627
->>>>>>> 1f75f439
       heap_increase: 0
       stable_memory_increase: 183
     scopes: {}
   btreemap_insert_blob_8_1024:
     total:
-<<<<<<< HEAD
-      instructions: 767840002
-=======
       instructions: 770542808
->>>>>>> 1f75f439
       heap_increase: 0
       stable_memory_increase: 183
     scopes: {}
   btreemap_insert_blob_8_1024_v2:
     total:
-<<<<<<< HEAD
-      instructions: 873365419
-=======
       instructions: 876068225
->>>>>>> 1f75f439
       heap_increase: 0
       stable_memory_increase: 138
     scopes: {}
   btreemap_insert_blob_8_u64:
     total:
-<<<<<<< HEAD
-      instructions: 365969245
-=======
       instructions: 368655501
->>>>>>> 1f75f439
       heap_increase: 0
       stable_memory_increase: 6
     scopes: {}
   btreemap_insert_blob_8_u64_v2:
     total:
-<<<<<<< HEAD
-      instructions: 480980194
-=======
       instructions: 483666450
->>>>>>> 1f75f439
       heap_increase: 0
       stable_memory_increase: 4
     scopes: {}
   btreemap_insert_u64_blob_8:
     total:
-<<<<<<< HEAD
-      instructions: 374602557
-=======
       instructions: 377443641
->>>>>>> 1f75f439
       heap_increase: 0
       stable_memory_increase: 7
     scopes: {}
   btreemap_insert_u64_blob_8_v2:
     total:
-<<<<<<< HEAD
-      instructions: 457890720
-=======
       instructions: 460731804
->>>>>>> 1f75f439
       heap_increase: 0
       stable_memory_increase: 5
     scopes: {}
   btreemap_insert_u64_u64:
     total:
-<<<<<<< HEAD
-      instructions: 387286840
-=======
       instructions: 390178100
->>>>>>> 1f75f439
       heap_increase: 0
       stable_memory_increase: 7
     scopes: {}
   btreemap_insert_u64_u64_v2:
     total:
-<<<<<<< HEAD
-      instructions: 473764505
-=======
       instructions: 476655765
->>>>>>> 1f75f439
       heap_increase: 0
       stable_memory_increase: 6
     scopes: {}
@@ -617,19 +373,12 @@
     scopes: {}
   btreemap_iter_count_10mib_values:
     total:
-<<<<<<< HEAD
-      instructions: 497697
-=======
       instructions: 523576
->>>>>>> 1f75f439
       heap_increase: 0
       stable_memory_increase: 0
     scopes: {}
   btreemap_iter_count_small_values:
     total:
-<<<<<<< HEAD
-      instructions: 9092132
-=======
       instructions: 9978843
       heap_increase: 0
       stable_memory_increase: 0
@@ -673,225 +422,137 @@
   btreemap_keys_small_values:
     total:
       instructions: 10114798
->>>>>>> 1f75f439
       heap_increase: 0
       stable_memory_increase: 0
     scopes: {}
   btreemap_remove_blob_128_1024:
     total:
-<<<<<<< HEAD
-      instructions: 1841264273
-=======
       instructions: 1842207367
->>>>>>> 1f75f439
       heap_increase: 0
       stable_memory_increase: 0
     scopes: {}
   btreemap_remove_blob_128_1024_v2:
     total:
-<<<<<<< HEAD
-      instructions: 2006271701
-=======
       instructions: 2007214795
->>>>>>> 1f75f439
       heap_increase: 0
       stable_memory_increase: 0
     scopes: {}
   btreemap_remove_blob_16_1024:
     total:
-<<<<<<< HEAD
-      instructions: 1065400308
-=======
       instructions: 1069875544
->>>>>>> 1f75f439
       heap_increase: 0
       stable_memory_increase: 0
     scopes: {}
   btreemap_remove_blob_16_1024_v2:
     total:
-<<<<<<< HEAD
-      instructions: 1223440844
-=======
       instructions: 1227916080
->>>>>>> 1f75f439
       heap_increase: 0
       stable_memory_increase: 0
     scopes: {}
   btreemap_remove_blob_256_1024:
     total:
-<<<<<<< HEAD
-      instructions: 2515293756
-=======
       instructions: 2513310681
->>>>>>> 1f75f439
       heap_increase: 0
       stable_memory_increase: 0
     scopes: {}
   btreemap_remove_blob_256_1024_v2:
     total:
-<<<<<<< HEAD
-      instructions: 2673338946
-=======
       instructions: 2671355871
->>>>>>> 1f75f439
       heap_increase: 0
       stable_memory_increase: 0
     scopes: {}
   btreemap_remove_blob_32_1024:
     total:
-<<<<<<< HEAD
-      instructions: 1144867455
-=======
       instructions: 1149405495
->>>>>>> 1f75f439
       heap_increase: 0
       stable_memory_increase: 0
     scopes: {}
   btreemap_remove_blob_32_1024_v2:
     total:
-<<<<<<< HEAD
-      instructions: 1307849648
-=======
       instructions: 1312387688
->>>>>>> 1f75f439
       heap_increase: 0
       stable_memory_increase: 0
     scopes: {}
   btreemap_remove_blob_4_1024:
     total:
-<<<<<<< HEAD
-      instructions: 650985281
-=======
       instructions: 653919477
->>>>>>> 1f75f439
       heap_increase: 0
       stable_memory_increase: 0
     scopes: {}
   btreemap_remove_blob_4_1024_v2:
     total:
-<<<<<<< HEAD
-      instructions: 772191492
-=======
       instructions: 775125688
->>>>>>> 1f75f439
       heap_increase: 0
       stable_memory_increase: 0
     scopes: {}
   btreemap_remove_blob_512_1024:
     total:
-<<<<<<< HEAD
-      instructions: 3922390914
-=======
       instructions: 3913637896
->>>>>>> 1f75f439
       heap_increase: 0
       stable_memory_increase: 0
     scopes: {}
   btreemap_remove_blob_512_1024_v2:
     total:
-<<<<<<< HEAD
-      instructions: 4082825960
-=======
       instructions: 4074072942
->>>>>>> 1f75f439
       heap_increase: 0
       stable_memory_increase: 0
     scopes: {}
   btreemap_remove_blob_64_1024:
     total:
-<<<<<<< HEAD
-      instructions: 1482176514
-=======
       instructions: 1484708886
->>>>>>> 1f75f439
       heap_increase: 0
       stable_memory_increase: 0
     scopes: {}
   btreemap_remove_blob_64_1024_v2:
     total:
-<<<<<<< HEAD
-      instructions: 1653041220
-=======
       instructions: 1655573592
->>>>>>> 1f75f439
       heap_increase: 0
       stable_memory_increase: 0
     scopes: {}
   btreemap_remove_blob_8_1024:
     total:
-<<<<<<< HEAD
-      instructions: 859176371
-=======
       instructions: 863066043
->>>>>>> 1f75f439
       heap_increase: 0
       stable_memory_increase: 0
     scopes: {}
   btreemap_remove_blob_8_1024_v2:
     total:
-<<<<<<< HEAD
-      instructions: 999633806
-=======
       instructions: 1003523478
->>>>>>> 1f75f439
       heap_increase: 0
       stable_memory_increase: 0
     scopes: {}
   btreemap_remove_blob_8_u64:
     total:
-<<<<<<< HEAD
-      instructions: 482482482
-=======
       instructions: 486533270
->>>>>>> 1f75f439
       heap_increase: 0
       stable_memory_increase: 0
     scopes: {}
   btreemap_remove_blob_8_u64_v2:
     total:
-<<<<<<< HEAD
-      instructions: 640049021
-=======
       instructions: 644099809
->>>>>>> 1f75f439
       heap_increase: 0
       stable_memory_increase: 0
     scopes: {}
   btreemap_remove_u64_blob_8:
     total:
-<<<<<<< HEAD
-      instructions: 536314185
-=======
       instructions: 541098489
->>>>>>> 1f75f439
       heap_increase: 0
       stable_memory_increase: 0
     scopes: {}
   btreemap_remove_u64_blob_8_v2:
     total:
-<<<<<<< HEAD
-      instructions: 655165055
-=======
       instructions: 659949359
->>>>>>> 1f75f439
       heap_increase: 0
       stable_memory_increase: 0
     scopes: {}
   btreemap_remove_u64_u64:
     total:
-<<<<<<< HEAD
-      instructions: 557614102
-=======
       instructions: 562530659
->>>>>>> 1f75f439
       heap_increase: 0
       stable_memory_increase: 0
     scopes: {}
   btreemap_remove_u64_u64_v2:
     total:
-<<<<<<< HEAD
-      instructions: 686138582
-=======
       instructions: 691055139
       heap_increase: 0
       stable_memory_increase: 0
@@ -917,7 +578,6 @@
   btreemap_values_small_values:
     total:
       instructions: 15644789
->>>>>>> 1f75f439
       heap_increase: 0
       stable_memory_increase: 0
     scopes: {}
@@ -929,13 +589,13 @@
     scopes: {}
   memory_manager_grow:
     total:
-      instructions: 349031714
+      instructions: 351687872
       heap_increase: 2
       stable_memory_increase: 32000
     scopes: {}
   memory_manager_overhead:
     total:
-      instructions: 1182084703
+      instructions: 1182143127
       heap_increase: 0
       stable_memory_increase: 8320
     scopes: {}
