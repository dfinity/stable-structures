--- conflicted
+++ resolved
@@ -424,18 +424,6 @@
       instructions: 11184261
       heap_increase: 0
       stable_memory_increase: 0
-    scopes: { }
-  btreemap_read_every_third_value_from_range:
-    total:
-      instructions: 174611905
-      heap_increase: 0
-      stable_memory_increase: 0
-    scopes: { }
-  btreemap_read_keys_from_range:
-    total:
-      instructions: 174611905
-      heap_increase: 0
-      stable_memory_increase: 0
     scopes: {}
   btreemap_remove_blob_128_1024:
     total:
@@ -566,8 +554,6 @@
   btreemap_remove_u64_u64_v2:
     total:
       instructions: 739939423
-<<<<<<< HEAD
-=======
       heap_increase: 0
       stable_memory_increase: 0
     scopes: {}
@@ -592,7 +578,6 @@
   btreemap_values_small_values:
     total:
       instructions: 22560352
->>>>>>> 1f9b516f
       heap_increase: 0
       stable_memory_increase: 0
     scopes: {}
