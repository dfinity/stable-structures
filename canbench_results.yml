--- conflicted
+++ resolved
@@ -1,763 +1,511 @@
 benches:
   btreemap_get_blob_128_1024:
     total:
-      instructions: 906595437
+      instructions: 907603660
       heap_increase: 0
       stable_memory_increase: 0
     scopes: {}
   btreemap_get_blob_128_1024_v2:
     total:
-      instructions: 995007277
+      instructions: 1007199087
       heap_increase: 0
       stable_memory_increase: 0
     scopes: {}
   btreemap_get_blob_16_1024:
     total:
-      instructions: 353674291
+      instructions: 372167770
       heap_increase: 0
       stable_memory_increase: 0
     scopes: {}
   btreemap_get_blob_16_1024_v2:
     total:
-      instructions: 444017154
+      instructions: 457662954
       heap_increase: 0
       stable_memory_increase: 0
     scopes: {}
   btreemap_get_blob_256_1024:
     total:
-      instructions: 1428224730
+      instructions: 1426064341
       heap_increase: 0
       stable_memory_increase: 0
     scopes: {}
   btreemap_get_blob_256_1024_v2:
     total:
-      instructions: 1513968864
+      instructions: 1527035040
       heap_increase: 0
       stable_memory_increase: 0
     scopes: {}
   btreemap_get_blob_32_1024:
     total:
-      instructions: 396853702
+      instructions: 419061339
       heap_increase: 0
       stable_memory_increase: 0
     scopes: {}
   btreemap_get_blob_32_1024_v2:
     total:
-      instructions: 488287509
+      instructions: 504369966
       heap_increase: 0
       stable_memory_increase: 0
     scopes: {}
   btreemap_get_blob_4_1024:
     total:
-      instructions: 239759751
+      instructions: 252116091
       heap_increase: 0
       stable_memory_increase: 0
     scopes: {}
   btreemap_get_blob_4_1024_v2:
     total:
-      instructions: 325669813
+      instructions: 335503348
       heap_increase: 0
       stable_memory_increase: 0
     scopes: {}
   btreemap_get_blob_512_1024:
     total:
-      instructions: 2462726180
+      instructions: 2460840276
       heap_increase: 0
       stable_memory_increase: 0
     scopes: {}
   btreemap_get_blob_512_1024_v2:
     total:
-      instructions: 2549921993
+      instructions: 2563001074
       heap_increase: 0
       stable_memory_increase: 0
     scopes: {}
   btreemap_get_blob_64_1024:
     total:
-      instructions: 657150062
+      instructions: 668073317
       heap_increase: 0
       stable_memory_increase: 0
     scopes: {}
   btreemap_get_blob_64_1024_v2:
     total:
-      instructions: 741435587
+      instructions: 753614013
       heap_increase: 0
       stable_memory_increase: 0
     scopes: {}
   btreemap_get_blob_8_1024:
     total:
-      instructions: 278698743
+      instructions: 292704842
       heap_increase: 0
       stable_memory_increase: 0
     scopes: {}
   btreemap_get_blob_8_1024_v2:
     total:
-      instructions: 361455987
+      instructions: 375374739
       heap_increase: 0
       stable_memory_increase: 0
     scopes: {}
   btreemap_get_blob_8_u64:
     total:
-      instructions: 236566066
+      instructions: 257168736
       heap_increase: 0
       stable_memory_increase: 0
     scopes: {}
   btreemap_get_blob_8_u64_v2:
     total:
-      instructions: 327341207
+      instructions: 340837593
       heap_increase: 0
       stable_memory_increase: 0
     scopes: {}
   btreemap_get_u64_blob_8:
     total:
-      instructions: 218513418
+      instructions: 238330996
       heap_increase: 0
       stable_memory_increase: 0
     scopes: {}
   btreemap_get_u64_blob_8_v2:
     total:
-      instructions: 284553618
+      instructions: 297681217
       heap_increase: 0
       stable_memory_increase: 0
     scopes: {}
   btreemap_get_u64_u64:
     total:
-      instructions: 221197138
+      instructions: 241234542
       heap_increase: 0
       stable_memory_increase: 0
     scopes: {}
   btreemap_get_u64_u64_v2:
     total:
-      instructions: 292625246
+      instructions: 305672279
       heap_increase: 0
       stable_memory_increase: 0
     scopes: {}
   btreemap_insert_10mib_values:
     total:
-<<<<<<< HEAD
-      instructions: 143608336
-=======
       instructions: 145922325
->>>>>>> ca8bdf5d
       heap_increase: 0
       stable_memory_increase: 32
     scopes: {}
   btreemap_insert_blob_1024_128:
     total:
-<<<<<<< HEAD
-      instructions: 5186688498
-=======
       instructions: 5161914701
->>>>>>> ca8bdf5d
       heap_increase: 0
       stable_memory_increase: 262
     scopes: {}
   btreemap_insert_blob_1024_128_v2:
     total:
-<<<<<<< HEAD
-      instructions: 5279083743
-=======
       instructions: 5551068081
->>>>>>> ca8bdf5d
       heap_increase: 0
       stable_memory_increase: 196
     scopes: {}
   btreemap_insert_blob_1024_16:
     total:
-<<<<<<< HEAD
-      instructions: 5145553451
-=======
       instructions: 5117369042
->>>>>>> ca8bdf5d
       heap_increase: 0
       stable_memory_increase: 241
     scopes: {}
   btreemap_insert_blob_1024_16_v2:
     total:
-<<<<<<< HEAD
-      instructions: 5237156731
-=======
       instructions: 5508502115
->>>>>>> ca8bdf5d
       heap_increase: 0
       stable_memory_increase: 181
     scopes: {}
   btreemap_insert_blob_1024_256:
     total:
-<<<<<<< HEAD
-      instructions: 5209366961
-=======
       instructions: 5184904755
->>>>>>> ca8bdf5d
       heap_increase: 0
       stable_memory_increase: 292
     scopes: {}
   btreemap_insert_blob_1024_256_v2:
     total:
-<<<<<<< HEAD
-      instructions: 5305072336
-=======
       instructions: 5574315002
->>>>>>> ca8bdf5d
       heap_increase: 0
       stable_memory_increase: 219
     scopes: {}
   btreemap_insert_blob_1024_32:
     total:
-<<<<<<< HEAD
-      instructions: 5154385858
-=======
       instructions: 5124609174
->>>>>>> ca8bdf5d
       heap_increase: 0
       stable_memory_increase: 239
     scopes: {}
   btreemap_insert_blob_1024_32_v2:
     total:
-<<<<<<< HEAD
-      instructions: 5247630219
-=======
       instructions: 5514811773
->>>>>>> ca8bdf5d
       heap_increase: 0
       stable_memory_increase: 180
     scopes: {}
   btreemap_insert_blob_1024_4:
     total:
-<<<<<<< HEAD
-      instructions: 5044387011
-=======
       instructions: 5013244404
->>>>>>> ca8bdf5d
       heap_increase: 0
       stable_memory_increase: 235
     scopes: {}
   btreemap_insert_blob_1024_4_v2:
     total:
-<<<<<<< HEAD
-      instructions: 5135872130
-=======
       instructions: 5408573739
->>>>>>> ca8bdf5d
       heap_increase: 0
       stable_memory_increase: 176
     scopes: {}
   btreemap_insert_blob_1024_512:
     total:
-<<<<<<< HEAD
-      instructions: 5327760616
-=======
       instructions: 5296495023
->>>>>>> ca8bdf5d
       heap_increase: 0
       stable_memory_increase: 348
     scopes: {}
   btreemap_insert_blob_1024_512_v2:
     total:
-<<<<<<< HEAD
-      instructions: 5428420681
-=======
       instructions: 5692610171
->>>>>>> ca8bdf5d
       heap_increase: 0
       stable_memory_increase: 261
     scopes: {}
   btreemap_insert_blob_1024_64:
     total:
-<<<<<<< HEAD
-      instructions: 5185986998
-=======
       instructions: 5160684248
->>>>>>> ca8bdf5d
       heap_increase: 0
       stable_memory_increase: 250
     scopes: {}
   btreemap_insert_blob_1024_64_v2:
     total:
-<<<<<<< HEAD
-      instructions: 5278954984
-=======
       instructions: 5550351966
->>>>>>> ca8bdf5d
       heap_increase: 0
       stable_memory_increase: 188
     scopes: {}
   btreemap_insert_blob_1024_8:
     total:
-<<<<<<< HEAD
-      instructions: 5127709740
-=======
       instructions: 5098598668
->>>>>>> ca8bdf5d
       heap_increase: 0
       stable_memory_increase: 237
     scopes: {}
   btreemap_insert_blob_1024_8_v2:
     total:
-<<<<<<< HEAD
-      instructions: 5219145274
-=======
       instructions: 5491459791
->>>>>>> ca8bdf5d
       heap_increase: 0
       stable_memory_increase: 178
     scopes: {}
   btreemap_insert_blob_128_1024:
     total:
-<<<<<<< HEAD
-      instructions: 1485358283
-=======
       instructions: 1521330782
->>>>>>> ca8bdf5d
       heap_increase: 0
       stable_memory_increase: 260
     scopes: {}
   btreemap_insert_blob_128_1024_v2:
     total:
-<<<<<<< HEAD
-      instructions: 1578791645
-=======
       instructions: 1651666210
->>>>>>> ca8bdf5d
       heap_increase: 0
       stable_memory_increase: 195
     scopes: {}
   btreemap_insert_blob_16_1024:
     total:
-<<<<<<< HEAD
-      instructions: 860340784
-=======
       instructions: 914664896
->>>>>>> ca8bdf5d
       heap_increase: 0
       stable_memory_increase: 215
     scopes: {}
   btreemap_insert_blob_16_1024_v2:
     total:
-<<<<<<< HEAD
-      instructions: 962743559
-=======
       instructions: 1012902411
->>>>>>> ca8bdf5d
       heap_increase: 0
       stable_memory_increase: 161
     scopes: {}
   btreemap_insert_blob_256_1024:
     total:
-<<<<<<< HEAD
-      instructions: 2052265958
-=======
       instructions: 2072292372
->>>>>>> ca8bdf5d
       heap_increase: 0
       stable_memory_increase: 292
     scopes: {}
   btreemap_insert_blob_256_1024_v2:
     total:
-<<<<<<< HEAD
-      instructions: 2153564053
-=======
       instructions: 2262462135
->>>>>>> ca8bdf5d
       heap_increase: 0
       stable_memory_increase: 219
     scopes: {}
   btreemap_insert_blob_32_1024:
     total:
-<<<<<<< HEAD
-      instructions: 911459404
-=======
       instructions: 971198185
->>>>>>> ca8bdf5d
       heap_increase: 0
       stable_memory_increase: 230
     scopes: {}
   btreemap_insert_blob_32_1024_v2:
     total:
-<<<<<<< HEAD
-      instructions: 1014772174
-=======
       instructions: 1063770231
->>>>>>> ca8bdf5d
       heap_increase: 0
       stable_memory_increase: 173
     scopes: {}
   btreemap_insert_blob_4_1024:
     total:
-<<<<<<< HEAD
-      instructions: 652196411
-=======
       instructions: 702289156
->>>>>>> ca8bdf5d
       heap_increase: 0
       stable_memory_increase: 123
     scopes: {}
   btreemap_insert_blob_4_1024_v2:
     total:
-<<<<<<< HEAD
-      instructions: 744572800
-=======
       instructions: 787277534
->>>>>>> ca8bdf5d
       heap_increase: 0
       stable_memory_increase: 92
     scopes: {}
   btreemap_insert_blob_512_1024:
     total:
-<<<<<<< HEAD
-      instructions: 3185092358
-=======
       instructions: 3204820188
->>>>>>> ca8bdf5d
       heap_increase: 0
       stable_memory_increase: 351
     scopes: {}
   btreemap_insert_blob_512_1024_v2:
     total:
-<<<<<<< HEAD
-      instructions: 3285828737
-=======
       instructions: 3464702305
->>>>>>> ca8bdf5d
       heap_increase: 0
       stable_memory_increase: 263
     scopes: {}
   btreemap_insert_blob_64_1024:
     total:
-<<<<<<< HEAD
-      instructions: 1182582965
-=======
       instructions: 1242018908
->>>>>>> ca8bdf5d
       heap_increase: 0
       stable_memory_increase: 245
     scopes: {}
   btreemap_insert_blob_64_1024_v2:
     total:
-<<<<<<< HEAD
-      instructions: 1289748375
-=======
       instructions: 1345198105
->>>>>>> ca8bdf5d
       heap_increase: 0
       stable_memory_increase: 183
     scopes: {}
   btreemap_insert_blob_8_1024:
     total:
-<<<<<<< HEAD
-      instructions: 778239701
-=======
       instructions: 828112100
->>>>>>> ca8bdf5d
       heap_increase: 0
       stable_memory_increase: 183
     scopes: {}
   btreemap_insert_blob_8_1024_v2:
     total:
-<<<<<<< HEAD
-      instructions: 873351784
-=======
       instructions: 919898223
->>>>>>> ca8bdf5d
       heap_increase: 0
       stable_memory_increase: 138
     scopes: {}
   btreemap_insert_blob_8_u64:
     total:
-<<<<<<< HEAD
-      instructions: 374264701
-=======
       instructions: 424334575
->>>>>>> ca8bdf5d
       heap_increase: 0
       stable_memory_increase: 6
     scopes: {}
   btreemap_insert_blob_8_u64_v2:
     total:
-<<<<<<< HEAD
-      instructions: 480961397
-=======
       instructions: 524551164
->>>>>>> ca8bdf5d
       heap_increase: 0
       stable_memory_increase: 4
     scopes: {}
   btreemap_insert_u64_blob_8:
     total:
-<<<<<<< HEAD
-      instructions: 383086894
-=======
       instructions: 435858693
->>>>>>> ca8bdf5d
       heap_increase: 0
       stable_memory_increase: 7
     scopes: {}
   btreemap_insert_u64_blob_8_v2:
     total:
-<<<<<<< HEAD
-      instructions: 457868460
-=======
       instructions: 502390007
->>>>>>> ca8bdf5d
       heap_increase: 0
       stable_memory_increase: 5
     scopes: {}
   btreemap_insert_u64_u64:
     total:
-<<<<<<< HEAD
-      instructions: 395163537
-=======
       instructions: 448328834
->>>>>>> ca8bdf5d
       heap_increase: 0
       stable_memory_increase: 7
     scopes: {}
   btreemap_insert_u64_u64_v2:
     total:
-<<<<<<< HEAD
-      instructions: 473740540
-=======
       instructions: 518609796
->>>>>>> ca8bdf5d
       heap_increase: 0
       stable_memory_increase: 6
     scopes: {}
   btreemap_iter_count_10mib_values:
     total:
-<<<<<<< HEAD
-      instructions: 492753
-=======
       instructions: 525036
->>>>>>> ca8bdf5d
       heap_increase: 0
       stable_memory_increase: 0
     scopes: {}
   btreemap_iter_count_small_values:
     total:
-<<<<<<< HEAD
-      instructions: 8818343
-=======
       instructions: 10458516
->>>>>>> ca8bdf5d
       heap_increase: 0
       stable_memory_increase: 0
     scopes: {}
   btreemap_remove_blob_128_1024:
     total:
-<<<<<<< HEAD
-      instructions: 1858400550
-=======
       instructions: 1916049094
->>>>>>> ca8bdf5d
       heap_increase: 0
       stable_memory_increase: 0
     scopes: {}
   btreemap_remove_blob_128_1024_v2:
     total:
-<<<<<<< HEAD
-      instructions: 2006246469
-=======
       instructions: 2060148972
->>>>>>> ca8bdf5d
       heap_increase: 0
       stable_memory_increase: 0
     scopes: {}
   btreemap_remove_blob_16_1024:
     total:
-<<<<<<< HEAD
-      instructions: 1076917085
-=======
       instructions: 1175020990
->>>>>>> ca8bdf5d
       heap_increase: 0
       stable_memory_increase: 0
     scopes: {}
   btreemap_remove_blob_16_1024_v2:
     total:
-<<<<<<< HEAD
-      instructions: 1223417835
-=======
       instructions: 1310763950
->>>>>>> ca8bdf5d
       heap_increase: 0
       stable_memory_increase: 0
     scopes: {}
   btreemap_remove_blob_256_1024:
     total:
-<<<<<<< HEAD
-      instructions: 2525062413
-=======
       instructions: 2563737681
->>>>>>> ca8bdf5d
       heap_increase: 0
       stable_memory_increase: 0
     scopes: {}
   btreemap_remove_blob_256_1024_v2:
     total:
-<<<<<<< HEAD
-      instructions: 2673313410
-=======
       instructions: 2715023284
->>>>>>> ca8bdf5d
       heap_increase: 0
       stable_memory_increase: 0
     scopes: {}
   btreemap_remove_blob_32_1024:
     total:
-<<<<<<< HEAD
-      instructions: 1157049968
-=======
       instructions: 1257978407
->>>>>>> ca8bdf5d
       heap_increase: 0
       stable_memory_increase: 0
     scopes: {}
   btreemap_remove_blob_32_1024_v2:
     total:
-<<<<<<< HEAD
-      instructions: 1307825290
-=======
       instructions: 1396032068
->>>>>>> ca8bdf5d
       heap_increase: 0
       stable_memory_increase: 0
     scopes: {}
   btreemap_remove_blob_4_1024:
     total:
-<<<<<<< HEAD
-      instructions: 660258894
-=======
       instructions: 730553298
->>>>>>> ca8bdf5d
       heap_increase: 0
       stable_memory_increase: 0
     scopes: {}
   btreemap_remove_blob_4_1024_v2:
     total:
-<<<<<<< HEAD
-      instructions: 772178116
-=======
       instructions: 832333088
->>>>>>> ca8bdf5d
       heap_increase: 0
       stable_memory_increase: 0
     scopes: {}
   btreemap_remove_blob_512_1024:
     total:
-<<<<<<< HEAD
-      instructions: 3931888044
-=======
       instructions: 3925489037
->>>>>>> ca8bdf5d
       heap_increase: 0
       stable_memory_increase: 0
     scopes: {}
   btreemap_remove_blob_512_1024_v2:
     total:
-<<<<<<< HEAD
-      instructions: 4082800310
-=======
       instructions: 4079819871
->>>>>>> ca8bdf5d
       heap_increase: 0
       stable_memory_increase: 0
     scopes: {}
   btreemap_remove_blob_64_1024:
     total:
-<<<<<<< HEAD
-      instructions: 1494553436
-=======
       instructions: 1579858589
->>>>>>> ca8bdf5d
       heap_increase: 0
       stable_memory_increase: 0
     scopes: {}
   btreemap_remove_blob_64_1024_v2:
     total:
-<<<<<<< HEAD
-      instructions: 1653016159
-=======
       instructions: 1719850337
->>>>>>> ca8bdf5d
       heap_increase: 0
       stable_memory_increase: 0
     scopes: {}
   btreemap_remove_blob_8_1024:
     total:
-<<<<<<< HEAD
-      instructions: 869160446
-=======
       instructions: 958326169
->>>>>>> ca8bdf5d
       heap_increase: 0
       stable_memory_increase: 0
     scopes: {}
   btreemap_remove_blob_8_1024_v2:
     total:
-<<<<<<< HEAD
-      instructions: 999613951
-=======
       instructions: 1076065710
->>>>>>> ca8bdf5d
       heap_increase: 0
       stable_memory_increase: 0
     scopes: {}
   btreemap_remove_blob_8_u64:
     total:
-<<<<<<< HEAD
-      instructions: 490651656
-=======
       instructions: 549471466
->>>>>>> ca8bdf5d
       heap_increase: 0
       stable_memory_increase: 0
     scopes: {}
   btreemap_remove_blob_8_u64_v2:
     total:
-<<<<<<< HEAD
-      instructions: 640022598
-=======
       instructions: 685613050
->>>>>>> ca8bdf5d
       heap_increase: 0
       stable_memory_increase: 0
     scopes: {}
   btreemap_remove_u64_blob_8:
     total:
-<<<<<<< HEAD
-      instructions: 545563140
-=======
       instructions: 609380674
->>>>>>> ca8bdf5d
       heap_increase: 0
       stable_memory_increase: 0
     scopes: {}
   btreemap_remove_u64_blob_8_v2:
     total:
-<<<<<<< HEAD
-      instructions: 655134199
-=======
       instructions: 705692037
->>>>>>> ca8bdf5d
       heap_increase: 0
       stable_memory_increase: 0
     scopes: {}
   btreemap_remove_u64_u64:
     total:
-<<<<<<< HEAD
-      instructions: 567125956
-=======
       instructions: 634570938
->>>>>>> ca8bdf5d
       heap_increase: 0
       stable_memory_increase: 0
     scopes: {}
   btreemap_remove_u64_u64_v2:
     total:
-<<<<<<< HEAD
-      instructions: 686106415
-=======
       instructions: 739939423
->>>>>>> ca8bdf5d
       heap_increase: 0
       stable_memory_increase: 0
     scopes: {}
@@ -769,21 +517,13 @@
     scopes: {}
   memory_manager_grow:
     total:
-<<<<<<< HEAD
-      instructions: 351879867
-=======
       instructions: 351687872
->>>>>>> ca8bdf5d
       heap_increase: 2
       stable_memory_increase: 32000
     scopes: {}
   memory_manager_overhead:
     total:
-<<<<<<< HEAD
-      instructions: 1182159676
-=======
       instructions: 1182143127
->>>>>>> ca8bdf5d
       heap_increase: 0
       stable_memory_increase: 8320
     scopes: {}
