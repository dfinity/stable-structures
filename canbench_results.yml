--- conflicted
+++ resolved
@@ -1,367 +1,367 @@
 benches:
   btreemap_get_blob_128_1024:
     total:
-      instructions: 906595437
+      instructions: 907603660
       heap_increase: 0
       stable_memory_increase: 0
     scopes: {}
   btreemap_get_blob_128_1024_v2:
     total:
-      instructions: 995007277
+      instructions: 1007199087
       heap_increase: 0
       stable_memory_increase: 0
     scopes: {}
   btreemap_get_blob_16_1024:
     total:
-      instructions: 353674291
+      instructions: 372167770
       heap_increase: 0
       stable_memory_increase: 0
     scopes: {}
   btreemap_get_blob_16_1024_v2:
     total:
-      instructions: 444017154
+      instructions: 457662954
       heap_increase: 0
       stable_memory_increase: 0
     scopes: {}
   btreemap_get_blob_256_1024:
     total:
-      instructions: 1428224730
+      instructions: 1426064341
       heap_increase: 0
       stable_memory_increase: 0
     scopes: {}
   btreemap_get_blob_256_1024_v2:
     total:
-      instructions: 1513968864
+      instructions: 1527035040
       heap_increase: 0
       stable_memory_increase: 0
     scopes: {}
   btreemap_get_blob_32_1024:
     total:
-      instructions: 396853702
+      instructions: 419061339
       heap_increase: 0
       stable_memory_increase: 0
     scopes: {}
   btreemap_get_blob_32_1024_v2:
     total:
-      instructions: 488287509
+      instructions: 504369966
       heap_increase: 0
       stable_memory_increase: 0
     scopes: {}
   btreemap_get_blob_4_1024:
     total:
-      instructions: 239759751
+      instructions: 252116091
       heap_increase: 0
       stable_memory_increase: 0
     scopes: {}
   btreemap_get_blob_4_1024_v2:
     total:
-      instructions: 325669813
+      instructions: 335503348
       heap_increase: 0
       stable_memory_increase: 0
     scopes: {}
   btreemap_get_blob_512_1024:
     total:
-      instructions: 2462726180
+      instructions: 2460840276
       heap_increase: 0
       stable_memory_increase: 0
     scopes: {}
   btreemap_get_blob_512_1024_v2:
     total:
-      instructions: 2549921993
+      instructions: 2563001074
       heap_increase: 0
       stable_memory_increase: 0
     scopes: {}
   btreemap_get_blob_64_1024:
     total:
-      instructions: 657150062
+      instructions: 668073317
       heap_increase: 0
       stable_memory_increase: 0
     scopes: {}
   btreemap_get_blob_64_1024_v2:
     total:
-      instructions: 741435587
+      instructions: 753614013
       heap_increase: 0
       stable_memory_increase: 0
     scopes: {}
   btreemap_get_blob_8_1024:
     total:
-      instructions: 278698743
+      instructions: 292704842
       heap_increase: 0
       stable_memory_increase: 0
     scopes: {}
   btreemap_get_blob_8_1024_v2:
     total:
-      instructions: 361455987
+      instructions: 375374739
       heap_increase: 0
       stable_memory_increase: 0
     scopes: {}
   btreemap_get_blob_8_u64:
     total:
-      instructions: 236566066
+      instructions: 257168736
       heap_increase: 0
       stable_memory_increase: 0
     scopes: {}
   btreemap_get_blob_8_u64_v2:
     total:
-      instructions: 327341207
+      instructions: 340837593
       heap_increase: 0
       stable_memory_increase: 0
     scopes: {}
   btreemap_get_u64_blob_8:
     total:
-      instructions: 218513418
+      instructions: 238330996
       heap_increase: 0
       stable_memory_increase: 0
     scopes: {}
   btreemap_get_u64_blob_8_v2:
     total:
-      instructions: 284553618
+      instructions: 297681217
       heap_increase: 0
       stable_memory_increase: 0
     scopes: {}
   btreemap_get_u64_u64:
     total:
-      instructions: 221197138
+      instructions: 241234542
       heap_increase: 0
       stable_memory_increase: 0
     scopes: {}
   btreemap_get_u64_u64_v2:
     total:
-      instructions: 292625246
+      instructions: 305672279
       heap_increase: 0
       stable_memory_increase: 0
     scopes: {}
   btreemap_insert_10mib_values:
     total:
-      instructions: 143718184
+      instructions: 145922325
       heap_increase: 0
       stable_memory_increase: 32
     scopes: {}
   btreemap_insert_blob_1024_128:
     total:
-      instructions: 5186705840
+      instructions: 5161914701
       heap_increase: 0
       stable_memory_increase: 262
     scopes: {}
   btreemap_insert_blob_1024_128_v2:
     total:
-      instructions: 5279101085
+      instructions: 5551068081
       heap_increase: 0
       stable_memory_increase: 196
     scopes: {}
   btreemap_insert_blob_1024_16:
     total:
-      instructions: 5145571118
+      instructions: 5117369042
       heap_increase: 0
       stable_memory_increase: 241
     scopes: {}
   btreemap_insert_blob_1024_16_v2:
     total:
-      instructions: 5237174436
+      instructions: 5508502115
       heap_increase: 0
       stable_memory_increase: 181
     scopes: {}
   btreemap_insert_blob_1024_256:
     total:
-      instructions: 5209384433
+      instructions: 5184904755
       heap_increase: 0
       stable_memory_increase: 292
     scopes: {}
   btreemap_insert_blob_1024_256_v2:
     total:
-      instructions: 5305089808
+      instructions: 5574315002
       heap_increase: 0
       stable_memory_increase: 219
     scopes: {}
   btreemap_insert_blob_1024_32:
     total:
-      instructions: 5154403135
+      instructions: 5124609174
       heap_increase: 0
       stable_memory_increase: 239
     scopes: {}
   btreemap_insert_blob_1024_32_v2:
     total:
-      instructions: 5247647585
+      instructions: 5514811773
       heap_increase: 0
       stable_memory_increase: 180
     scopes: {}
   btreemap_insert_blob_1024_4:
     total:
-      instructions: 5044404444
+      instructions: 5013244404
       heap_increase: 0
       stable_memory_increase: 235
     scopes: {}
   btreemap_insert_blob_1024_4_v2:
     total:
-      instructions: 5135889677
+      instructions: 5408573739
       heap_increase: 0
       stable_memory_increase: 176
     scopes: {}
   btreemap_insert_blob_1024_512:
     total:
-      instructions: 5327777997
+      instructions: 5296495023
       heap_increase: 0
       stable_memory_increase: 348
     scopes: {}
   btreemap_insert_blob_1024_512_v2:
     total:
-      instructions: 5428438062
+      instructions: 5692610171
       heap_increase: 0
       stable_memory_increase: 261
     scopes: {}
   btreemap_insert_blob_1024_64:
     total:
-      instructions: 5186004561
+      instructions: 5160684248
       heap_increase: 0
       stable_memory_increase: 250
     scopes: {}
   btreemap_insert_blob_1024_64_v2:
     total:
-      instructions: 5278972547
+      instructions: 5550351966
       heap_increase: 0
       stable_memory_increase: 188
     scopes: {}
   btreemap_insert_blob_1024_8:
     total:
-      instructions: 5127727238
+      instructions: 5098598668
       heap_increase: 0
       stable_memory_increase: 237
     scopes: {}
   btreemap_insert_blob_1024_8_v2:
     total:
-      instructions: 5219162924
+      instructions: 5491459791
       heap_increase: 0
       stable_memory_increase: 178
     scopes: {}
   btreemap_insert_blob_128_1024:
     total:
-      instructions: 1485375547
+      instructions: 1521330782
       heap_increase: 0
       stable_memory_increase: 260
     scopes: {}
   btreemap_insert_blob_128_1024_v2:
     total:
-      instructions: 1578808909
+      instructions: 1651666210
       heap_increase: 0
       stable_memory_increase: 195
     scopes: {}
   btreemap_insert_blob_16_1024:
     total:
-      instructions: 860356527
+      instructions: 914664896
       heap_increase: 0
       stable_memory_increase: 215
     scopes: {}
   btreemap_insert_blob_16_1024_v2:
     total:
-      instructions: 962759416
+      instructions: 1012902411
       heap_increase: 0
       stable_memory_increase: 161
     scopes: {}
   btreemap_insert_blob_256_1024:
     total:
-      instructions: 2052283430
+      instructions: 2072292372
       heap_increase: 0
       stable_memory_increase: 292
     scopes: {}
   btreemap_insert_blob_256_1024_v2:
     total:
-      instructions: 2153581525
+      instructions: 2262462135
       heap_increase: 0
       stable_memory_increase: 219
     scopes: {}
   btreemap_insert_blob_32_1024:
     total:
-      instructions: 911476044
+      instructions: 971198185
       heap_increase: 0
       stable_memory_increase: 230
     scopes: {}
   btreemap_insert_blob_32_1024_v2:
     total:
-      instructions: 1014788814
+      instructions: 1063770231
       heap_increase: 0
       stable_memory_increase: 173
     scopes: {}
   btreemap_insert_blob_4_1024:
     total:
-      instructions: 652205537
+      instructions: 702289156
       heap_increase: 0
       stable_memory_increase: 123
     scopes: {}
   btreemap_insert_blob_4_1024_v2:
     total:
-      instructions: 744581926
+      instructions: 787277534
       heap_increase: 0
       stable_memory_increase: 92
     scopes: {}
   btreemap_insert_blob_512_1024:
     total:
-      instructions: 3185109882
+      instructions: 3204820188
       heap_increase: 0
       stable_memory_increase: 351
     scopes: {}
   btreemap_insert_blob_512_1024_v2:
     total:
-      instructions: 3285846261
+      instructions: 3464702305
       heap_increase: 0
       stable_memory_increase: 263
     scopes: {}
   btreemap_insert_blob_64_1024:
     total:
-      instructions: 1182600112
+      instructions: 1242018908
       heap_increase: 0
       stable_memory_increase: 245
     scopes: {}
   btreemap_insert_blob_64_1024_v2:
     total:
-      instructions: 1289765522
+      instructions: 1345198105
       heap_increase: 0
       stable_memory_increase: 183
     scopes: {}
   btreemap_insert_blob_8_1024:
     total:
-      instructions: 778253260
+      instructions: 828112100
       heap_increase: 0
       stable_memory_increase: 183
     scopes: {}
   btreemap_insert_blob_8_1024_v2:
     total:
-      instructions: 873365419
+      instructions: 919898223
       heap_increase: 0
       stable_memory_increase: 138
     scopes: {}
   btreemap_insert_blob_8_u64:
     total:
-      instructions: 374278286
+      instructions: 424334575
       heap_increase: 0
       stable_memory_increase: 6
     scopes: {}
   btreemap_insert_blob_8_u64_v2:
     total:
-      instructions: 480980194
+      instructions: 524551164
       heap_increase: 0
       stable_memory_increase: 4
     scopes: {}
   btreemap_insert_u64_blob_8:
     total:
-      instructions: 383104366
+      instructions: 435858693
       heap_increase: 0
       stable_memory_increase: 7
     scopes: {}
   btreemap_insert_u64_blob_8_v2:
     total:
-      instructions: 457890720
+      instructions: 502390007
       heap_increase: 0
       stable_memory_increase: 5
     scopes: {}
   btreemap_insert_u64_u64:
     total:
-      instructions: 395181035
+      instructions: 448328834
       heap_increase: 0
       stable_memory_increase: 7
     scopes: {}
   btreemap_insert_u64_u64_v2:
     total:
-      instructions: 473764505
+      instructions: 518609796
       heap_increase: 0
       stable_memory_increase: 6
     scopes: {}
@@ -373,19 +373,12 @@
     scopes: {}
   btreemap_iter_count_10mib_values:
     total:
-<<<<<<< HEAD
-      instructions: 497697
-=======
       instructions: 544088
->>>>>>> 1f9b516f
       heap_increase: 0
       stable_memory_increase: 0
     scopes: {}
   btreemap_iter_count_small_values:
     total:
-<<<<<<< HEAD
-      instructions: 9092132
-=======
       instructions: 11007833
       heap_increase: 0
       stable_memory_increase: 0
@@ -429,139 +422,138 @@
   btreemap_keys_small_values:
     total:
       instructions: 11184261
->>>>>>> 1f9b516f
       heap_increase: 0
       stable_memory_increase: 0
     scopes: {}
   btreemap_remove_blob_128_1024:
     total:
-      instructions: 1858425782
+      instructions: 1916049094
       heap_increase: 0
       stable_memory_increase: 0
     scopes: {}
   btreemap_remove_blob_128_1024_v2:
     total:
-      instructions: 2006271701
+      instructions: 2060148972
       heap_increase: 0
       stable_memory_increase: 0
     scopes: {}
   btreemap_remove_blob_16_1024:
     total:
-      instructions: 1076940094
+      instructions: 1175020990
       heap_increase: 0
       stable_memory_increase: 0
     scopes: {}
   btreemap_remove_blob_16_1024_v2:
     total:
-      instructions: 1223440844
+      instructions: 1310763950
       heap_increase: 0
       stable_memory_increase: 0
     scopes: {}
   btreemap_remove_blob_256_1024:
     total:
-      instructions: 2525087949
+      instructions: 2563737681
       heap_increase: 0
       stable_memory_increase: 0
     scopes: {}
   btreemap_remove_blob_256_1024_v2:
     total:
-      instructions: 2673338946
+      instructions: 2715023284
       heap_increase: 0
       stable_memory_increase: 0
     scopes: {}
   btreemap_remove_blob_32_1024:
     total:
-      instructions: 1157074288
+      instructions: 1257978407
       heap_increase: 0
       stable_memory_increase: 0
     scopes: {}
   btreemap_remove_blob_32_1024_v2:
     total:
-      instructions: 1307849648
+      instructions: 1396032068
       heap_increase: 0
       stable_memory_increase: 0
     scopes: {}
   btreemap_remove_blob_4_1024:
     total:
-      instructions: 660272232
+      instructions: 730553298
       heap_increase: 0
       stable_memory_increase: 0
     scopes: {}
   btreemap_remove_blob_4_1024_v2:
     total:
-      instructions: 772191492
+      instructions: 832333088
       heap_increase: 0
       stable_memory_increase: 0
     scopes: {}
   btreemap_remove_blob_512_1024:
     total:
-      instructions: 3931913656
+      instructions: 3925489037
       heap_increase: 0
       stable_memory_increase: 0
     scopes: {}
   btreemap_remove_blob_512_1024_v2:
     total:
-      instructions: 4082825960
+      instructions: 4079819871
       heap_increase: 0
       stable_memory_increase: 0
     scopes: {}
   btreemap_remove_blob_64_1024:
     total:
-      instructions: 1494578497
+      instructions: 1579858589
       heap_increase: 0
       stable_memory_increase: 0
     scopes: {}
   btreemap_remove_blob_64_1024_v2:
     total:
-      instructions: 1653041220
+      instructions: 1719850337
       heap_increase: 0
       stable_memory_increase: 0
     scopes: {}
   btreemap_remove_blob_8_1024:
     total:
-      instructions: 869180263
+      instructions: 958326169
       heap_increase: 0
       stable_memory_increase: 0
     scopes: {}
   btreemap_remove_blob_8_1024_v2:
     total:
-      instructions: 999633806
+      instructions: 1076065710
       heap_increase: 0
       stable_memory_increase: 0
     scopes: {}
   btreemap_remove_blob_8_u64:
     total:
-      instructions: 490671511
+      instructions: 549471466
       heap_increase: 0
       stable_memory_increase: 0
     scopes: {}
   btreemap_remove_blob_8_u64_v2:
     total:
-      instructions: 640049021
+      instructions: 685613050
       heap_increase: 0
       stable_memory_increase: 0
     scopes: {}
   btreemap_remove_u64_blob_8:
     total:
-      instructions: 545588676
+      instructions: 609380674
       heap_increase: 0
       stable_memory_increase: 0
     scopes: {}
   btreemap_remove_u64_blob_8_v2:
     total:
-      instructions: 655165055
+      instructions: 705692037
       heap_increase: 0
       stable_memory_increase: 0
     scopes: {}
   btreemap_remove_u64_u64:
     total:
-      instructions: 567151530
+      instructions: 634570938
       heap_increase: 0
       stable_memory_increase: 0
     scopes: {}
   btreemap_remove_u64_u64_v2:
     total:
-      instructions: 686138582
+      instructions: 739939423
       heap_increase: 0
       stable_memory_increase: 0
     scopes: {}
