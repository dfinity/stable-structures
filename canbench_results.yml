benches:
  btreemap_contains_key_blob_4_1024:
    total:
      instructions: 166001914
      heap_increase: 0
      stable_memory_increase: 0
    scopes: {}
  btreemap_contains_key_blob_4_1024_v2:
    total:
      instructions: 246601950
      heap_increase: 0
      stable_memory_increase: 0
    scopes: {}
  btreemap_first_key_value_insert:
    total:
      instructions: 499983469
      heap_increase: 0
      stable_memory_increase: 31
    scopes: {}
  btreemap_first_key_value_insert_and_pop_first:
    total:
      instructions: 1016202556
      heap_increase: 0
      stable_memory_increase: 31
    scopes: {}
  btreemap_first_key_value_insert_and_pop_last:
    total:
      instructions: 867457457
      heap_increase: 0
      stable_memory_increase: 31
    scopes: {}
  btreemap_get_blob_128_1024:
    total:
      instructions: 871377876
      heap_increase: 0
      stable_memory_increase: 0
    scopes: {}
  btreemap_get_blob_128_1024_v2:
    total:
      instructions: 952392232
      heap_increase: 0
      stable_memory_increase: 0
    scopes: {}
  btreemap_get_blob_16_1024:
    total:
      instructions: 246862999
      heap_increase: 0
      stable_memory_increase: 0
    scopes: {}
  btreemap_get_blob_16_1024_v2:
    total:
      instructions: 322886246
      heap_increase: 0
      stable_memory_increase: 0
    scopes: {}
  btreemap_get_blob_256_1024:
    total:
      instructions: 1438374032
      heap_increase: 0
      stable_memory_increase: 0
    scopes: {}
  btreemap_get_blob_256_1024_v2:
    total:
      instructions: 1522510073
      heap_increase: 0
      stable_memory_increase: 0
    scopes: {}
  btreemap_get_blob_32_1024:
    total:
      instructions: 280106753
      heap_increase: 0
      stable_memory_increase: 0
    scopes: {}
  btreemap_get_blob_32_1024_v2:
    total:
      instructions: 358059333
      heap_increase: 0
      stable_memory_increase: 0
    scopes: {}
  btreemap_get_blob_4_1024:
    total:
      instructions: 183878301
      heap_increase: 0
      stable_memory_increase: 0
    scopes: {}
  btreemap_get_blob_4_1024_v2:
    total:
      instructions: 268405509
      heap_increase: 0
      stable_memory_increase: 0
    scopes: {}
  btreemap_get_blob_512_1024:
    total:
      instructions: 2574022258
      heap_increase: 0
      stable_memory_increase: 0
    scopes: {}
  btreemap_get_blob_512_1024_v2:
    total:
      instructions: 2652896326
      heap_increase: 0
      stable_memory_increase: 0
    scopes: {}
  btreemap_get_blob_512_1024_v2_mem_manager:
    total:
      instructions: 2758935791
      heap_increase: 0
      stable_memory_increase: 0
    scopes: {}
  btreemap_get_blob_64_1024:
    total:
      instructions: 522452995
      heap_increase: 0
      stable_memory_increase: 0
    scopes: {}
  btreemap_get_blob_64_1024_v2:
    total:
      instructions: 602470701
      heap_increase: 0
      stable_memory_increase: 0
    scopes: {}
  btreemap_get_blob_8_1024:
    total:
      instructions: 217400958
      heap_increase: 0
      stable_memory_increase: 0
    scopes: {}
  btreemap_get_blob_8_1024_v2:
    total:
      instructions: 299709230
      heap_increase: 0
      stable_memory_increase: 0
    scopes: {}
  btreemap_get_blob_8_u64:
    total:
      instructions: 201178258
      heap_increase: 0
      stable_memory_increase: 0
    scopes: {}
  btreemap_get_blob_8_u64_v2:
    total:
      instructions: 298067608
      heap_increase: 0
      stable_memory_increase: 0
    scopes: {}
  btreemap_get_u64_blob_8:
    total:
      instructions: 175651041
      heap_increase: 0
      stable_memory_increase: 0
    scopes: {}
  btreemap_get_u64_blob_8_v2:
    total:
      instructions: 249967569
      heap_increase: 0
      stable_memory_increase: 0
    scopes: {}
  btreemap_get_u64_u64:
    total:
      instructions: 176359016
      heap_increase: 0
      stable_memory_increase: 0
    scopes: {}
  btreemap_get_u64_u64_v2:
    total:
      instructions: 256656270
      heap_increase: 0
      stable_memory_increase: 0
    scopes: {}
  btreemap_get_u64_u64_v2_mem_manager:
    total:
      instructions: 336179948
      heap_increase: 0
      stable_memory_increase: 0
    scopes: {}
  btreemap_insert_10mib_values:
    total:
<<<<<<< HEAD
      instructions: 5239421635
=======
      instructions: 5239412179
>>>>>>> e543b557
      heap_increase: 0
      stable_memory_increase: 3613
    scopes: {}
  btreemap_insert_blob_1024_128:
    total:
      instructions: 5110804101
      heap_increase: 0
      stable_memory_increase: 262
    scopes: {}
  btreemap_insert_blob_1024_128_v2:
    total:
      instructions: 5202076582
      heap_increase: 0
      stable_memory_increase: 196
    scopes: {}
  btreemap_insert_blob_1024_16:
    total:
      instructions: 5113412660
      heap_increase: 0
      stable_memory_increase: 241
    scopes: {}
  btreemap_insert_blob_1024_16_v2:
    total:
      instructions: 5200300649
      heap_increase: 0
      stable_memory_increase: 181
    scopes: {}
  btreemap_insert_blob_1024_256:
    total:
      instructions: 5132146019
      heap_increase: 0
      stable_memory_increase: 292
    scopes: {}
  btreemap_insert_blob_1024_256_v2:
    total:
      instructions: 5225856019
      heap_increase: 0
      stable_memory_increase: 219
    scopes: {}
  btreemap_insert_blob_1024_32:
    total:
      instructions: 5096650160
      heap_increase: 0
      stable_memory_increase: 239
    scopes: {}
  btreemap_insert_blob_1024_32_v2:
    total:
      instructions: 5194876210
      heap_increase: 0
      stable_memory_increase: 180
    scopes: {}
  btreemap_insert_blob_1024_4:
    total:
      instructions: 5019450618
      heap_increase: 0
      stable_memory_increase: 235
    scopes: {}
  btreemap_insert_blob_1024_4_v2:
    total:
      instructions: 5098362305
      heap_increase: 0
      stable_memory_increase: 176
    scopes: {}
  btreemap_insert_blob_1024_512:
    total:
      instructions: 5206463531
      heap_increase: 0
      stable_memory_increase: 348
    scopes: {}
  btreemap_insert_blob_1024_512_v2:
    total:
      instructions: 5306007254
      heap_increase: 0
      stable_memory_increase: 261
    scopes: {}
  btreemap_insert_blob_1024_512_v2_mem_manager:
    total:
      instructions: 5475083990
      heap_increase: 0
      stable_memory_increase: 256
    scopes: {}
  btreemap_insert_blob_1024_64:
    total:
      instructions: 5150315789
      heap_increase: 0
      stable_memory_increase: 250
    scopes: {}
  btreemap_insert_blob_1024_64_v2:
    total:
      instructions: 5249245297
      heap_increase: 0
      stable_memory_increase: 188
    scopes: {}
  btreemap_insert_blob_1024_8:
    total:
      instructions: 5085488900
      heap_increase: 0
      stable_memory_increase: 237
    scopes: {}
  btreemap_insert_blob_1024_8_v2:
    total:
      instructions: 5187698037
      heap_increase: 0
      stable_memory_increase: 178
    scopes: {}
  btreemap_insert_blob_128_1024:
    total:
      instructions: 1273367463
      heap_increase: 0
      stable_memory_increase: 260
    scopes: {}
  btreemap_insert_blob_128_1024_v2:
    total:
      instructions: 1373453309
      heap_increase: 0
      stable_memory_increase: 195
    scopes: {}
  btreemap_insert_blob_16_1024:
    total:
      instructions: 637945470
      heap_increase: 0
      stable_memory_increase: 215
    scopes: {}
  btreemap_insert_blob_16_1024_v2:
    total:
      instructions: 732595990
      heap_increase: 0
      stable_memory_increase: 161
    scopes: {}
  btreemap_insert_blob_256_1024:
    total:
      instructions: 1859980193
      heap_increase: 0
      stable_memory_increase: 292
    scopes: {}
  btreemap_insert_blob_256_1024_v2:
    total:
      instructions: 1957995803
      heap_increase: 0
      stable_memory_increase: 219
    scopes: {}
  btreemap_insert_blob_32_1024:
    total:
      instructions: 673010979
      heap_increase: 0
      stable_memory_increase: 230
    scopes: {}
  btreemap_insert_blob_32_1024_v2:
    total:
      instructions: 770304792
      heap_increase: 0
      stable_memory_increase: 173
    scopes: {}
  btreemap_insert_blob_4_1024:
    total:
      instructions: 497401412
      heap_increase: 0
      stable_memory_increase: 123
    scopes: {}
  btreemap_insert_blob_4_1024_v2:
    total:
      instructions: 593973800
      heap_increase: 0
      stable_memory_increase: 92
    scopes: {}
  btreemap_insert_blob_512_1024:
    total:
      instructions: 3010935691
      heap_increase: 0
      stable_memory_increase: 351
    scopes: {}
  btreemap_insert_blob_512_1024_v2:
    total:
      instructions: 3104836455
      heap_increase: 0
      stable_memory_increase: 263
    scopes: {}
  btreemap_insert_blob_64_1024:
    total:
      instructions: 920075850
      heap_increase: 0
      stable_memory_increase: 245
    scopes: {}
  btreemap_insert_blob_64_1024_v2:
    total:
      instructions: 1016043332
      heap_increase: 0
      stable_memory_increase: 183
    scopes: {}
  btreemap_insert_blob_8_1024:
    total:
      instructions: 607946777
      heap_increase: 0
      stable_memory_increase: 183
    scopes: {}
  btreemap_insert_blob_8_1024_v2:
    total:
      instructions: 709670767
      heap_increase: 0
      stable_memory_increase: 138
    scopes: {}
  btreemap_insert_blob_8_u64:
    total:
      instructions: 330440136
      heap_increase: 0
      stable_memory_increase: 6
    scopes: {}
  btreemap_insert_blob_8_u64_v2:
    total:
      instructions: 441269700
      heap_increase: 0
      stable_memory_increase: 4
    scopes: {}
  btreemap_insert_u64_blob_8:
    total:
      instructions: 340059034
      heap_increase: 0
      stable_memory_increase: 7
    scopes: {}
  btreemap_insert_u64_blob_8_v2:
    total:
      instructions: 420458618
      heap_increase: 0
      stable_memory_increase: 5
    scopes: {}
  btreemap_insert_u64_u64:
    total:
      instructions: 345600000
      heap_increase: 0
      stable_memory_increase: 7
    scopes: {}
<<<<<<< HEAD
  btreemap_insert_u64_u64_mem_manager:
    total:
      instructions: 558306919
      heap_increase: 0
      stable_memory_increase: 0
    scopes: {}
=======
>>>>>>> e543b557
  btreemap_insert_u64_u64_v2:
    total:
      instructions: 429035247
      heap_increase: 0
      stable_memory_increase: 6
    scopes: {}
  btreemap_insert_u64_u64_v2_mem_manager:
    total:
      instructions: 558130823
      heap_increase: 0
      stable_memory_increase: 0
    scopes: {}
  btreemap_iter_10mib_values:
    total:
      instructions: 11407378
      heap_increase: 0
      stable_memory_increase: 0
    scopes: {}
  btreemap_iter_count_10mib_values:
    total:
      instructions: 477294
      heap_increase: 0
      stable_memory_increase: 0
    scopes: {}
  btreemap_iter_count_small_values:
    total:
      instructions: 9442536
      heap_increase: 0
      stable_memory_increase: 0
    scopes: {}
  btreemap_iter_rev_10mib_values:
    total:
      instructions: 11404381
      heap_increase: 0
      stable_memory_increase: 0
    scopes: {}
  btreemap_iter_rev_small_values:
    total:
      instructions: 14975521
      heap_increase: 0
      stable_memory_increase: 0
    scopes: {}
  btreemap_iter_small_values:
    total:
      instructions: 14978614
      heap_increase: 0
      stable_memory_increase: 0
    scopes: {}
  btreemap_keys_10mib_values:
    total:
      instructions: 464952
      heap_increase: 0
      stable_memory_increase: 0
    scopes: {}
  btreemap_keys_rev_10mib_values:
    total:
      instructions: 464595
      heap_increase: 0
      stable_memory_increase: 0
    scopes: {}
  btreemap_keys_rev_small_values:
    total:
      instructions: 9673706
      heap_increase: 0
      stable_memory_increase: 0
    scopes: {}
  btreemap_keys_small_values:
    total:
      instructions: 9526093
      heap_increase: 0
      stable_memory_increase: 0
    scopes: {}
  btreemap_last_key_value_insert:
    total:
      instructions: 504925553
      heap_increase: 0
      stable_memory_increase: 31
    scopes: {}
  btreemap_last_key_value_insert_pop_first:
    total:
      instructions: 1200250013
      heap_increase: 0
      stable_memory_increase: 31
    scopes: {}
  btreemap_last_key_value_insert_pop_last:
    total:
      instructions: 1464583407
      heap_increase: 0
      stable_memory_increase: 31
    scopes: {}
  btreemap_read_every_third_value_from_range:
    total:
      instructions: 84178476
      heap_increase: 0
      stable_memory_increase: 0
    scopes: {}
  btreemap_read_keys_from_range:
    total:
      instructions: 84218480
      heap_increase: 0
      stable_memory_increase: 0
    scopes: {}
  btreemap_remove_blob_128_1024:
    total:
      instructions: 1574815940
      heap_increase: 0
      stable_memory_increase: 0
    scopes: {}
  btreemap_remove_blob_128_1024_v2:
    total:
      instructions: 1717824218
      heap_increase: 0
      stable_memory_increase: 0
    scopes: {}
  btreemap_remove_blob_16_1024:
    total:
      instructions: 758276944
      heap_increase: 0
      stable_memory_increase: 0
    scopes: {}
  btreemap_remove_blob_16_1024_v2:
    total:
      instructions: 896125762
      heap_increase: 0
      stable_memory_increase: 0
    scopes: {}
  btreemap_remove_blob_256_1024:
    total:
      instructions: 2279303553
      heap_increase: 0
      stable_memory_increase: 0
    scopes: {}
  btreemap_remove_blob_256_1024_v2:
    total:
      instructions: 2418045594
      heap_increase: 0
      stable_memory_increase: 0
    scopes: {}
  btreemap_remove_blob_32_1024:
    total:
      instructions: 827739093
      heap_increase: 0
      stable_memory_increase: 0
    scopes: {}
  btreemap_remove_blob_32_1024_v2:
    total:
      instructions: 966897633
      heap_increase: 0
      stable_memory_increase: 0
    scopes: {}
  btreemap_remove_blob_4_1024:
    total:
      instructions: 486647796
      heap_increase: 0
      stable_memory_increase: 0
    scopes: {}
  btreemap_remove_blob_4_1024_v2:
    total:
      instructions: 600271963
      heap_increase: 0
      stable_memory_increase: 0
    scopes: {}
  btreemap_remove_blob_512_1024:
    total:
      instructions: 3749133388
      heap_increase: 0
      stable_memory_increase: 0
    scopes: {}
  btreemap_remove_blob_512_1024_v2:
    total:
      instructions: 3878381779
      heap_increase: 0
      stable_memory_increase: 0
    scopes: {}
  btreemap_remove_blob_64_1024:
    total:
      instructions: 1141148090
      heap_increase: 0
      stable_memory_increase: 0
    scopes: {}
  btreemap_remove_blob_64_1024_v2:
    total:
      instructions: 1281060638
      heap_increase: 0
      stable_memory_increase: 0
    scopes: {}
  btreemap_remove_blob_8_1024:
    total:
      instructions: 644875138
      heap_increase: 0
      stable_memory_increase: 0
    scopes: {}
  btreemap_remove_blob_8_1024_v2:
    total:
      instructions: 776908069
      heap_increase: 0
      stable_memory_increase: 0
    scopes: {}
  btreemap_remove_blob_8_u64:
    total:
      instructions: 435496043
      heap_increase: 0
      stable_memory_increase: 0
    scopes: {}
  btreemap_remove_blob_8_u64_v2:
    total:
      instructions: 584546455
      heap_increase: 0
      stable_memory_increase: 0
    scopes: {}
  btreemap_remove_u64_blob_8:
    total:
      instructions: 485888982
      heap_increase: 0
      stable_memory_increase: 0
    scopes: {}
  btreemap_remove_u64_blob_8_v2:
    total:
      instructions: 601152747
      heap_increase: 0
      stable_memory_increase: 0
    scopes: {}
  btreemap_remove_u64_u64:
    total:
      instructions: 499404278
      heap_increase: 0
      stable_memory_increase: 0
    scopes: {}
  btreemap_remove_u64_u64_v2:
    total:
      instructions: 623995810
      heap_increase: 0
      stable_memory_increase: 0
    scopes: {}
  btreemap_values_10mib_values:
    total:
      instructions: 11406858
      heap_increase: 0
      stable_memory_increase: 0
    scopes: {}
  btreemap_values_rev_10mib_values:
    total:
      instructions: 11403861
      heap_increase: 0
      stable_memory_increase: 0
    scopes: {}
  btreemap_values_rev_small_values:
    total:
      instructions: 14949517
      heap_increase: 0
      stable_memory_increase: 0
    scopes: {}
  btreemap_values_small_values:
    total:
      instructions: 14952610
      heap_increase: 0
      stable_memory_increase: 0
    scopes: {}
  memory_manager_baseline:
    total:
      instructions: 1176576907
      heap_increase: 0
      stable_memory_increase: 8000
    scopes: {}
  memory_manager_grow:
    total:
      instructions: 346600495
      heap_increase: 2
      stable_memory_increase: 32000
    scopes: {}
  memory_manager_overhead:
    total:
      instructions: 1181961433
      heap_increase: 0
      stable_memory_increase: 8320
    scopes: {}
  vec_get_blob_128:
    total:
      instructions: 19306242
      heap_increase: 0
      stable_memory_increase: 0
    scopes: {}
  vec_get_blob_16:
    total:
      instructions: 6402226
      heap_increase: 0
      stable_memory_increase: 0
    scopes: {}
  vec_get_blob_32:
    total:
      instructions: 7121657
      heap_increase: 0
      stable_memory_increase: 0
    scopes: {}
  vec_get_blob_4:
    total:
      instructions: 4849627
      heap_increase: 0
      stable_memory_increase: 0
    scopes: {}
  vec_get_blob_4_mem_manager:
    total:
      instructions: 7216977
      heap_increase: 0
      stable_memory_increase: 0
    scopes: {}
  vec_get_blob_64:
    total:
      instructions: 11370056
      heap_increase: 0
      stable_memory_increase: 0
    scopes: {}
  vec_get_blob_64_mem_manager:
    total:
      instructions: 13710204
      heap_increase: 0
      stable_memory_increase: 0
    scopes: {}
  vec_get_blob_8:
    total:
      instructions: 5673873
      heap_increase: 0
      stable_memory_increase: 0
    scopes: {}
  vec_get_u64:
    total:
      instructions: 5330306
      heap_increase: 0
      stable_memory_increase: 0
    scopes: {}
  vec_insert_blob_128:
    total:
      instructions: 4151425
      heap_increase: 0
      stable_memory_increase: 19
    scopes: {}
  vec_insert_blob_16:
    total:
      instructions: 3316228
      heap_increase: 0
      stable_memory_increase: 2
    scopes: {}
  vec_insert_blob_32:
    total:
      instructions: 3435468
      heap_increase: 0
      stable_memory_increase: 5
    scopes: {}
  vec_insert_blob_4:
    total:
      instructions: 3227469
      heap_increase: 0
      stable_memory_increase: 0
    scopes: {}
  vec_insert_blob_64:
    total:
      instructions: 3675805
      heap_increase: 0
      stable_memory_increase: 9
    scopes: {}
  vec_insert_blob_8:
    total:
      instructions: 3256890
      heap_increase: 0
      stable_memory_increase: 1
    scopes: {}
  vec_insert_u64:
    total:
      instructions: 5929433
      heap_increase: 0
      stable_memory_increase: 1
    scopes: {}
version: 0.1.11<|MERGE_RESOLUTION|>--- conflicted
+++ resolved
@@ -175,11 +175,6 @@
     scopes: {}
   btreemap_insert_10mib_values:
     total:
-<<<<<<< HEAD
-      instructions: 5239421635
-=======
-      instructions: 5239412179
->>>>>>> e543b557
       heap_increase: 0
       stable_memory_increase: 3613
     scopes: {}
@@ -411,15 +406,6 @@
       heap_increase: 0
       stable_memory_increase: 7
     scopes: {}
-<<<<<<< HEAD
-  btreemap_insert_u64_u64_mem_manager:
-    total:
-      instructions: 558306919
-      heap_increase: 0
-      stable_memory_increase: 0
-    scopes: {}
-=======
->>>>>>> e543b557
   btreemap_insert_u64_u64_v2:
     total:
       instructions: 429035247
