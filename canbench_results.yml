benches:
  btreemap_v2_contains_10mib_values:
    total:
<<<<<<< HEAD
      instructions: 142213004
      heap_increase: 0
      stable_memory_increase: 0
    scopes: {}
  btreemap_v2_contains_blob8_u64:
    total:
      instructions: 277713087
      heap_increase: 0
      stable_memory_increase: 0
    scopes: {}
  btreemap_v2_contains_blob_1024_128:
    total:
      instructions: 4897884819
      heap_increase: 0
      stable_memory_increase: 0
    scopes: {}
  btreemap_v2_contains_blob_128_128:
    total:
      instructions: 925983020
      heap_increase: 0
      stable_memory_increase: 0
    scopes: {}
  btreemap_v2_contains_blob_16_128:
    total:
      instructions: 304185180
      heap_increase: 0
      stable_memory_increase: 0
    scopes: {}
  btreemap_v2_contains_blob_256_128:
    total:
      instructions: 1482592583
      heap_increase: 0
      stable_memory_increase: 0
    scopes: {}
  btreemap_v2_contains_blob_32_1024:
    total:
      instructions: 334889492
      heap_increase: 0
      stable_memory_increase: 0
    scopes: {}
  btreemap_v2_contains_blob_32_128:
    total:
      instructions: 332336378
      heap_increase: 0
      stable_memory_increase: 0
    scopes: {}
  btreemap_v2_contains_blob_32_16:
    total:
      instructions: 336647532
      heap_increase: 0
      stable_memory_increase: 0
    scopes: {}
  btreemap_v2_contains_blob_32_256:
    total:
      instructions: 336952134
      heap_increase: 0
      stable_memory_increase: 0
    scopes: {}
  btreemap_v2_contains_blob_32_32:
    total:
      instructions: 337767804
      heap_increase: 0
      stable_memory_increase: 0
    scopes: {}
  btreemap_v2_contains_blob_32_4:
    total:
      instructions: 333734209
      heap_increase: 0
      stable_memory_increase: 0
    scopes: {}
  btreemap_v2_contains_blob_32_512:
    total:
      instructions: 332809414
      heap_increase: 0
      stable_memory_increase: 0
    scopes: {}
  btreemap_v2_contains_blob_32_64:
    total:
      instructions: 335145674
      heap_increase: 0
      stable_memory_increase: 0
    scopes: {}
  btreemap_v2_contains_blob_32_8:
    total:
      instructions: 334699459
      heap_increase: 0
      stable_memory_increase: 0
    scopes: {}
  btreemap_v2_contains_blob_4_128:
    total:
      instructions: 244876846
      heap_increase: 0
      stable_memory_increase: 0
    scopes: {}
  btreemap_v2_contains_blob_512_128:
    total:
      instructions: 2624677444
      heap_increase: 0
      stable_memory_increase: 0
    scopes: {}
  btreemap_v2_contains_blob_64_128:
    total:
      instructions: 584178824
      heap_increase: 0
      stable_memory_increase: 0
    scopes: {}
  btreemap_v2_contains_blob_8_128:
    total:
      instructions: 268359561
      heap_increase: 0
      stable_memory_increase: 0
    scopes: {}
  btreemap_v2_contains_u64_blob8:
    total:
      instructions: 234897323
      heap_increase: 0
      stable_memory_increase: 0
    scopes: {}
  btreemap_v2_contains_u64_u64:
    total:
      instructions: 236421608
      heap_increase: 0
      stable_memory_increase: 0
    scopes: {}
  btreemap_v2_contains_u64_vec8:
    total:
      instructions: 234897338
      heap_increase: 0
      stable_memory_increase: 0
    scopes: {}
  btreemap_v2_contains_vec8_u64:
    total:
      instructions: 366491431
      heap_increase: 0
      stable_memory_increase: 0
    scopes: {}
  btreemap_v2_contains_vec_1024_128:
    total:
      instructions: 2875641971
      heap_increase: 0
      stable_memory_increase: 0
    scopes: {}
  btreemap_v2_contains_vec_128_128:
    total:
      instructions: 698056573
      heap_increase: 0
      stable_memory_increase: 0
    scopes: {}
  btreemap_v2_contains_vec_16_128:
    total:
      instructions: 430496510
      heap_increase: 0
      stable_memory_increase: 0
    scopes: {}
  btreemap_v2_contains_vec_256_128:
    total:
      instructions: 1220085542
      heap_increase: 0
      stable_memory_increase: 0
    scopes: {}
  btreemap_v2_contains_vec_32_1024:
    total:
      instructions: 573798539
      heap_increase: 0
      stable_memory_increase: 0
    scopes: {}
  btreemap_v2_contains_vec_32_128:
    total:
      instructions: 488603839
      heap_increase: 0
      stable_memory_increase: 0
    scopes: {}
  btreemap_v2_contains_vec_32_16:
    total:
      instructions: 408307710
      heap_increase: 0
      stable_memory_increase: 0
    scopes: {}
  btreemap_v2_contains_vec_32_256:
    total:
      instructions: 521878485
      heap_increase: 0
      stable_memory_increase: 0
    scopes: {}
  btreemap_v2_contains_vec_32_32:
    total:
      instructions: 408806200
      heap_increase: 0
      stable_memory_increase: 0
    scopes: {}
  btreemap_v2_contains_vec_32_4:
    total:
      instructions: 407179812
      heap_increase: 0
      stable_memory_increase: 0
    scopes: {}
  btreemap_v2_contains_vec_32_512:
    total:
      instructions: 536998195
      heap_increase: 0
      stable_memory_increase: 0
    scopes: {}
  btreemap_v2_contains_vec_32_64:
    total:
      instructions: 463602926
      heap_increase: 0
      stable_memory_increase: 0
    scopes: {}
  btreemap_v2_contains_vec_32_8:
    total:
      instructions: 407102811
      heap_increase: 0
      stable_memory_increase: 0
    scopes: {}
  btreemap_v2_contains_vec_4_128:
    total:
      instructions: 397153848
      heap_increase: 0
      stable_memory_increase: 0
    scopes: {}
  btreemap_v2_contains_vec_512_128:
    total:
      instructions: 1812299060
      heap_increase: 0
      stable_memory_increase: 0
    scopes: {}
  btreemap_v2_contains_vec_64_128:
    total:
      instructions: 594729377
      heap_increase: 0
      stable_memory_increase: 0
    scopes: {}
  btreemap_v2_contains_vec_8_128:
    total:
      instructions: 388847731
      heap_increase: 0
      stable_memory_increase: 0
    scopes: {}
  btreemap_v2_get_10mib_values:
    total:
      instructions: 1227472657
      heap_increase: 0
      stable_memory_increase: 0
    scopes: {}
  btreemap_v2_get_blob8_u64:
    total:
      instructions: 297139911
      heap_increase: 0
      stable_memory_increase: 0
    scopes: {}
  btreemap_v2_get_blob_1024_128:
    total:
      instructions: 4953924210
      heap_increase: 0
      stable_memory_increase: 0
    scopes: {}
  btreemap_v2_get_blob_128_128:
    total:
      instructions: 947186495
      heap_increase: 0
      stable_memory_increase: 0
    scopes: {}
  btreemap_v2_get_blob_16_128:
    total:
      instructions: 317354417
      heap_increase: 0
      stable_memory_increase: 0
    scopes: {}
  btreemap_v2_get_blob_256_128:
    total:
      instructions: 1507431266
      heap_increase: 0
      stable_memory_increase: 0
    scopes: {}
  btreemap_v2_get_blob_32_1024:
    total:
      instructions: 353756221
      heap_increase: 0
      stable_memory_increase: 0
    scopes: {}
  btreemap_v2_get_blob_32_128:
    total:
      instructions: 345894163
      heap_increase: 0
      stable_memory_increase: 0
    scopes: {}
  btreemap_v2_get_blob_32_16:
    total:
      instructions: 346953462
      heap_increase: 0
      stable_memory_increase: 0
    scopes: {}
  btreemap_v2_get_blob_32_256:
    total:
      instructions: 351580221
      heap_increase: 0
      stable_memory_increase: 0
    scopes: {}
  btreemap_v2_get_blob_32_32:
    total:
      instructions: 348889561
      heap_increase: 0
      stable_memory_increase: 0
    scopes: {}
  btreemap_v2_get_blob_32_4:
    total:
      instructions: 343473664
      heap_increase: 0
      stable_memory_increase: 0
    scopes: {}
  btreemap_v2_get_blob_32_512:
    total:
      instructions: 348929751
      heap_increase: 0
      stable_memory_increase: 0
    scopes: {}
  btreemap_v2_get_blob_32_64:
    total:
      instructions: 347119635
      heap_increase: 0
      stable_memory_increase: 0
    scopes: {}
  btreemap_v2_get_blob_32_8:
    total:
      instructions: 345315038
      heap_increase: 0
      stable_memory_increase: 0
    scopes: {}
  btreemap_v2_get_blob_4_128:
    total:
      instructions: 257370621
      heap_increase: 0
      stable_memory_increase: 0
    scopes: {}
  btreemap_v2_get_blob_512_128:
    total:
      instructions: 2659912132
      heap_increase: 0
      stable_memory_increase: 0
    scopes: {}
  btreemap_v2_get_blob_64_128:
    total:
      instructions: 601774814
      heap_increase: 0
      stable_memory_increase: 0
    scopes: {}
  btreemap_v2_get_blob_8_128:
    total:
      instructions: 281640219
      heap_increase: 0
      stable_memory_increase: 0
    scopes: {}
  btreemap_v2_get_u64_blob8:
    total:
      instructions: 245362209
      heap_increase: 0
      stable_memory_increase: 0
    scopes: {}
  btreemap_v2_get_u64_u64:
    total:
      instructions: 249268645
      heap_increase: 0
      stable_memory_increase: 0
    scopes: {}
  btreemap_v2_get_u64_vec8:
    total:
      instructions: 246137433
      heap_increase: 0
      stable_memory_increase: 0
    scopes: {}
  btreemap_v2_get_vec8_u64:
    total:
      instructions: 376858286
      heap_increase: 0
      stable_memory_increase: 0
    scopes: {}
  btreemap_v2_get_vec_1024_128:
    total:
      instructions: 2921959775
      heap_increase: 0
      stable_memory_increase: 0
    scopes: {}
  btreemap_v2_get_vec_128_128:
    total:
      instructions: 710827388
      heap_increase: 0
      stable_memory_increase: 0
    scopes: {}
  btreemap_v2_get_vec_16_128:
    total:
      instructions: 440398211
      heap_increase: 0
      stable_memory_increase: 0
    scopes: {}
  btreemap_v2_get_vec_256_128:
    total:
      instructions: 1233367092
      heap_increase: 0
      stable_memory_increase: 0
    scopes: {}
  btreemap_v2_get_vec_32_1024:
    total:
      instructions: 606431114
      heap_increase: 0
      stable_memory_increase: 0
    scopes: {}
  btreemap_v2_get_vec_32_128:
    total:
      instructions: 498908637
      heap_increase: 0
      stable_memory_increase: 0
    scopes: {}
  btreemap_v2_get_vec_32_16:
    total:
      instructions: 416949497
      heap_increase: 0
      stable_memory_increase: 0
    scopes: {}
  btreemap_v2_get_vec_32_256:
    total:
      instructions: 539821398
      heap_increase: 0
      stable_memory_increase: 0
    scopes: {}
  btreemap_v2_get_vec_32_32:
    total:
      instructions: 417020079
      heap_increase: 0
      stable_memory_increase: 0
    scopes: {}
  btreemap_v2_get_vec_32_4:
    total:
      instructions: 415119023
      heap_increase: 0
      stable_memory_increase: 0
    scopes: {}
  btreemap_v2_get_vec_32_512:
    total:
      instructions: 558783250
      heap_increase: 0
      stable_memory_increase: 0
    scopes: {}
  btreemap_v2_get_vec_32_64:
    total:
      instructions: 472181771
      heap_increase: 0
      stable_memory_increase: 0
    scopes: {}
  btreemap_v2_get_vec_32_8:
    total:
      instructions: 415079885
      heap_increase: 0
      stable_memory_increase: 0
    scopes: {}
  btreemap_v2_get_vec_4_128:
    total:
      instructions: 407056995
      heap_increase: 0
      stable_memory_increase: 0
    scopes: {}
  btreemap_v2_get_vec_512_128:
    total:
      instructions: 1825704224
      heap_increase: 0
      stable_memory_increase: 0
    scopes: {}
  btreemap_v2_get_vec_64_128:
    total:
      instructions: 606201847
      heap_increase: 0
      stable_memory_increase: 0
    scopes: {}
  btreemap_v2_get_vec_8_128:
    total:
      instructions: 398653757
      heap_increase: 0
      stable_memory_increase: 0
    scopes: {}
  btreemap_v2_insert_10mib_values:
    total:
      instructions: 5235944819
      heap_increase: 322
      stable_memory_increase: 3613
    scopes: {}
  btreemap_v2_insert_blob8_u64:
    total:
      instructions: 440868627
      heap_increase: 0
      stable_memory_increase: 4
    scopes: {}
  btreemap_v2_insert_blob_1024_128:
    total:
      instructions: 5104008235
      heap_increase: 0
      stable_memory_increase: 196
    scopes: {}
  btreemap_v2_insert_blob_128_128:
    total:
      instructions: 1133684047
      heap_increase: 0
      stable_memory_increase: 46
    scopes: {}
  btreemap_v2_insert_blob_16_128:
    total:
      instructions: 494767994
      heap_increase: 0
      stable_memory_increase: 24
    scopes: {}
  btreemap_v2_insert_blob_256_128:
    total:
      instructions: 1683872591
      heap_increase: 0
      stable_memory_increase: 67
    scopes: {}
  btreemap_v2_insert_blob_32_1024:
    total:
      instructions: 687122501
      heap_increase: 0
      stable_memory_increase: 173
    scopes: {}
  btreemap_v2_insert_blob_32_128:
    total:
      instructions: 529123151
      heap_increase: 0
      stable_memory_increase: 28
    scopes: {}
  btreemap_v2_insert_blob_32_16:
    total:
      instructions: 508434275
      heap_increase: 0
      stable_memory_increase: 11
    scopes: {}
  btreemap_v2_insert_blob_32_256:
    total:
      instructions: 560318880
      heap_increase: 0
      stable_memory_increase: 49
    scopes: {}
  btreemap_v2_insert_blob_32_32:
    total:
      instructions: 514031722
      heap_increase: 0
      stable_memory_increase: 13
    scopes: {}
  btreemap_v2_insert_blob_32_4:
    total:
      instructions: 496606799
      heap_increase: 0
      stable_memory_increase: 8
    scopes: {}
  btreemap_v2_insert_blob_32_512:
    total:
      instructions: 597566608
      heap_increase: 0
      stable_memory_increase: 91
    scopes: {}
  btreemap_v2_insert_blob_32_64:
    total:
      instructions: 519519045
      heap_increase: 0
      stable_memory_increase: 18
    scopes: {}
  btreemap_v2_insert_blob_32_8:
    total:
      instructions: 503751175
      heap_increase: 0
      stable_memory_increase: 9
    scopes: {}
  btreemap_v2_insert_blob_4_128:
    total:
      instructions: 410411927
      heap_increase: 0
      stable_memory_increase: 13
    scopes: {}
  btreemap_v2_insert_blob_512_128:
    total:
      instructions: 2855055481
      heap_increase: 0
      stable_memory_increase: 111
    scopes: {}
  btreemap_v2_insert_blob_64_128:
    total:
      instructions: 777536947
      heap_increase: 0
      stable_memory_increase: 34
    scopes: {}
  btreemap_v2_insert_blob_8_128:
    total:
      instructions: 462943499
      heap_increase: 0
      stable_memory_increase: 20
    scopes: {}
  btreemap_v2_insert_u64_blob8:
    total:
      instructions: 422655288
      heap_increase: 0
      stable_memory_increase: 5
    scopes: {}
  btreemap_v2_insert_u64_u64:
    total:
      instructions: 431505229
      heap_increase: 0
      stable_memory_increase: 6
    scopes: {}
  btreemap_v2_insert_u64_vec8:
    total:
      instructions: 429929989
      heap_increase: 0
      stable_memory_increase: 21
    scopes: {}
  btreemap_v2_insert_vec8_u64:
    total:
      instructions: 581931268
      heap_increase: 0
      stable_memory_increase: 16
    scopes: {}
  btreemap_v2_insert_vec_1024_128:
    total:
      instructions: 3319375377
      heap_increase: 0
      stable_memory_increase: 193
    scopes: {}
  btreemap_v2_insert_vec_128_128:
    total:
      instructions: 1095946163
      heap_increase: 0
      stable_memory_increase: 51
    scopes: {}
  btreemap_v2_insert_vec_16_128:
    total:
      instructions: 703380587
      heap_increase: 0
      stable_memory_increase: 31
    scopes: {}
  btreemap_v2_insert_vec_256_128:
    total:
      instructions: 1506981804
      heap_increase: 0
      stable_memory_increase: 71
    scopes: {}
  btreemap_v2_insert_vec_32_1024:
    total:
      instructions: 1222339084
      heap_increase: 0
      stable_memory_increase: 171
    scopes: {}
  btreemap_v2_insert_vec_32_128:
    total:
      instructions: 761818423
      heap_increase: 0
      stable_memory_increase: 33
    scopes: {}
  btreemap_v2_insert_vec_32_16:
    total:
      instructions: 663288909
      heap_increase: 0
      stable_memory_increase: 20
    scopes: {}
  btreemap_v2_insert_vec_32_256:
    total:
      instructions: 890722862
      heap_increase: 0
      stable_memory_increase: 54
    scopes: {}
  btreemap_v2_insert_vec_32_32:
    total:
      instructions: 666181941
      heap_increase: 0
      stable_memory_increase: 20
    scopes: {}
  btreemap_v2_insert_vec_32_4:
    total:
      instructions: 660361307
      heap_increase: 0
      stable_memory_increase: 20
    scopes: {}
  btreemap_v2_insert_vec_32_512:
    total:
      instructions: 1009138885
      heap_increase: 0
      stable_memory_increase: 91
    scopes: {}
  btreemap_v2_insert_vec_32_64:
    total:
      instructions: 692141273
      heap_increase: 0
      stable_memory_increase: 24
    scopes: {}
  btreemap_v2_insert_vec_32_8:
    total:
      instructions: 660131454
      heap_increase: 0
      stable_memory_increase: 20
    scopes: {}
  btreemap_v2_insert_vec_4_128:
    total:
      instructions: 608680659
      heap_increase: 0
      stable_memory_increase: 16
    scopes: {}
  btreemap_v2_insert_vec_512_128:
    total:
      instructions: 2128089786
      heap_increase: 0
      stable_memory_increase: 112
    scopes: {}
  btreemap_v2_insert_vec_64_128:
    total:
      instructions: 880497251
      heap_increase: 0
      stable_memory_increase: 41
    scopes: {}
  btreemap_v2_insert_vec_8_128:
    total:
      instructions: 666361818
      heap_increase: 0
      stable_memory_increase: 23
    scopes: {}
  btreemap_v2_mem_manager_contains_blob512_u64:
    total:
      instructions: 2717630382
      heap_increase: 0
      stable_memory_increase: 0
    scopes: {}
  btreemap_v2_mem_manager_contains_u64_blob512:
    total:
      instructions: 311110875
      heap_increase: 0
      stable_memory_increase: 0
    scopes: {}
  btreemap_v2_mem_manager_contains_u64_u64:
    total:
      instructions: 316748263
      heap_increase: 0
      stable_memory_increase: 0
    scopes: {}
  btreemap_v2_mem_manager_contains_u64_vec512:
    total:
      instructions: 395074621
      heap_increase: 0
      stable_memory_increase: 0
    scopes: {}
  btreemap_v2_mem_manager_contains_vec512_u64:
    total:
      instructions: 1752116437
      heap_increase: 0
      stable_memory_increase: 0
    scopes: {}
  btreemap_v2_mem_manager_get_blob512_u64:
    total:
      instructions: 2762707145
      heap_increase: 0
      stable_memory_increase: 0
    scopes: {}
  btreemap_v2_mem_manager_get_u64_blob512:
    total:
      instructions: 327868758
      heap_increase: 0
      stable_memory_increase: 0
    scopes: {}
  btreemap_v2_mem_manager_get_u64_u64:
    total:
      instructions: 329780567
      heap_increase: 0
      stable_memory_increase: 0
    scopes: {}
  btreemap_v2_mem_manager_get_u64_vec512:
    total:
      instructions: 421942583
      heap_increase: 0
      stable_memory_increase: 0
    scopes: {}
  btreemap_v2_mem_manager_get_vec512_u64:
    total:
      instructions: 1789680475
      heap_increase: 0
      stable_memory_increase: 0
    scopes: {}
  btreemap_v2_mem_manager_insert_blob512_u64:
    total:
      instructions: 2959846184
      heap_increase: 0
      stable_memory_increase: 0
    scopes: {}
  btreemap_v2_mem_manager_insert_u64_blob512:
    total:
      instructions: 647064908
      heap_increase: 0
      stable_memory_increase: 0
    scopes: {}
  btreemap_v2_mem_manager_insert_u64_u64:
    total:
      instructions: 560836562
      heap_increase: 0
      stable_memory_increase: 0
    scopes: {}
  btreemap_v2_mem_manager_insert_u64_vec512:
    total:
      instructions: 900634331
      heap_increase: 0
      stable_memory_increase: 0
    scopes: {}
  btreemap_v2_mem_manager_insert_vec512_u64:
    total:
      instructions: 2238024968
      heap_increase: 0
      stable_memory_increase: 0
    scopes: {}
  btreemap_v2_mem_manager_remove_blob512_u64:
    total:
      instructions: 3847539102
      heap_increase: 0
      stable_memory_increase: 0
    scopes: {}
  btreemap_v2_mem_manager_remove_u64_blob512:
    total:
      instructions: 947364196
      heap_increase: 0
      stable_memory_increase: 0
    scopes: {}
  btreemap_v2_mem_manager_remove_u64_u64:
    total:
      instructions: 807344380
      heap_increase: 0
      stable_memory_increase: 0
    scopes: {}
  btreemap_v2_mem_manager_remove_u64_vec512:
    total:
      instructions: 1285424872
      heap_increase: 0
      stable_memory_increase: 0
    scopes: {}
  btreemap_v2_mem_manager_remove_vec512_u64:
    total:
      instructions: 3312475662
      heap_increase: 0
      stable_memory_increase: 0
    scopes: {}
  btreemap_v2_pop_first_blob8_u64:
    total:
      instructions: 608312410
      heap_increase: 0
      stable_memory_increase: 0
    scopes: {}
  btreemap_v2_pop_first_blob_1024_128:
    total:
      instructions: 9398188467
      heap_increase: 0
      stable_memory_increase: 0
    scopes: {}
  btreemap_v2_pop_first_blob_128_128:
    total:
      instructions: 2007415368
      heap_increase: 0
      stable_memory_increase: 0
    scopes: {}
  btreemap_v2_pop_first_blob_16_128:
    total:
      instructions: 757418973
      heap_increase: 0
      stable_memory_increase: 0
    scopes: {}
  btreemap_v2_pop_first_blob_256_128:
    total:
      instructions: 3093785202
      heap_increase: 0
      stable_memory_increase: 0
    scopes: {}
  btreemap_v2_pop_first_blob_32_1024:
    total:
      instructions: 1132453514
      heap_increase: 0
      stable_memory_increase: 0
    scopes: {}
  btreemap_v2_pop_first_blob_32_128:
    total:
      instructions: 876371666
      heap_increase: 0
      stable_memory_increase: 0
    scopes: {}
  btreemap_v2_pop_first_blob_32_16:
    total:
      instructions: 819915580
      heap_increase: 0
      stable_memory_increase: 0
    scopes: {}
  btreemap_v2_pop_first_blob_32_256:
    total:
      instructions: 907503807
      heap_increase: 0
      stable_memory_increase: 0
    scopes: {}
  btreemap_v2_pop_first_blob_32_32:
    total:
      instructions: 831628016
      heap_increase: 0
      stable_memory_increase: 0
    scopes: {}
  btreemap_v2_pop_first_blob_32_4:
    total:
      instructions: 802090340
      heap_increase: 0
      stable_memory_increase: 0
    scopes: {}
  btreemap_v2_pop_first_blob_32_512:
    total:
      instructions: 973265658
      heap_increase: 0
      stable_memory_increase: 0
    scopes: {}
  btreemap_v2_pop_first_blob_32_64:
    total:
      instructions: 838693246
      heap_increase: 0
      stable_memory_increase: 0
    scopes: {}
  btreemap_v2_pop_first_blob_32_8:
    total:
      instructions: 818463796
      heap_increase: 0
      stable_memory_increase: 0
    scopes: {}
  btreemap_v2_pop_first_blob_4_128:
    total:
      instructions: 371985311
      heap_increase: 0
      stable_memory_increase: 0
    scopes: {}
  btreemap_v2_pop_first_blob_512_128:
    total:
      instructions: 5172264952
      heap_increase: 0
      stable_memory_increase: 0
    scopes: {}
  btreemap_v2_pop_first_blob_64_128:
    total:
      instructions: 1328879808
      heap_increase: 0
      stable_memory_increase: 0
    scopes: {}
  btreemap_v2_pop_first_blob_8_128:
    total:
      instructions: 611407100
      heap_increase: 0
      stable_memory_increase: 0
    scopes: {}
  btreemap_v2_pop_first_u64_blob8:
    total:
      instructions: 705251730
      heap_increase: 0
      stable_memory_increase: 0
    scopes: {}
  btreemap_v2_pop_first_u64_u64:
    total:
      instructions: 717356696
      heap_increase: 0
      stable_memory_increase: 0
    scopes: {}
  btreemap_v2_pop_first_u64_vec8:
    total:
      instructions: 709593211
      heap_increase: 0
      stable_memory_increase: 0
    scopes: {}
  btreemap_v2_pop_first_vec8_u64:
    total:
      instructions: 782287090
      heap_increase: 0
      stable_memory_increase: 0
    scopes: {}
  btreemap_v2_pop_first_vec_1024_128:
    total:
      instructions: 5764081817
      heap_increase: 0
      stable_memory_increase: 0
    scopes: {}
  btreemap_v2_pop_first_vec_128_128:
    total:
      instructions: 1816421653
      heap_increase: 0
      stable_memory_increase: 0
    scopes: {}
  btreemap_v2_pop_first_vec_16_128:
    total:
      instructions: 1024586335
      heap_increase: 0
      stable_memory_increase: 0
    scopes: {}
  btreemap_v2_pop_first_vec_256_128:
    total:
      instructions: 2529716684
      heap_increase: 0
      stable_memory_increase: 0
    scopes: {}
  btreemap_v2_pop_first_vec_32_1024:
    total:
      instructions: 1812179448
      heap_increase: 0
      stable_memory_increase: 0
    scopes: {}
  btreemap_v2_pop_first_vec_32_128:
    total:
      instructions: 1205040545
      heap_increase: 0
      stable_memory_increase: 0
    scopes: {}
  btreemap_v2_pop_first_vec_32_16:
    total:
      instructions: 1039338017
      heap_increase: 0
      stable_memory_increase: 0
    scopes: {}
  btreemap_v2_pop_first_vec_32_256:
    total:
      instructions: 1327068201
      heap_increase: 0
      stable_memory_increase: 0
    scopes: {}
  btreemap_v2_pop_first_vec_32_32:
    total:
      instructions: 1055530159
      heap_increase: 0
      stable_memory_increase: 0
    scopes: {}
  btreemap_v2_pop_first_vec_32_4:
    total:
      instructions: 1038272566
      heap_increase: 0
      stable_memory_increase: 0
    scopes: {}
  btreemap_v2_pop_first_vec_32_512:
    total:
      instructions: 1490585519
      heap_increase: 0
      stable_memory_increase: 0
    scopes: {}
  btreemap_v2_pop_first_vec_32_64:
    total:
      instructions: 1089790483
      heap_increase: 0
      stable_memory_increase: 0
    scopes: {}
  btreemap_v2_pop_first_vec_32_8:
    total:
      instructions: 1050176827
      heap_increase: 0
      stable_memory_increase: 0
    scopes: {}
  btreemap_v2_pop_first_vec_4_128:
    total:
      instructions: 537481485
      heap_increase: 0
      stable_memory_increase: 0
    scopes: {}
  btreemap_v2_pop_first_vec_512_128:
    total:
      instructions: 3600978903
      heap_increase: 0
      stable_memory_increase: 0
    scopes: {}
  btreemap_v2_pop_first_vec_64_128:
    total:
      instructions: 1402296775
      heap_increase: 0
      stable_memory_increase: 0
    scopes: {}
  btreemap_v2_pop_first_vec_8_128:
    total:
      instructions: 845611404
      heap_increase: 0
      stable_memory_increase: 0
    scopes: {}
  btreemap_v2_pop_last_blob8_u64:
    total:
      instructions: 592384197
      heap_increase: 0
      stable_memory_increase: 0
    scopes: {}
  btreemap_v2_pop_last_blob_1024_128:
    total:
      instructions: 9219664993
      heap_increase: 0
      stable_memory_increase: 0
    scopes: {}
  btreemap_v2_pop_last_blob_128_128:
    total:
      instructions: 1958516704
      heap_increase: 0
      stable_memory_increase: 0
    scopes: {}
  btreemap_v2_pop_last_blob_16_128:
    total:
      instructions: 738623017
      heap_increase: 0
      stable_memory_increase: 0
    scopes: {}
  btreemap_v2_pop_last_blob_256_128:
    total:
      instructions: 3020531374
      heap_increase: 0
      stable_memory_increase: 0
    scopes: {}
  btreemap_v2_pop_last_blob_32_1024:
    total:
      instructions: 1112565105
      heap_increase: 0
      stable_memory_increase: 0
    scopes: {}
  btreemap_v2_pop_last_blob_32_128:
    total:
      instructions: 854347996
      heap_increase: 0
      stable_memory_increase: 0
    scopes: {}
  btreemap_v2_pop_last_blob_32_16:
    total:
      instructions: 798819040
      heap_increase: 0
      stable_memory_increase: 0
    scopes: {}
  btreemap_v2_pop_last_blob_32_256:
    total:
      instructions: 886655818
      heap_increase: 0
      stable_memory_increase: 0
    scopes: {}
  btreemap_v2_pop_last_blob_32_32:
    total:
      instructions: 810795267
      heap_increase: 0
      stable_memory_increase: 0
    scopes: {}
  btreemap_v2_pop_last_blob_32_4:
    total:
      instructions: 787773960
      heap_increase: 0
      stable_memory_increase: 0
    scopes: {}
  btreemap_v2_pop_last_blob_32_512:
    total:
      instructions: 955218753
      heap_increase: 0
      stable_memory_increase: 0
    scopes: {}
  btreemap_v2_pop_last_blob_32_64:
    total:
      instructions: 820640883
      heap_increase: 0
      stable_memory_increase: 0
    scopes: {}
  btreemap_v2_pop_last_blob_32_8:
    total:
      instructions: 797866799
      heap_increase: 0
      stable_memory_increase: 0
    scopes: {}
  btreemap_v2_pop_last_blob_4_128:
    total:
      instructions: 363658412
      heap_increase: 0
      stable_memory_increase: 0
    scopes: {}
  btreemap_v2_pop_last_blob_512_128:
    total:
      instructions: 5053410207
      heap_increase: 0
      stable_memory_increase: 0
    scopes: {}
  btreemap_v2_pop_last_blob_64_128:
    total:
      instructions: 1307018060
      heap_increase: 0
      stable_memory_increase: 0
    scopes: {}
  btreemap_v2_pop_last_blob_8_128:
    total:
      instructions: 611183036
      heap_increase: 0
      stable_memory_increase: 0
    scopes: {}
  btreemap_v2_pop_last_u64_blob8:
    total:
      instructions: 692890659
      heap_increase: 0
      stable_memory_increase: 0
    scopes: {}
  btreemap_v2_pop_last_u64_u64:
    total:
      instructions: 704605693
      heap_increase: 0
      stable_memory_increase: 0
    scopes: {}
  btreemap_v2_pop_last_u64_vec8:
    total:
      instructions: 695997588
      heap_increase: 0
      stable_memory_increase: 0
    scopes: {}
  btreemap_v2_pop_last_vec8_u64:
    total:
      instructions: 763627664
      heap_increase: 0
      stable_memory_increase: 0
    scopes: {}
  btreemap_v2_pop_last_vec_1024_128:
    total:
      instructions: 6011671477
      heap_increase: 0
      stable_memory_increase: 0
    scopes: {}
  btreemap_v2_pop_last_vec_128_128:
    total:
      instructions: 1830309719
      heap_increase: 0
      stable_memory_increase: 0
    scopes: {}
  btreemap_v2_pop_last_vec_16_128:
    total:
      instructions: 1012789371
      heap_increase: 0
      stable_memory_increase: 0
    scopes: {}
  btreemap_v2_pop_last_vec_256_128:
    total:
      instructions: 2583020373
      heap_increase: 0
      stable_memory_increase: 0
    scopes: {}
  btreemap_v2_pop_last_vec_32_1024:
    total:
      instructions: 1807002225
      heap_increase: 0
      stable_memory_increase: 0
    scopes: {}
  btreemap_v2_pop_last_vec_32_128:
    total:
      instructions: 1204248068
      heap_increase: 0
      stable_memory_increase: 0
    scopes: {}
  btreemap_v2_pop_last_vec_32_16:
    total:
      instructions: 1028212700
      heap_increase: 0
      stable_memory_increase: 0
    scopes: {}
  btreemap_v2_pop_last_vec_32_256:
    total:
      instructions: 1324529488
      heap_increase: 0
      stable_memory_increase: 0
    scopes: {}
  btreemap_v2_pop_last_vec_32_32:
    total:
      instructions: 1043904024
      heap_increase: 0
      stable_memory_increase: 0
    scopes: {}
  btreemap_v2_pop_last_vec_32_4:
    total:
      instructions: 1036623333
      heap_increase: 0
      stable_memory_increase: 0
    scopes: {}
  btreemap_v2_pop_last_vec_32_512:
    total:
      instructions: 1490891594
      heap_increase: 0
      stable_memory_increase: 0
    scopes: {}
  btreemap_v2_pop_last_vec_32_64:
    total:
      instructions: 1084573805
      heap_increase: 0
      stable_memory_increase: 0
    scopes: {}
  btreemap_v2_pop_last_vec_32_8:
    total:
      instructions: 1038381761
      heap_increase: 0
      stable_memory_increase: 0
    scopes: {}
  btreemap_v2_pop_last_vec_4_128:
    total:
      instructions: 528623870
      heap_increase: 0
      stable_memory_increase: 0
    scopes: {}
  btreemap_v2_pop_last_vec_512_128:
    total:
      instructions: 3723931830
      heap_increase: 0
      stable_memory_increase: 0
    scopes: {}
  btreemap_v2_pop_last_vec_64_128:
    total:
      instructions: 1415805191
      heap_increase: 0
      stable_memory_increase: 0
    scopes: {}
  btreemap_v2_pop_last_vec_8_128:
    total:
      instructions: 853248522
      heap_increase: 0
      stable_memory_increase: 0
    scopes: {}
  btreemap_v2_range_count_1k_0b:
    total:
      instructions: 16871
      heap_increase: 0
      stable_memory_increase: 0
    scopes: {}
  btreemap_v2_range_count_1k_10kib:
    total:
      instructions: 2440306
      heap_increase: 0
      stable_memory_increase: 0
    scopes: {}
  btreemap_v2_range_count_20_10mib:
    total:
      instructions: 20572482
      heap_increase: 0
      stable_memory_increase: 0
    scopes: {}
  btreemap_v2_range_key_sum_1k_0b:
    total:
      instructions: 17405
      heap_increase: 0
      stable_memory_increase: 0
    scopes: {}
  btreemap_v2_range_key_sum_1k_10kib:
    total:
      instructions: 57254917
      heap_increase: 0
      stable_memory_increase: 0
    scopes: {}
  btreemap_v2_range_key_sum_20_10mib:
    total:
      instructions: 1105826146
      heap_increase: 0
      stable_memory_increase: 0
    scopes: {}
  btreemap_v2_range_value_sum_1k_0b:
    total:
      instructions: 17419
      heap_increase: 0
      stable_memory_increase: 0
    scopes: {}
  btreemap_v2_range_value_sum_1k_10kib:
    total:
      instructions: 57266913
      heap_increase: 0
      stable_memory_increase: 0
    scopes: {}
  btreemap_v2_range_value_sum_20_10mib:
    total:
      instructions: 1105826382
      heap_increase: 0
      stable_memory_increase: 0
    scopes: {}
  btreemap_v2_remove_10mib_values:
    total:
      instructions: 5561183230
      heap_increase: 0
      stable_memory_increase: 657
    scopes: {}
  btreemap_v2_remove_blob8_u64:
    total:
      instructions: 587170055
      heap_increase: 0
      stable_memory_increase: 0
    scopes: {}
  btreemap_v2_remove_blob_1024_128:
    total:
      instructions: 6474121980
      heap_increase: 0
      stable_memory_increase: 0
    scopes: {}
  btreemap_v2_remove_blob_128_128:
    total:
      instructions: 1466116527
      heap_increase: 0
      stable_memory_increase: 0
    scopes: {}
  btreemap_v2_remove_blob_16_128:
    total:
      instructions: 680002778
      heap_increase: 0
      stable_memory_increase: 0
    scopes: {}
  btreemap_v2_remove_blob_256_128:
    total:
      instructions: 2195216146
      heap_increase: 0
      stable_memory_increase: 0
    scopes: {}
  btreemap_v2_remove_blob_32_1024:
    total:
      instructions: 965884147
      heap_increase: 0
      stable_memory_increase: 0
    scopes: {}
  btreemap_v2_remove_blob_32_128:
    total:
      instructions: 731104521
      heap_increase: 0
      stable_memory_increase: 0
    scopes: {}
  btreemap_v2_remove_blob_32_16:
    total:
      instructions: 687174807
      heap_increase: 0
      stable_memory_increase: 0
    scopes: {}
  btreemap_v2_remove_blob_32_256:
    total:
      instructions: 765993262
      heap_increase: 0
      stable_memory_increase: 0
    scopes: {}
  btreemap_v2_remove_blob_32_32:
    total:
      instructions: 695978850
      heap_increase: 0
      stable_memory_increase: 0
    scopes: {}
  btreemap_v2_remove_blob_32_4:
    total:
      instructions: 679309894
      heap_increase: 0
      stable_memory_increase: 0
    scopes: {}
  btreemap_v2_remove_blob_32_512:
    total:
      instructions: 837922202
      heap_increase: 0
      stable_memory_increase: 0
    scopes: {}
  btreemap_v2_remove_blob_32_64:
    total:
      instructions: 720007632
      heap_increase: 0
      stable_memory_increase: 0
    scopes: {}
  btreemap_v2_remove_blob_32_8:
    total:
      instructions: 679954212
      heap_increase: 0
      stable_memory_increase: 0
    scopes: {}
  btreemap_v2_remove_blob_4_128:
    total:
      instructions: 455500790
      heap_increase: 0
      stable_memory_increase: 0
    scopes: {}
  btreemap_v2_remove_blob_512_128:
    total:
      instructions: 3600501128
      heap_increase: 0
      stable_memory_increase: 0
    scopes: {}
  btreemap_v2_remove_blob_64_128:
    total:
      instructions: 1020115077
      heap_increase: 0
      stable_memory_increase: 0
    scopes: {}
  btreemap_v2_remove_blob_8_128:
    total:
      instructions: 607878082
      heap_increase: 0
      stable_memory_increase: 0
    scopes: {}
  btreemap_v2_remove_u64_blob8:
    total:
      instructions: 597538858
      heap_increase: 0
      stable_memory_increase: 0
    scopes: {}
  btreemap_v2_remove_u64_u64:
    total:
      instructions: 619109964
      heap_increase: 0
      stable_memory_increase: 0
    scopes: {}
  btreemap_v2_remove_u64_vec8:
    total:
      instructions: 603458045
      heap_increase: 0
      stable_memory_increase: 0
    scopes: {}
  btreemap_v2_remove_vec8_u64:
    total:
      instructions: 750426147
      heap_increase: 0
      stable_memory_increase: 0
    scopes: {}
  btreemap_v2_remove_vec_1024_128:
    total:
      instructions: 5022631520
      heap_increase: 0
      stable_memory_increase: 0
    scopes: {}
  btreemap_v2_remove_vec_128_128:
    total:
      instructions: 1452066520
      heap_increase: 0
      stable_memory_increase: 0
    scopes: {}
  btreemap_v2_remove_vec_16_128:
    total:
      instructions: 907746224
      heap_increase: 0
      stable_memory_increase: 0
    scopes: {}
  btreemap_v2_remove_vec_256_128:
    total:
      instructions: 2314986697
      heap_increase: 0
      stable_memory_increase: 0
    scopes: {}
  btreemap_v2_remove_vec_32_1024:
    total:
      instructions: 1674012367
      heap_increase: 0
      stable_memory_increase: 0
    scopes: {}
  btreemap_v2_remove_vec_32_128:
    total:
      instructions: 1010787616
      heap_increase: 0
      stable_memory_increase: 0
    scopes: {}
  btreemap_v2_remove_vec_32_16:
    total:
      instructions: 834640728
      heap_increase: 0
      stable_memory_increase: 0
    scopes: {}
  btreemap_v2_remove_vec_32_256:
    total:
      instructions: 1229226325
      heap_increase: 0
      stable_memory_increase: 0
    scopes: {}
  btreemap_v2_remove_vec_32_32:
    total:
      instructions: 841144006
      heap_increase: 0
      stable_memory_increase: 0
    scopes: {}
  btreemap_v2_remove_vec_32_4:
    total:
      instructions: 839617721
      heap_increase: 0
      stable_memory_increase: 0
    scopes: {}
  btreemap_v2_remove_vec_32_512:
    total:
      instructions: 1392996478
      heap_increase: 0
      stable_memory_increase: 0
    scopes: {}
  btreemap_v2_remove_vec_32_64:
    total:
      instructions: 923651396
      heap_increase: 0
      stable_memory_increase: 0
    scopes: {}
  btreemap_v2_remove_vec_32_8:
    total:
      instructions: 833306650
      heap_increase: 0
      stable_memory_increase: 0
    scopes: {}
  btreemap_v2_remove_vec_4_128:
    total:
      instructions: 649657252
      heap_increase: 0
      stable_memory_increase: 0
    scopes: {}
  btreemap_v2_remove_vec_512_128:
    total:
      instructions: 3266656938
      heap_increase: 0
      stable_memory_increase: 0
    scopes: {}
  btreemap_v2_remove_vec_64_128:
    total:
      instructions: 1178765367
      heap_increase: 0
      stable_memory_increase: 0
    scopes: {}
  btreemap_v2_remove_vec_8_128:
    total:
      instructions: 820045093
      heap_increase: 0
      stable_memory_increase: 0
    scopes: {}
  btreemap_v2_scan_iter_1k_0b:
    total:
      instructions: 1493458
      heap_increase: 0
      stable_memory_increase: 0
    scopes: {}
  btreemap_v2_scan_iter_1k_10kib:
    total:
      instructions: 57069957
      heap_increase: 0
      stable_memory_increase: 0
    scopes: {}
  btreemap_v2_scan_iter_20_10mib:
    total:
      instructions: 1103719699
      heap_increase: 0
      stable_memory_increase: 0
    scopes: {}
  btreemap_v2_scan_iter_rev_1k_0b:
    total:
      instructions: 1495597
      heap_increase: 0
      stable_memory_increase: 0
    scopes: {}
  btreemap_v2_scan_iter_rev_1k_10kib:
    total:
      instructions: 57047594
      heap_increase: 0
      stable_memory_increase: 0
    scopes: {}
  btreemap_v2_scan_iter_rev_20_10mib:
    total:
      instructions: 1103719281
      heap_increase: 0
      stable_memory_increase: 0
    scopes: {}
  btreemap_v2_scan_keys_1k_0b:
    total:
      instructions: 946083
      heap_increase: 0
      stable_memory_increase: 0
    scopes: {}
  btreemap_v2_scan_keys_1k_10kib:
    total:
      instructions: 2359607
      heap_increase: 0
      stable_memory_increase: 0
    scopes: {}
  btreemap_v2_scan_keys_20_10mib:
    total:
      instructions: 18465439
      heap_increase: 0
      stable_memory_increase: 0
    scopes: {}
  btreemap_v2_scan_keys_rev_1k_0b:
    total:
      instructions: 963320
      heap_increase: 0
      stable_memory_increase: 0
    scopes: {}
  btreemap_v2_scan_keys_rev_1k_10kib:
    total:
      instructions: 2355505
      heap_increase: 0
      stable_memory_increase: 0
    scopes: {}
  btreemap_v2_scan_keys_rev_20_10mib:
    total:
      instructions: 18465774
      heap_increase: 0
      stable_memory_increase: 0
    scopes: {}
  btreemap_v2_scan_values_1k_0b:
    total:
      instructions: 1490856
      heap_increase: 0
      stable_memory_increase: 0
    scopes: {}
  btreemap_v2_scan_values_1k_10kib:
    total:
      instructions: 57067355
      heap_increase: 0
      stable_memory_increase: 0
    scopes: {}
  btreemap_v2_scan_values_20_10mib:
    total:
      instructions: 1103719649
      heap_increase: 0
      stable_memory_increase: 0
    scopes: {}
  btreemap_v2_scan_values_rev_1k_0b:
    total:
      instructions: 1492995
      heap_increase: 0
      stable_memory_increase: 0
    scopes: {}
  btreemap_v2_scan_values_rev_1k_10kib:
    total:
      instructions: 57044992
      heap_increase: 0
      stable_memory_increase: 0
    scopes: {}
  btreemap_v2_scan_values_rev_20_10mib:
    total:
      instructions: 1103719231
      heap_increase: 0
      stable_memory_increase: 0
    scopes: {}
=======
      instructions: 159103703
      heap_increase: 0
      stable_memory_increase: 0
    scopes:
      node_load_v2:
        instructions: 159035758
        heap_increase: 0
        stable_memory_increase: 0
  btreemap_v2_contains_blob8_u64:
    total:
      instructions: 330695991
      heap_increase: 0
      stable_memory_increase: 0
    scopes:
      node_load_v2:
        instructions: 242343162
        heap_increase: 0
        stable_memory_increase: 0
  btreemap_v2_contains_blob_1024_128:
    total:
      instructions: 4946351764
      heap_increase: 0
      stable_memory_increase: 0
    scopes:
      node_load_v2:
        instructions: 4525699805
        heap_increase: 0
        stable_memory_increase: 0
  btreemap_v2_contains_blob_128_128:
    total:
      instructions: 979959144
      heap_increase: 0
      stable_memory_increase: 0
    scopes:
      node_load_v2:
        instructions: 851417266
        heap_increase: 0
        stable_memory_increase: 0
  btreemap_v2_contains_blob_16_128:
    total:
      instructions: 354190920
      heap_increase: 0
      stable_memory_increase: 0
    scopes:
      node_load_v2:
        instructions: 264936938
        heap_increase: 0
        stable_memory_increase: 0
  btreemap_v2_contains_blob_256_128:
    total:
      instructions: 1533814859
      heap_increase: 0
      stable_memory_increase: 0
    scopes:
      node_load_v2:
        instructions: 1362320475
        heap_increase: 0
        stable_memory_increase: 0
  btreemap_v2_contains_blob_32_1024:
    total:
      instructions: 393225817
      heap_increase: 0
      stable_memory_increase: 0
    scopes:
      node_load_v2:
        instructions: 297397819
        heap_increase: 0
        stable_memory_increase: 0
  btreemap_v2_contains_blob_32_128:
    total:
      instructions: 389666027
      heap_increase: 0
      stable_memory_increase: 0
    scopes:
      node_load_v2:
        instructions: 294337269
        heap_increase: 0
        stable_memory_increase: 0
  btreemap_v2_contains_blob_32_16:
    total:
      instructions: 391321996
      heap_increase: 0
      stable_memory_increase: 0
    scopes:
      node_load_v2:
        instructions: 297742175
        heap_increase: 0
        stable_memory_increase: 0
  btreemap_v2_contains_blob_32_256:
    total:
      instructions: 397279277
      heap_increase: 0
      stable_memory_increase: 0
    scopes:
      node_load_v2:
        instructions: 299071599
        heap_increase: 0
        stable_memory_increase: 0
  btreemap_v2_contains_blob_32_32:
    total:
      instructions: 393792385
      heap_increase: 0
      stable_memory_increase: 0
    scopes:
      node_load_v2:
        instructions: 298036729
        heap_increase: 0
        stable_memory_increase: 0
  btreemap_v2_contains_blob_32_4:
    total:
      instructions: 390826169
      heap_increase: 0
      stable_memory_increase: 0
    scopes:
      node_load_v2:
        instructions: 295553088
        heap_increase: 0
        stable_memory_increase: 0
  btreemap_v2_contains_blob_32_512:
    total:
      instructions: 390576040
      heap_increase: 0
      stable_memory_increase: 0
    scopes:
      node_load_v2:
        instructions: 294451651
        heap_increase: 0
        stable_memory_increase: 0
  btreemap_v2_contains_blob_32_64:
    total:
      instructions: 389775490
      heap_increase: 0
      stable_memory_increase: 0
    scopes:
      node_load_v2:
        instructions: 296097512
        heap_increase: 0
        stable_memory_increase: 0
  btreemap_v2_contains_blob_32_8:
    total:
      instructions: 389413194
      heap_increase: 0
      stable_memory_increase: 0
    scopes:
      node_load_v2:
        instructions: 295860681
        heap_increase: 0
        stable_memory_increase: 0
  btreemap_v2_contains_blob_4_128:
    total:
      instructions: 287984130
      heap_increase: 0
      stable_memory_increase: 0
    scopes:
      node_load_v2:
        instructions: 217085971
        heap_increase: 0
        stable_memory_increase: 0
  btreemap_v2_contains_blob_512_128:
    total:
      instructions: 2681019739
      heap_increase: 0
      stable_memory_increase: 0
    scopes:
      node_load_v2:
        instructions: 2427037301
        heap_increase: 0
        stable_memory_increase: 0
  btreemap_v2_contains_blob_64_128:
    total:
      instructions: 637453983
      heap_increase: 0
      stable_memory_increase: 0
    scopes:
      node_load_v2:
        instructions: 527412649
        heap_increase: 0
        stable_memory_increase: 0
  btreemap_v2_contains_blob_8_128:
    total:
      instructions: 319736027
      heap_increase: 0
      stable_memory_increase: 0
    scopes:
      node_load_v2:
        instructions: 233810813
        heap_increase: 0
        stable_memory_increase: 0
  btreemap_v2_contains_u64_blob8:
    total:
      instructions: 290707346
      heap_increase: 0
      stable_memory_increase: 0
    scopes:
      node_load_v2:
        instructions: 210664848
        heap_increase: 0
        stable_memory_increase: 0
  btreemap_v2_contains_u64_u64:
    total:
      instructions: 290275545
      heap_increase: 0
      stable_memory_increase: 0
    scopes:
      node_load_v2:
        instructions: 213396650
        heap_increase: 0
        stable_memory_increase: 0
  btreemap_v2_contains_u64_vec8:
    total:
      instructions: 290707346
      heap_increase: 0
      stable_memory_increase: 0
    scopes:
      node_load_v2:
        instructions: 210664848
        heap_increase: 0
        stable_memory_increase: 0
  btreemap_v2_contains_vec8_u64:
    total:
      instructions: 427069781
      heap_increase: 0
      stable_memory_increase: 0
    scopes:
      node_load_v2:
        instructions: 275461182
        heap_increase: 0
        stable_memory_increase: 0
  btreemap_v2_contains_vec_1024_128:
    total:
      instructions: 2971069019
      heap_increase: 0
      stable_memory_increase: 0
    scopes:
      node_load_v2:
        instructions: 2276987607
        heap_increase: 0
        stable_memory_increase: 0
  btreemap_v2_contains_vec_128_128:
    total:
      instructions: 761240945
      heap_increase: 0
      stable_memory_increase: 0
    scopes:
      node_load_v2:
        instructions: 552296549
        heap_increase: 0
        stable_memory_increase: 0
  btreemap_v2_contains_vec_16_128:
    total:
      instructions: 485617005
      heap_increase: 0
      stable_memory_increase: 0
    scopes:
      node_load_v2:
        instructions: 318192856
        heap_increase: 0
        stable_memory_increase: 0
  btreemap_v2_contains_vec_256_128:
    total:
      instructions: 1275557153
      heap_increase: 0
      stable_memory_increase: 0
    scopes:
      node_load_v2:
        instructions: 949288533
        heap_increase: 0
        stable_memory_increase: 0
  btreemap_v2_contains_vec_32_1024:
    total:
      instructions: 630529453
      heap_increase: 0
      stable_memory_increase: 0
    scopes:
      node_load_v2:
        instructions: 441771790
        heap_increase: 0
        stable_memory_increase: 0
  btreemap_v2_contains_vec_32_128:
    total:
      instructions: 543604433
      heap_increase: 0
      stable_memory_increase: 0
    scopes:
      node_load_v2:
        instructions: 363121366
        heap_increase: 0
        stable_memory_increase: 0
  btreemap_v2_contains_vec_32_16:
    total:
      instructions: 466379341
      heap_increase: 0
      stable_memory_increase: 0
    scopes:
      node_load_v2:
        instructions: 315993006
        heap_increase: 0
        stable_memory_increase: 0
  btreemap_v2_contains_vec_32_256:
    total:
      instructions: 577345567
      heap_increase: 0
      stable_memory_increase: 0
    scopes:
      node_load_v2:
        instructions: 386523541
        heap_increase: 0
        stable_memory_increase: 0
  btreemap_v2_contains_vec_32_32:
    total:
      instructions: 470596407
      heap_increase: 0
      stable_memory_increase: 0
    scopes:
      node_load_v2:
        instructions: 318585657
        heap_increase: 0
        stable_memory_increase: 0
  btreemap_v2_contains_vec_32_4:
    total:
      instructions: 467165373
      heap_increase: 0
      stable_memory_increase: 0
    scopes:
      node_load_v2:
        instructions: 316171188
        heap_increase: 0
        stable_memory_increase: 0
  btreemap_v2_contains_vec_32_512:
    total:
      instructions: 585936291
      heap_increase: 0
      stable_memory_increase: 0
    scopes:
      node_load_v2:
        instructions: 393890350
        heap_increase: 0
        stable_memory_increase: 0
  btreemap_v2_contains_vec_32_64:
    total:
      instructions: 523967275
      heap_increase: 0
      stable_memory_increase: 0
    scopes:
      node_load_v2:
        instructions: 351804119
        heap_increase: 0
        stable_memory_increase: 0
  btreemap_v2_contains_vec_32_8:
    total:
      instructions: 469799819
      heap_increase: 0
      stable_memory_increase: 0
    scopes:
      node_load_v2:
        instructions: 317923897
        heap_increase: 0
        stable_memory_increase: 0
  btreemap_v2_contains_vec_4_128:
    total:
      instructions: 440368122
      heap_increase: 0
      stable_memory_increase: 0
    scopes:
      node_load_v2:
        instructions: 294516166
        heap_increase: 0
        stable_memory_increase: 0
  btreemap_v2_contains_vec_512_128:
    total:
      instructions: 1869170540
      heap_increase: 0
      stable_memory_increase: 0
    scopes:
      node_load_v2:
        instructions: 1415620461
        heap_increase: 0
        stable_memory_increase: 0
  btreemap_v2_contains_vec_64_128:
    total:
      instructions: 649945032
      heap_increase: 0
      stable_memory_increase: 0
    scopes:
      node_load_v2:
        instructions: 453307594
        heap_increase: 0
        stable_memory_increase: 0
  btreemap_v2_contains_vec_8_128:
    total:
      instructions: 443719479
      heap_increase: 0
      stable_memory_increase: 0
    scopes:
      node_load_v2:
        instructions: 286863462
        heap_increase: 0
        stable_memory_increase: 0
  btreemap_v2_get_10mib_values:
    total:
      instructions: 1244360216
      heap_increase: 0
      stable_memory_increase: 0
    scopes:
      node_load_v2:
        instructions: 159035758
        heap_increase: 0
        stable_memory_increase: 0
  btreemap_v2_get_blob8_u64:
    total:
      instructions: 352567608
      heap_increase: 0
      stable_memory_increase: 0
    scopes:
      node_load_v2:
        instructions: 242343162
        heap_increase: 0
        stable_memory_increase: 0
  btreemap_v2_get_blob_1024_128:
    total:
      instructions: 5006709788
      heap_increase: 0
      stable_memory_increase: 0
    scopes:
      node_load_v2:
        instructions: 4525699114
        heap_increase: 0
        stable_memory_increase: 0
  btreemap_v2_get_blob_128_128:
    total:
      instructions: 1007633242
      heap_increase: 0
      stable_memory_increase: 0
    scopes:
      node_load_v2:
        instructions: 851416920
        heap_increase: 0
        stable_memory_increase: 0
  btreemap_v2_get_blob_16_128:
    total:
      instructions: 374229873
      heap_increase: 0
      stable_memory_increase: 0
    scopes:
      node_load_v2:
        instructions: 264936822
        heap_increase: 0
        stable_memory_increase: 0
  btreemap_v2_get_blob_256_128:
    total:
      instructions: 1563200563
      heap_increase: 0
      stable_memory_increase: 0
    scopes:
      node_load_v2:
        instructions: 1362323803
        heap_increase: 0
        stable_memory_increase: 0
  btreemap_v2_get_blob_32_1024:
    total:
      instructions: 410492510
      heap_increase: 0
      stable_memory_increase: 0
    scopes:
      node_load_v2:
        instructions: 297534748
        heap_increase: 0
        stable_memory_increase: 0
  btreemap_v2_get_blob_32_128:
    total:
      instructions: 409449721
      heap_increase: 0
      stable_memory_increase: 0
    scopes:
      node_load_v2:
        instructions: 294306073
        heap_increase: 0
        stable_memory_increase: 0
  btreemap_v2_get_blob_32_16:
    total:
      instructions: 411750644
      heap_increase: 0
      stable_memory_increase: 0
    scopes:
      node_load_v2:
        instructions: 297741171
        heap_increase: 0
        stable_memory_increase: 0
  btreemap_v2_get_blob_32_256:
    total:
      instructions: 418043521
      heap_increase: 0
      stable_memory_increase: 0
    scopes:
      node_load_v2:
        instructions: 299053047
        heap_increase: 0
        stable_memory_increase: 0
  btreemap_v2_get_blob_32_32:
    total:
      instructions: 412897071
      heap_increase: 0
      stable_memory_increase: 0
    scopes:
      node_load_v2:
        instructions: 298012021
        heap_increase: 0
        stable_memory_increase: 0
  btreemap_v2_get_blob_32_4:
    total:
      instructions: 406884037
      heap_increase: 0
      stable_memory_increase: 0
    scopes:
      node_load_v2:
        instructions: 295521362
        heap_increase: 0
        stable_memory_increase: 0
  btreemap_v2_get_blob_32_512:
    total:
      instructions: 407751155
      heap_increase: 0
      stable_memory_increase: 0
    scopes:
      node_load_v2:
        instructions: 294826647
        heap_increase: 0
        stable_memory_increase: 0
  btreemap_v2_get_blob_32_64:
    total:
      instructions: 411153754
      heap_increase: 0
      stable_memory_increase: 0
    scopes:
      node_load_v2:
        instructions: 296097425
        heap_increase: 0
        stable_memory_increase: 0
  btreemap_v2_get_blob_32_8:
    total:
      instructions: 408787333
      heap_increase: 0
      stable_memory_increase: 0
    scopes:
      node_load_v2:
        instructions: 295860681
        heap_increase: 0
        stable_memory_increase: 0
  btreemap_v2_get_blob_4_128:
    total:
      instructions: 304053924
      heap_increase: 0
      stable_memory_increase: 0
    scopes:
      node_load_v2:
        instructions: 217073132
        heap_increase: 0
        stable_memory_increase: 0
  btreemap_v2_get_blob_512_128:
    total:
      instructions: 2720934269
      heap_increase: 0
      stable_memory_increase: 0
    scopes:
      node_load_v2:
        instructions: 2427035957
        heap_increase: 0
        stable_memory_increase: 0
  btreemap_v2_get_blob_64_128:
    total:
      instructions: 660387847
      heap_increase: 0
      stable_memory_increase: 0
    scopes:
      node_load_v2:
        instructions: 527381720
        heap_increase: 0
        stable_memory_increase: 0
  btreemap_v2_get_blob_8_128:
    total:
      instructions: 339881833
      heap_increase: 0
      stable_memory_increase: 0
    scopes:
      node_load_v2:
        instructions: 233810340
        heap_increase: 0
        stable_memory_increase: 0
  btreemap_v2_get_u64_blob8:
    total:
      instructions: 298404091
      heap_increase: 0
      stable_memory_increase: 0
    scopes:
      node_load_v2:
        instructions: 210664848
        heap_increase: 0
        stable_memory_increase: 0
  btreemap_v2_get_u64_u64:
    total:
      instructions: 299279306
      heap_increase: 0
      stable_memory_increase: 0
    scopes:
      node_load_v2:
        instructions: 213396650
        heap_increase: 0
        stable_memory_increase: 0
  btreemap_v2_get_u64_vec8:
    total:
      instructions: 298790296
      heap_increase: 0
      stable_memory_increase: 0
    scopes:
      node_load_v2:
        instructions: 210664848
        heap_increase: 0
        stable_memory_increase: 0
  btreemap_v2_get_vec8_u64:
    total:
      instructions: 437281165
      heap_increase: 0
      stable_memory_increase: 0
    scopes:
      node_load_v2:
        instructions: 275461182
        heap_increase: 0
        stable_memory_increase: 0
  btreemap_v2_get_vec_1024_128:
    total:
      instructions: 2994101578
      heap_increase: 0
      stable_memory_increase: 0
    scopes:
      node_load_v2:
        instructions: 2276258589
        heap_increase: 0
        stable_memory_increase: 0
  btreemap_v2_get_vec_128_128:
    total:
      instructions: 774011760
      heap_increase: 0
      stable_memory_increase: 0
    scopes:
      node_load_v2:
        instructions: 552296549
        heap_increase: 0
        stable_memory_increase: 0
  btreemap_v2_get_vec_16_128:
    total:
      instructions: 495415534
      heap_increase: 0
      stable_memory_increase: 0
    scopes:
      node_load_v2:
        instructions: 318137669
        heap_increase: 0
        stable_memory_increase: 0
  btreemap_v2_get_vec_256_128:
    total:
      instructions: 1288817439
      heap_increase: 0
      stable_memory_increase: 0
    scopes:
      node_load_v2:
        instructions: 949288165
        heap_increase: 0
        stable_memory_increase: 0
  btreemap_v2_get_vec_32_1024:
    total:
      instructions: 672105195
      heap_increase: 0
      stable_memory_increase: 0
    scopes:
      node_load_v2:
        instructions: 444473133
        heap_increase: 0
        stable_memory_increase: 0
  btreemap_v2_get_vec_32_128:
    total:
      instructions: 553735030
      heap_increase: 0
      stable_memory_increase: 0
    scopes:
      node_load_v2:
        instructions: 362989448
        heap_increase: 0
        stable_memory_increase: 0
  btreemap_v2_get_vec_32_16:
    total:
      instructions: 475199734
      heap_increase: 0
      stable_memory_increase: 0
    scopes:
      node_load_v2:
        instructions: 315995010
        heap_increase: 0
        stable_memory_increase: 0
  btreemap_v2_get_vec_32_256:
    total:
      instructions: 595277345
      heap_increase: 0
      stable_memory_increase: 0
    scopes:
      node_load_v2:
        instructions: 387435144
        heap_increase: 0
        stable_memory_increase: 0
  btreemap_v2_get_vec_32_32:
    total:
      instructions: 478809412
      heap_increase: 0
      stable_memory_increase: 0
    scopes:
      node_load_v2:
        instructions: 318585657
        heap_increase: 0
        stable_memory_increase: 0
  btreemap_v2_get_vec_32_4:
    total:
      instructions: 475080632
      heap_increase: 0
      stable_memory_increase: 0
    scopes:
      node_load_v2:
        instructions: 316171188
        heap_increase: 0
        stable_memory_increase: 0
  btreemap_v2_get_vec_32_512:
    total:
      instructions: 614075148
      heap_increase: 0
      stable_memory_increase: 0
    scopes:
      node_load_v2:
        instructions: 398403222
        heap_increase: 0
        stable_memory_increase: 0
  btreemap_v2_get_vec_32_64:
    total:
      instructions: 532617794
      heap_increase: 0
      stable_memory_increase: 0
    scopes:
      node_load_v2:
        instructions: 351804119
        heap_increase: 0
        stable_memory_increase: 0
  btreemap_v2_get_vec_32_8:
    total:
      instructions: 477757748
      heap_increase: 0
      stable_memory_increase: 0
    scopes:
      node_load_v2:
        instructions: 317923897
        heap_increase: 0
        stable_memory_increase: 0
  btreemap_v2_get_vec_4_128:
    total:
      instructions: 450271905
      heap_increase: 0
      stable_memory_increase: 0
    scopes:
      node_load_v2:
        instructions: 294514956
        heap_increase: 0
        stable_memory_increase: 0
  btreemap_v2_get_vec_512_128:
    total:
      instructions: 1882534292
      heap_increase: 0
      stable_memory_increase: 0
    scopes:
      node_load_v2:
        instructions: 1415627637
        heap_increase: 0
        stable_memory_increase: 0
  btreemap_v2_get_vec_64_128:
    total:
      instructions: 661173876
      heap_increase: 0
      stable_memory_increase: 0
    scopes:
      node_load_v2:
        instructions: 453307367
        heap_increase: 0
        stable_memory_increase: 0
  btreemap_v2_get_vec_8_128:
    total:
      instructions: 453495691
      heap_increase: 0
      stable_memory_increase: 0
    scopes:
      node_load_v2:
        instructions: 286863462
        heap_increase: 0
        stable_memory_increase: 0
  btreemap_v2_insert_10mib_values:
    total:
      instructions: 5255945722
      heap_increase: 322
      stable_memory_increase: 3613
    scopes:
      node_load_v2:
        instructions: 158720986
        heap_increase: 0
        stable_memory_increase: 0
      node_save_v2:
        instructions: 4110356807
        heap_increase: 161
        stable_memory_increase: 3613
  btreemap_v2_insert_blob8_u64:
    total:
      instructions: 521117714
      heap_increase: 52
      stable_memory_increase: 4
    scopes:
      node_load_v2:
        instructions: 235965110
        heap_increase: 0
        stable_memory_increase: 0
      node_save_v2:
        instructions: 129412997
        heap_increase: 0
        stable_memory_increase: 1
  btreemap_v2_insert_blob_1024_128:
    total:
      instructions: 5233847198
      heap_increase: 52
      stable_memory_increase: 196
    scopes:
      node_load_v2:
        instructions: 4433930796
        heap_increase: 0
        stable_memory_increase: 0
      node_save_v2:
        instructions: 202677765
        heap_increase: 0
        stable_memory_increase: 0
  btreemap_v2_insert_blob_128_128:
    total:
      instructions: 1214308871
      heap_increase: 51
      stable_memory_increase: 46
    scopes:
      node_load_v2:
        instructions: 833731487
        heap_increase: 0
        stable_memory_increase: 0
      node_save_v2:
        instructions: 153630742
        heap_increase: 0
        stable_memory_increase: 0
  btreemap_v2_insert_blob_16_128:
    total:
      instructions: 584047270
      heap_increase: 51
      stable_memory_increase: 24
    scopes:
      node_load_v2:
        instructions: 262483000
        heap_increase: 0
        stable_memory_increase: 0
      node_save_v2:
        instructions: 143475839
        heap_increase: 0
        stable_memory_increase: 0
  btreemap_v2_insert_blob_256_128:
    total:
      instructions: 1771663268
      heap_increase: 52
      stable_memory_increase: 67
    scopes:
      node_load_v2:
        instructions: 1332231045
        heap_increase: 0
        stable_memory_increase: 0
      node_save_v2:
        instructions: 160408263
        heap_increase: 0
        stable_memory_increase: 0
  btreemap_v2_insert_blob_32_1024:
    total:
      instructions: 792185754
      heap_increase: 51
      stable_memory_increase: 173
    scopes:
      node_load_v2:
        instructions: 290801162
        heap_increase: 0
        stable_memory_increase: 0
      node_save_v2:
        instructions: 249088762
        heap_increase: 0
        stable_memory_increase: 0
  btreemap_v2_insert_blob_32_128:
    total:
      instructions: 617860432
      heap_increase: 52
      stable_memory_increase: 28
    scopes:
      node_load_v2:
        instructions: 287180329
        heap_increase: 0
        stable_memory_increase: 0
      node_save_v2:
        instructions: 146117918
        heap_increase: 0
        stable_memory_increase: 0
  btreemap_v2_insert_blob_32_16:
    total:
      instructions: 596204047
      heap_increase: 52
      stable_memory_increase: 11
    scopes:
      node_load_v2:
        instructions: 289994473
        heap_increase: 0
        stable_memory_increase: 0
      node_save_v2:
        instructions: 135807257
        heap_increase: 0
        stable_memory_increase: 0
  btreemap_v2_insert_blob_32_256:
    total:
      instructions: 648943406
      heap_increase: 51
      stable_memory_increase: 49
    scopes:
      node_load_v2:
        instructions: 293189508
        heap_increase: 0
        stable_memory_increase: 0
      node_save_v2:
        instructions: 160502766
        heap_increase: 0
        stable_memory_increase: 0
  btreemap_v2_insert_blob_32_32:
    total:
      instructions: 593656541
      heap_increase: 52
      stable_memory_increase: 13
    scopes:
      node_load_v2:
        instructions: 289258837
        heap_increase: 0
        stable_memory_increase: 0
      node_save_v2:
        instructions: 137561414
        heap_increase: 0
        stable_memory_increase: 0
  btreemap_v2_insert_blob_32_4:
    total:
      instructions: 584231629
      heap_increase: 52
      stable_memory_increase: 8
    scopes:
      node_load_v2:
        instructions: 288812638
        heap_increase: 0
        stable_memory_increase: 0
      node_save_v2:
        instructions: 131121894
        heap_increase: 0
        stable_memory_increase: 0
  btreemap_v2_insert_blob_32_512:
    total:
      instructions: 697561366
      heap_increase: 51
      stable_memory_increase: 91
    scopes:
      node_load_v2:
        instructions: 287855545
        heap_increase: 0
        stable_memory_increase: 0
      node_save_v2:
        instructions: 193332234
        heap_increase: 0
        stable_memory_increase: 0
  btreemap_v2_insert_blob_32_64:
    total:
      instructions: 606785064
      heap_increase: 52
      stable_memory_increase: 18
    scopes:
      node_load_v2:
        instructions: 289286444
        heap_increase: 0
        stable_memory_increase: 0
      node_save_v2:
        instructions: 140467842
        heap_increase: 0
        stable_memory_increase: 0
  btreemap_v2_insert_blob_32_8:
    total:
      instructions: 591194689
      heap_increase: 52
      stable_memory_increase: 9
    scopes:
      node_load_v2:
        instructions: 291200312
        heap_increase: 0
        stable_memory_increase: 0
      node_save_v2:
        instructions: 132842945
        heap_increase: 0
        stable_memory_increase: 0
  btreemap_v2_insert_blob_4_128:
    total:
      instructions: 484430019
      heap_increase: 51
      stable_memory_increase: 13
    scopes:
      node_load_v2:
        instructions: 196881202
        heap_increase: 0
        stable_memory_increase: 0
      node_save_v2:
        instructions: 129083749
        heap_increase: 0
        stable_memory_increase: 0
  btreemap_v2_insert_blob_512_128:
    total:
      instructions: 2972289417
      heap_increase: 52
      stable_memory_increase: 111
    scopes:
      node_load_v2:
        instructions: 2410701919
        heap_increase: 0
        stable_memory_increase: 0
      node_save_v2:
        instructions: 175031083
        heap_increase: 0
        stable_memory_increase: 0
  btreemap_v2_insert_blob_64_128:
    total:
      instructions: 864622388
      heap_increase: 52
      stable_memory_increase: 34
    scopes:
      node_load_v2:
        instructions: 510524019
        heap_increase: 0
        stable_memory_increase: 0
      node_save_v2:
        instructions: 149587326
        heap_increase: 0
        stable_memory_increase: 0
  btreemap_v2_insert_blob_8_128:
    total:
      instructions: 544967085
      heap_increase: 52
      stable_memory_increase: 20
    scopes:
      node_load_v2:
        instructions: 233327821
        heap_increase: 0
        stable_memory_increase: 0
      node_save_v2:
        instructions: 140134918
        heap_increase: 0
        stable_memory_increase: 0
  btreemap_v2_insert_u64_blob8:
    total:
      instructions: 503925035
      heap_increase: 52
      stable_memory_increase: 5
    scopes:
      node_load_v2:
        instructions: 202441777
        heap_increase: 0
        stable_memory_increase: 0
      node_save_v2:
        instructions: 154449722
        heap_increase: 0
        stable_memory_increase: 1
  btreemap_v2_insert_u64_u64:
    total:
      instructions: 512449920
      heap_increase: 51
      stable_memory_increase: 6
    scopes:
      node_load_v2:
        instructions: 203217101
        heap_increase: 0
        stable_memory_increase: 0
      node_save_v2:
        instructions: 158393148
        heap_increase: 0
        stable_memory_increase: 1
  btreemap_v2_insert_u64_vec8:
    total:
      instructions: 511940371
      heap_increase: 52
      stable_memory_increase: 21
    scopes:
      node_load_v2:
        instructions: 202467461
        heap_increase: 0
        stable_memory_increase: 0
      node_save_v2:
        instructions: 156906810
        heap_increase: 0
        stable_memory_increase: 0
  btreemap_v2_insert_vec8_u64:
    total:
      instructions: 656387941
      heap_increase: 52
      stable_memory_increase: 16
    scopes:
      node_load_v2:
        instructions: 262845106
        heap_increase: 0
        stable_memory_increase: 0
      node_save_v2:
        instructions: 168466190
        heap_increase: 0
        stable_memory_increase: 0
  btreemap_v2_insert_vec_1024_128:
    total:
      instructions: 3455479290
      heap_increase: 0
      stable_memory_increase: 193
    scopes:
      node_load_v2:
        instructions: 2201061951
        heap_increase: 0
        stable_memory_increase: 0
      node_save_v2:
        instructions: 961229841
        heap_increase: 0
        stable_memory_increase: 181
  btreemap_v2_insert_vec_128_128:
    total:
      instructions: 1180798897
      heap_increase: 45
      stable_memory_increase: 51
    scopes:
      node_load_v2:
        instructions: 532661092
        heap_increase: 0
        stable_memory_increase: 0
      node_save_v2:
        instructions: 357473638
        heap_increase: 0
        stable_memory_increase: 38
  btreemap_v2_insert_vec_16_128:
    total:
      instructions: 780046480
      heap_increase: 50
      stable_memory_increase: 31
    scopes:
      node_load_v2:
        instructions: 295901921
        heap_increase: 0
        stable_memory_increase: 0
      node_save_v2:
        instructions: 223177767
        heap_increase: 0
        stable_memory_increase: 16
  btreemap_v2_insert_vec_256_128:
    total:
      instructions: 1673266868
      heap_increase: 0
      stable_memory_increase: 71
    scopes:
      node_load_v2:
        instructions: 879332317
        heap_increase: 0
        stable_memory_increase: 0
      node_save_v2:
        instructions: 499281171
        heap_increase: 0
        stable_memory_increase: 57
  btreemap_v2_insert_vec_32_1024:
    total:
      instructions: 1299170988
      heap_increase: 0
      stable_memory_increase: 171
    scopes:
      node_load_v2:
        instructions: 422801307
        heap_increase: 0
        stable_memory_increase: 0
      node_save_v2:
        instructions: 551042738
        heap_increase: 0
        stable_memory_increase: 158
  btreemap_v2_insert_vec_32_128:
    total:
      instructions: 839777311
      heap_increase: 50
      stable_memory_increase: 33
    scopes:
      node_load_v2:
        instructions: 328475041
        heap_increase: 0
        stable_memory_increase: 0
      node_save_v2:
        instructions: 242953557
        heap_increase: 0
        stable_memory_increase: 22
  btreemap_v2_insert_vec_32_16:
    total:
      instructions: 738365756
      heap_increase: 53
      stable_memory_increase: 20
    scopes:
      node_load_v2:
        instructions: 304982713
        heap_increase: 0
        stable_memory_increase: 0
      node_save_v2:
        instructions: 191645264
        heap_increase: 0
        stable_memory_increase: 0
  btreemap_v2_insert_vec_32_256:
    total:
      instructions: 970318106
      heap_increase: 34
      stable_memory_increase: 54
    scopes:
      node_load_v2:
        instructions: 355257746
        heap_increase: 0
        stable_memory_increase: 0
      node_save_v2:
        instructions: 328068653
        heap_increase: 0
        stable_memory_increase: 42
  btreemap_v2_insert_vec_32_32:
    total:
      instructions: 747160754
      heap_increase: 52
      stable_memory_increase: 20
    scopes:
      node_load_v2:
        instructions: 304592764
        heap_increase: 0
        stable_memory_increase: 0
      node_save_v2:
        instructions: 191833117
        heap_increase: 0
        stable_memory_increase: 0
  btreemap_v2_insert_vec_32_4:
    total:
      instructions: 738185842
      heap_increase: 53
      stable_memory_increase: 20
    scopes:
      node_load_v2:
        instructions: 304525147
        heap_increase: 0
        stable_memory_increase: 0
      node_save_v2:
        instructions: 188518693
        heap_increase: 0
        stable_memory_increase: 0
  btreemap_v2_insert_vec_32_512:
    total:
      instructions: 1080290017
      heap_increase: 0
      stable_memory_increase: 91
    scopes:
      node_load_v2:
        instructions: 373390081
        heap_increase: 0
        stable_memory_increase: 0
      node_save_v2:
        instructions: 407263742
        heap_increase: 0
        stable_memory_increase: 81
  btreemap_v2_insert_vec_32_64:
    total:
      instructions: 770223849
      heap_increase: 52
      stable_memory_increase: 24
    scopes:
      node_load_v2:
        instructions: 308876559
        heap_increase: 0
        stable_memory_increase: 0
      node_save_v2:
        instructions: 206255462
        heap_increase: 0
        stable_memory_increase: 7
  btreemap_v2_insert_vec_32_8:
    total:
      instructions: 737675142
      heap_increase: 53
      stable_memory_increase: 20
    scopes:
      node_load_v2:
        instructions: 303340130
        heap_increase: 0
        stable_memory_increase: 0
      node_save_v2:
        instructions: 188440719
        heap_increase: 0
        stable_memory_increase: 0
  btreemap_v2_insert_vec_4_128:
    total:
      instructions: 676577560
      heap_increase: 52
      stable_memory_increase: 16
    scopes:
      node_load_v2:
        instructions: 256921058
        heap_increase: 0
        stable_memory_increase: 0
      node_save_v2:
        instructions: 191008095
        heap_increase: 0
        stable_memory_increase: 11
  btreemap_v2_insert_vec_512_128:
    total:
      instructions: 2285515015
      heap_increase: 0
      stable_memory_increase: 112
    scopes:
      node_load_v2:
        instructions: 1334046533
        heap_increase: 0
        stable_memory_increase: 0
      node_save_v2:
        instructions: 654838090
        heap_increase: 0
        stable_memory_increase: 99
  btreemap_v2_insert_vec_64_128:
    total:
      instructions: 958693398
      heap_increase: 37
      stable_memory_increase: 41
    scopes:
      node_load_v2:
        instructions: 394006206
        heap_increase: 0
        stable_memory_increase: 0
      node_save_v2:
        instructions: 284987771
        heap_increase: 0
        stable_memory_increase: 24
  btreemap_v2_insert_vec_8_128:
    total:
      instructions: 740401663
      heap_increase: 52
      stable_memory_increase: 23
    scopes:
      node_load_v2:
        instructions: 277586789
        heap_increase: 0
        stable_memory_increase: 0
      node_save_v2:
        instructions: 212575819
        heap_increase: 0
        stable_memory_increase: 14
  btreemap_v2_mem_manager_contains_blob512_u64:
    total:
      instructions: 2807717374
      heap_increase: 0
      stable_memory_increase: 0
    scopes:
      node_load_v2:
        instructions: 2538778135
        heap_increase: 0
        stable_memory_increase: 0
  btreemap_v2_mem_manager_contains_u64_blob512:
    total:
      instructions: 363391020
      heap_increase: 0
      stable_memory_increase: 0
    scopes:
      node_load_v2:
        instructions: 283411568
        heap_increase: 0
        stable_memory_increase: 0
  btreemap_v2_mem_manager_contains_u64_u64:
    total:
      instructions: 367291218
      heap_increase: 0
      stable_memory_increase: 0
    scopes:
      node_load_v2:
        instructions: 286691737
        heap_increase: 0
        stable_memory_increase: 0
  btreemap_v2_mem_manager_contains_u64_vec512:
    total:
      instructions: 447058632
      heap_increase: 0
      stable_memory_increase: 0
    scopes:
      node_load_v2:
        instructions: 361537503
        heap_increase: 0
        stable_memory_increase: 0
  btreemap_v2_mem_manager_contains_vec512_u64:
    total:
      instructions: 1905983732
      heap_increase: 0
      stable_memory_increase: 0
    scopes:
      node_load_v2:
        instructions: 1462912241
        heap_increase: 0
        stable_memory_increase: 0
  btreemap_v2_mem_manager_get_blob512_u64:
    total:
      instructions: 2841984210
      heap_increase: 0
      stable_memory_increase: 0
    scopes:
      node_load_v2:
        instructions: 2538778195
        heap_increase: 0
        stable_memory_increase: 0
  btreemap_v2_mem_manager_get_u64_blob512:
    total:
      instructions: 386399215
      heap_increase: 0
      stable_memory_increase: 0
    scopes:
      node_load_v2:
        instructions: 283424980
        heap_increase: 0
        stable_memory_increase: 0
  btreemap_v2_mem_manager_get_u64_u64:
    total:
      instructions: 390139394
      heap_increase: 0
      stable_memory_increase: 0
    scopes:
      node_load_v2:
        instructions: 286690254
        heap_increase: 0
        stable_memory_increase: 0
  btreemap_v2_mem_manager_get_u64_vec512:
    total:
      instructions: 472838663
      heap_increase: 0
      stable_memory_increase: 0
    scopes:
      node_load_v2:
        instructions: 361620390
        heap_increase: 0
        stable_memory_increase: 0
  btreemap_v2_mem_manager_get_vec512_u64:
    total:
      instructions: 1934239933
      heap_increase: 0
      stable_memory_increase: 0
    scopes:
      node_load_v2:
        instructions: 1462912226
        heap_increase: 0
        stable_memory_increase: 0
  btreemap_v2_mem_manager_insert_blob512_u64:
    total:
      instructions: 3054047755
      heap_increase: 52
      stable_memory_increase: 0
    scopes:
      node_load_v2:
        instructions: 2451661848
        heap_increase: 0
        stable_memory_increase: 0
      node_save_v2:
        instructions: 227534972
        heap_increase: 0
        stable_memory_increase: 0
  btreemap_v2_mem_manager_insert_u64_blob512:
    total:
      instructions: 744419048
      heap_increase: 52
      stable_memory_increase: 0
    scopes:
      node_load_v2:
        instructions: 270511382
        heap_increase: 0
        stable_memory_increase: 0
      node_save_v2:
        instructions: 269319281
        heap_increase: 0
        stable_memory_increase: 0
  btreemap_v2_mem_manager_insert_u64_u64:
    total:
      instructions: 642030550
      heap_increase: 51
      stable_memory_increase: 0
    scopes:
      node_load_v2:
        instructions: 272676890
        heap_increase: 0
        stable_memory_increase: 0
      node_save_v2:
        instructions: 211915857
        heap_increase: 0
        stable_memory_increase: 0
  btreemap_v2_mem_manager_insert_u64_vec512:
    total:
      instructions: 1004854360
      heap_increase: 0
      stable_memory_increase: 0
    scopes:
      node_load_v2:
        instructions: 348035687
        heap_increase: 0
        stable_memory_increase: 0
      node_save_v2:
        instructions: 446031481
        heap_increase: 0
        stable_memory_increase: 0
  btreemap_v2_mem_manager_insert_vec512_u64:
    total:
      instructions: 2397956550
      heap_increase: 0
      stable_memory_increase: 0
    scopes:
      node_load_v2:
        instructions: 1418258170
        heap_increase: 0
        stable_memory_increase: 0
      node_save_v2:
        instructions: 693784323
        heap_increase: 0
        stable_memory_increase: 0
  btreemap_v2_mem_manager_remove_blob512_u64:
    total:
      instructions: 3972754848
      heap_increase: 0
      stable_memory_increase: 0
    scopes:
      node_load_v2:
        instructions: 2802777927
        heap_increase: 0
        stable_memory_increase: 0
      node_save_v2:
        instructions: 423116341
        heap_increase: 0
        stable_memory_increase: 0
  btreemap_v2_mem_manager_remove_u64_blob512:
    total:
      instructions: 1064106692
      heap_increase: 0
      stable_memory_increase: 0
    scopes:
      node_load_v2:
        instructions: 306115029
        heap_increase: 0
        stable_memory_increase: 0
      node_save_v2:
        instructions: 474856514
        heap_increase: 0
        stable_memory_increase: 0
  btreemap_v2_mem_manager_remove_u64_u64:
    total:
      instructions: 918291128
      heap_increase: 0
      stable_memory_increase: 0
    scopes:
      node_load_v2:
        instructions: 310514792
        heap_increase: 0
        stable_memory_increase: 0
      node_save_v2:
        instructions: 388046476
        heap_increase: 0
        stable_memory_increase: 0
  btreemap_v2_mem_manager_remove_u64_vec512:
    total:
      instructions: 1418502078
      heap_increase: 0
      stable_memory_increase: 0
    scopes:
      node_load_v2:
        instructions: 393285892
        heap_increase: 0
        stable_memory_increase: 0
      node_save_v2:
        instructions: 752484054
        heap_increase: 0
        stable_memory_increase: 0
  btreemap_v2_mem_manager_remove_vec512_u64:
    total:
      instructions: 3474884241
      heap_increase: 0
      stable_memory_increase: 0
    scopes:
      node_load_v2:
        instructions: 1571241111
        heap_increase: 0
        stable_memory_increase: 0
      node_save_v2:
        instructions: 1238421181
        heap_increase: 0
        stable_memory_increase: 0
  btreemap_v2_pop_first_blob8_u64:
    total:
      instructions: 715052899
      heap_increase: 0
      stable_memory_increase: 0
    scopes:
      node_load_v2:
        instructions: 341610476
        heap_increase: 0
        stable_memory_increase: 0
      node_save_v2:
        instructions: 161817645
        heap_increase: 0
        stable_memory_increase: 0
  btreemap_v2_pop_first_blob_1024_128:
    total:
      instructions: 9584329021
      heap_increase: 0
      stable_memory_increase: 0
    scopes:
      node_load_v2:
        instructions: 7895203677
        heap_increase: 0
        stable_memory_increase: 0
      node_save_v2:
        instructions: 298391648
        heap_increase: 0
        stable_memory_increase: 0
  btreemap_v2_pop_first_blob_128_128:
    total:
      instructions: 2146173917
      heap_increase: 0
      stable_memory_increase: 0
    scopes:
      node_load_v2:
        instructions: 1492427437
        heap_increase: 0
        stable_memory_increase: 0
      node_save_v2:
        instructions: 223985235
        heap_increase: 0
        stable_memory_increase: 0
  btreemap_v2_pop_first_blob_16_128:
    total:
      instructions: 878787257
      heap_increase: 0
      stable_memory_increase: 0
    scopes:
      node_load_v2:
        instructions: 414664548
        heap_increase: 0
        stable_memory_increase: 0
      node_save_v2:
        instructions: 195303077
        heap_increase: 0
        stable_memory_increase: 0
  btreemap_v2_pop_first_blob_256_128:
    total:
      instructions: 3227863790
      heap_increase: 0
      stable_memory_increase: 0
    scopes:
      node_load_v2:
        instructions: 2430225205
        heap_increase: 0
        stable_memory_increase: 0
      node_save_v2:
        instructions: 236379112
        heap_increase: 0
        stable_memory_increase: 0
  btreemap_v2_pop_first_blob_32_1024:
    total:
      instructions: 1282487207
      heap_increase: 0
      stable_memory_increase: 0
    scopes:
      node_load_v2:
        instructions: 495670466
        heap_increase: 0
        stable_memory_increase: 0
      node_save_v2:
        instructions: 338312203
        heap_increase: 0
        stable_memory_increase: 0
  btreemap_v2_pop_first_blob_32_128:
    total:
      instructions: 1017421187
      heap_increase: 0
      stable_memory_increase: 0
    scopes:
      node_load_v2:
        instructions: 499820011
        heap_increase: 0
        stable_memory_increase: 0
      node_save_v2:
        instructions: 211698113
        heap_increase: 0
        stable_memory_increase: 0
  btreemap_v2_pop_first_blob_32_16:
    total:
      instructions: 967598113
      heap_increase: 49
      stable_memory_increase: 0
    scopes:
      node_load_v2:
        instructions: 494381403
        heap_increase: 0
        stable_memory_increase: 0
      node_save_v2:
        instructions: 192579867
        heap_increase: 0
        stable_memory_increase: 0
  btreemap_v2_pop_first_blob_32_256:
    total:
      instructions: 1045248494
      heap_increase: 0
      stable_memory_increase: 0
    scopes:
      node_load_v2:
        instructions: 492219461
        heap_increase: 0
        stable_memory_increase: 0
      node_save_v2:
        instructions: 229079661
        heap_increase: 0
        stable_memory_increase: 0
  btreemap_v2_pop_first_blob_32_32:
    total:
      instructions: 976295686
      heap_increase: 49
      stable_memory_increase: 0
    scopes:
      node_load_v2:
        instructions: 496905216
        heap_increase: 0
        stable_memory_increase: 0
      node_save_v2:
        instructions: 195314315
        heap_increase: 0
        stable_memory_increase: 0
  btreemap_v2_pop_first_blob_32_4:
    total:
      instructions: 947100734
      heap_increase: 49
      stable_memory_increase: 0
    scopes:
      node_load_v2:
        instructions: 492389933
        heap_increase: 0
        stable_memory_increase: 0
      node_save_v2:
        instructions: 188416842
        heap_increase: 0
        stable_memory_increase: 0
  btreemap_v2_pop_first_blob_32_512:
    total:
      instructions: 1119630301
      heap_increase: 0
      stable_memory_increase: 0
    scopes:
      node_load_v2:
        instructions: 486656024
        heap_increase: 0
        stable_memory_increase: 0
      node_save_v2:
        instructions: 267033271
        heap_increase: 0
        stable_memory_increase: 0
  btreemap_v2_pop_first_blob_32_64:
    total:
      instructions: 982665047
      heap_increase: 49
      stable_memory_increase: 0
    scopes:
      node_load_v2:
        instructions: 490604346
        heap_increase: 0
        stable_memory_increase: 0
      node_save_v2:
        instructions: 199863131
        heap_increase: 0
        stable_memory_increase: 0
  btreemap_v2_pop_first_blob_32_8:
    total:
      instructions: 965147358
      heap_increase: 49
      stable_memory_increase: 0
    scopes:
      node_load_v2:
        instructions: 495575398
        heap_increase: 0
        stable_memory_increase: 0
      node_save_v2:
        instructions: 193798844
        heap_increase: 0
        stable_memory_increase: 0
  btreemap_v2_pop_first_blob_4_128:
    total:
      instructions: 437173981
      heap_increase: 0
      stable_memory_increase: 0
    scopes:
      node_load_v2:
        instructions: 185941633
        heap_increase: 0
        stable_memory_increase: 0
      node_save_v2:
        instructions: 111736264
        heap_increase: 0
        stable_memory_increase: 0
  btreemap_v2_pop_first_blob_512_128:
    total:
      instructions: 5330751696
      heap_increase: 0
      stable_memory_increase: 0
    scopes:
      node_load_v2:
        instructions: 4261841961
        heap_increase: 0
        stable_memory_increase: 0
      node_save_v2:
        instructions: 256334319
        heap_increase: 0
        stable_memory_increase: 0
  btreemap_v2_pop_first_blob_64_128:
    total:
      instructions: 1471203383
      heap_increase: 0
      stable_memory_increase: 0
    scopes:
      node_load_v2:
        instructions: 894595133
        heap_increase: 0
        stable_memory_increase: 0
      node_save_v2:
        instructions: 217635694
        heap_increase: 0
        stable_memory_increase: 0
  btreemap_v2_pop_first_blob_8_128:
    total:
      instructions: 714589579
      heap_increase: 0
      stable_memory_increase: 0
    scopes:
      node_load_v2:
        instructions: 321840978
        heap_increase: 0
        stable_memory_increase: 0
      node_save_v2:
        instructions: 167270333
        heap_increase: 0
        stable_memory_increase: 0
  btreemap_v2_pop_first_u64_blob8:
    total:
      instructions: 844061399
      heap_increase: 49
      stable_memory_increase: 0
    scopes:
      node_load_v2:
        instructions: 366573119
        heap_increase: 0
        stable_memory_increase: 0
      node_save_v2:
        instructions: 229352459
        heap_increase: 0
        stable_memory_increase: 0
  btreemap_v2_pop_first_u64_u64:
    total:
      instructions: 857365232
      heap_increase: 49
      stable_memory_increase: 0
    scopes:
      node_load_v2:
        instructions: 365335172
        heap_increase: 0
        stable_memory_increase: 0
      node_save_v2:
        instructions: 237123122
        heap_increase: 0
        stable_memory_increase: 0
  btreemap_v2_pop_first_u64_vec8:
    total:
      instructions: 848662584
      heap_increase: 49
      stable_memory_increase: 0
    scopes:
      node_load_v2:
        instructions: 363986609
        heap_increase: 0
        stable_memory_increase: 0
      node_save_v2:
        instructions: 232350972
        heap_increase: 0
        stable_memory_increase: 0
  btreemap_v2_pop_first_vec8_u64:
    total:
      instructions: 889665037
      heap_increase: 0
      stable_memory_increase: 0
    scopes:
      node_load_v2:
        instructions: 379263087
        heap_increase: 0
        stable_memory_increase: 0
      node_save_v2:
        instructions: 205578955
        heap_increase: 0
        stable_memory_increase: 0
  btreemap_v2_pop_first_vec_1024_128:
    total:
      instructions: 6015697298
      heap_increase: 0
      stable_memory_increase: 0
    scopes:
      node_load_v2:
        instructions: 3816620771
        heap_increase: 0
        stable_memory_increase: 0
      node_save_v2:
        instructions: 1398698296
        heap_increase: 0
        stable_memory_increase: 0
  btreemap_v2_pop_first_vec_128_128:
    total:
      instructions: 1968891164
      heap_increase: 49
      stable_memory_increase: 0
    scopes:
      node_load_v2:
        instructions: 954844622
        heap_increase: 0
        stable_memory_increase: 0
      node_save_v2:
        instructions: 506915689
        heap_increase: 0
        stable_memory_increase: 0
  btreemap_v2_pop_first_vec_16_128:
    total:
      instructions: 1153000278
      heap_increase: 0
      stable_memory_increase: 0
    scopes:
      node_load_v2:
        instructions: 473865652
        heap_increase: 0
        stable_memory_increase: 0
      node_save_v2:
        instructions: 297311587
        heap_increase: 0
        stable_memory_increase: 0
  btreemap_v2_pop_first_vec_256_128:
    total:
      instructions: 2816282265
      heap_increase: 49
      stable_memory_increase: 0
    scopes:
      node_load_v2:
        instructions: 1527363797
        heap_increase: 0
        stable_memory_increase: 0
      node_save_v2:
        instructions: 712727513
        heap_increase: 0
        stable_memory_increase: 0
  btreemap_v2_pop_first_vec_32_1024:
    total:
      instructions: 1962184548
      heap_increase: 0
      stable_memory_increase: 0
    scopes:
      node_load_v2:
        instructions: 720596088
        heap_increase: 0
        stable_memory_increase: 0
      node_save_v2:
        instructions: 739339651
        heap_increase: 0
        stable_memory_increase: 0
  btreemap_v2_pop_first_vec_32_128:
    total:
      instructions: 1357404996
      heap_increase: 49
      stable_memory_increase: 0
    scopes:
      node_load_v2:
        instructions: 575024067
        heap_increase: 0
        stable_memory_increase: 0
      node_save_v2:
        instructions: 345452608
        heap_increase: 0
        stable_memory_increase: 0
  btreemap_v2_pop_first_vec_32_16:
    total:
      instructions: 1189798668
      heap_increase: 49
      stable_memory_increase: 0
    scopes:
      node_load_v2:
        instructions: 520374713
        heap_increase: 0
        stable_memory_increase: 0
      node_save_v2:
        instructions: 271638937
        heap_increase: 0
        stable_memory_increase: 0
  btreemap_v2_pop_first_vec_32_256:
    total:
      instructions: 1486036863
      heap_increase: 0
      stable_memory_increase: 0
    scopes:
      node_load_v2:
        instructions: 604356177
        heap_increase: 0
        stable_memory_increase: 0
      node_save_v2:
        instructions: 442102211
        heap_increase: 0
        stable_memory_increase: 0
  btreemap_v2_pop_first_vec_32_32:
    total:
      instructions: 1191019294
      heap_increase: 49
      stable_memory_increase: 0
    scopes:
      node_load_v2:
        instructions: 521693711
        heap_increase: 0
        stable_memory_increase: 0
      node_save_v2:
        instructions: 272480740
        heap_increase: 0
        stable_memory_increase: 0
  btreemap_v2_pop_first_vec_32_4:
    total:
      instructions: 1179362123
      heap_increase: 49
      stable_memory_increase: 0
    scopes:
      node_load_v2:
        instructions: 515756517
        heap_increase: 0
        stable_memory_increase: 0
      node_save_v2:
        instructions: 269852513
        heap_increase: 0
        stable_memory_increase: 0
  btreemap_v2_pop_first_vec_32_512:
    total:
      instructions: 1637727164
      heap_increase: 0
      stable_memory_increase: 0
    scopes:
      node_load_v2:
        instructions: 634178176
        heap_increase: 0
        stable_memory_increase: 0
      node_save_v2:
        instructions: 548142210
        heap_increase: 0
        stable_memory_increase: 0
  btreemap_v2_pop_first_vec_32_64:
    total:
      instructions: 1228367079
      heap_increase: 0
      stable_memory_increase: 0
    scopes:
      node_load_v2:
        instructions: 528947309
        heap_increase: 0
        stable_memory_increase: 0
      node_save_v2:
        instructions: 292518894
        heap_increase: 0
        stable_memory_increase: 0
  btreemap_v2_pop_first_vec_32_8:
    total:
      instructions: 1195574343
      heap_increase: 49
      stable_memory_increase: 0
    scopes:
      node_load_v2:
        instructions: 522280129
        heap_increase: 0
        stable_memory_increase: 0
      node_save_v2:
        instructions: 274453749
        heap_increase: 0
        stable_memory_increase: 0
  btreemap_v2_pop_first_vec_4_128:
    total:
      instructions: 610019591
      heap_increase: 0
      stable_memory_increase: 0
    scopes:
      node_load_v2:
        instructions: 239319614
        heap_increase: 0
        stable_memory_increase: 0
      node_save_v2:
        instructions: 164109941
        heap_increase: 0
        stable_memory_increase: 0
  btreemap_v2_pop_first_vec_512_128:
    total:
      instructions: 3878926648
      heap_increase: 0
      stable_memory_increase: 0
    scopes:
      node_load_v2:
        instructions: 2294927046
        heap_increase: 0
        stable_memory_increase: 0
      node_save_v2:
        instructions: 938127791
        heap_increase: 0
        stable_memory_increase: 0
  btreemap_v2_pop_first_vec_64_128:
    total:
      instructions: 1569344089
      heap_increase: 49
      stable_memory_increase: 0
    scopes:
      node_load_v2:
        instructions: 688159972
        heap_increase: 0
        stable_memory_increase: 0
      node_save_v2:
        instructions: 408218779
        heap_increase: 0
        stable_memory_increase: 0
  btreemap_v2_pop_first_vec_8_128:
    total:
      instructions: 953739217
      heap_increase: 0
      stable_memory_increase: 0
    scopes:
      node_load_v2:
        instructions: 386669230
        heap_increase: 0
        stable_memory_increase: 0
      node_save_v2:
        instructions: 248926154
        heap_increase: 0
        stable_memory_increase: 0
  btreemap_v2_pop_last_blob8_u64:
    total:
      instructions: 700029959
      heap_increase: 0
      stable_memory_increase: 0
    scopes:
      node_load_v2:
        instructions: 339131972
        heap_increase: 0
        stable_memory_increase: 0
      node_save_v2:
        instructions: 161869530
        heap_increase: 0
        stable_memory_increase: 0
  btreemap_v2_pop_last_blob_1024_128:
    total:
      instructions: 9386675497
      heap_increase: 0
      stable_memory_increase: 0
    scopes:
      node_load_v2:
        instructions: 7918160836
        heap_increase: 0
        stable_memory_increase: 0
      node_save_v2:
        instructions: 299369785
        heap_increase: 0
        stable_memory_increase: 0
  btreemap_v2_pop_last_blob_128_128:
    total:
      instructions: 2097862796
      heap_increase: 0
      stable_memory_increase: 0
    scopes:
      node_load_v2:
        instructions: 1481425792
        heap_increase: 0
        stable_memory_increase: 0
      node_save_v2:
        instructions: 224327783
        heap_increase: 0
        stable_memory_increase: 0
  btreemap_v2_pop_last_blob_16_128:
    total:
      instructions: 862310306
      heap_increase: 0
      stable_memory_increase: 0
    scopes:
      node_load_v2:
        instructions: 412038348
        heap_increase: 0
        stable_memory_increase: 0
      node_save_v2:
        instructions: 195302546
        heap_increase: 0
        stable_memory_increase: 0
  btreemap_v2_pop_last_blob_256_128:
    total:
      instructions: 3156928300
      heap_increase: 0
      stable_memory_increase: 0
    scopes:
      node_load_v2:
        instructions: 2424736180
        heap_increase: 0
        stable_memory_increase: 0
      node_save_v2:
        instructions: 236513353
        heap_increase: 0
        stable_memory_increase: 0
  btreemap_v2_pop_last_blob_32_1024:
    total:
      instructions: 1264763373
      heap_increase: 0
      stable_memory_increase: 0
    scopes:
      node_load_v2:
        instructions: 494014933
        heap_increase: 0
        stable_memory_increase: 0
      node_save_v2:
        instructions: 338338359
        heap_increase: 0
        stable_memory_increase: 0
  btreemap_v2_pop_last_blob_32_128:
    total:
      instructions: 995831624
      heap_increase: 0
      stable_memory_increase: 0
    scopes:
      node_load_v2:
        instructions: 496438877
        heap_increase: 0
        stable_memory_increase: 0
      node_save_v2:
        instructions: 211962239
        heap_increase: 0
        stable_memory_increase: 0
  btreemap_v2_pop_last_blob_32_16:
    total:
      instructions: 946032622
      heap_increase: 49
      stable_memory_increase: 0
    scopes:
      node_load_v2:
        instructions: 491577669
        heap_increase: 0
        stable_memory_increase: 0
      node_save_v2:
        instructions: 192565692
        heap_increase: 0
        stable_memory_increase: 0
  btreemap_v2_pop_last_blob_32_256:
    total:
      instructions: 1023271505
      heap_increase: 0
      stable_memory_increase: 0
    scopes:
      node_load_v2:
        instructions: 488874622
        heap_increase: 0
        stable_memory_increase: 0
      node_save_v2:
        instructions: 229017253
        heap_increase: 0
        stable_memory_increase: 0
  btreemap_v2_pop_last_blob_32_32:
    total:
      instructions: 954719148
      heap_increase: 49
      stable_memory_increase: 0
    scopes:
      node_load_v2:
        instructions: 493178581
        heap_increase: 0
        stable_memory_increase: 0
      node_save_v2:
        instructions: 194866675
        heap_increase: 0
        stable_memory_increase: 0
  btreemap_v2_pop_last_blob_32_4:
    total:
      instructions: 936456460
      heap_increase: 49
      stable_memory_increase: 0
    scopes:
      node_load_v2:
        instructions: 494698127
        heap_increase: 0
        stable_memory_increase: 0
      node_save_v2:
        instructions: 189009601
        heap_increase: 0
        stable_memory_increase: 0
  btreemap_v2_pop_last_blob_32_512:
    total:
      instructions: 1100331407
      heap_increase: 0
      stable_memory_increase: 0
    scopes:
      node_load_v2:
        instructions: 486329941
        heap_increase: 0
        stable_memory_increase: 0
      node_save_v2:
        instructions: 265870816
        heap_increase: 0
        stable_memory_increase: 0
  btreemap_v2_pop_last_blob_32_64:
    total:
      instructions: 967995180
      heap_increase: 49
      stable_memory_increase: 0
    scopes:
      node_load_v2:
        instructions: 491648915
        heap_increase: 0
        stable_memory_increase: 0
      node_save_v2:
        instructions: 200043896
        heap_increase: 0
        stable_memory_increase: 0
  btreemap_v2_pop_last_blob_32_8:
    total:
      instructions: 947184301
      heap_increase: 49
      stable_memory_increase: 0
    scopes:
      node_load_v2:
        instructions: 493361185
        heap_increase: 0
        stable_memory_increase: 0
      node_save_v2:
        instructions: 193992261
        heap_increase: 0
        stable_memory_increase: 0
  btreemap_v2_pop_last_blob_4_128:
    total:
      instructions: 430831632
      heap_increase: 0
      stable_memory_increase: 0
    scopes:
      node_load_v2:
        instructions: 184253198
        heap_increase: 0
        stable_memory_increase: 0
      node_save_v2:
        instructions: 111478453
        heap_increase: 0
        stable_memory_increase: 0
  btreemap_v2_pop_last_blob_512_128:
    total:
      instructions: 5200040292
      heap_increase: 0
      stable_memory_increase: 0
    scopes:
      node_load_v2:
        instructions: 4243567615
        heap_increase: 0
        stable_memory_increase: 0
      node_save_v2:
        instructions: 256605306
        heap_increase: 0
        stable_memory_increase: 0
  btreemap_v2_pop_last_blob_64_128:
    total:
      instructions: 1448856844
      heap_increase: 0
      stable_memory_increase: 0
    scopes:
      node_load_v2:
        instructions: 897971957
        heap_increase: 0
        stable_memory_increase: 0
      node_save_v2:
        instructions: 217393515
        heap_increase: 0
        stable_memory_increase: 0
  btreemap_v2_pop_last_blob_8_128:
    total:
      instructions: 714631346
      heap_increase: 0
      stable_memory_increase: 0
    scopes:
      node_load_v2:
        instructions: 330183528
        heap_increase: 0
        stable_memory_increase: 0
      node_save_v2:
        instructions: 167155446
        heap_increase: 0
        stable_memory_increase: 0
  btreemap_v2_pop_last_u64_blob8:
    total:
      instructions: 836793154
      heap_increase: 49
      stable_memory_increase: 0
    scopes:
      node_load_v2:
        instructions: 368068135
        heap_increase: 0
        stable_memory_increase: 0
      node_save_v2:
        instructions: 229435732
        heap_increase: 0
        stable_memory_increase: 0
  btreemap_v2_pop_last_u64_u64:
    total:
      instructions: 842895543
      heap_increase: 49
      stable_memory_increase: 0
    scopes:
      node_load_v2:
        instructions: 364480937
        heap_increase: 0
        stable_memory_increase: 0
      node_save_v2:
        instructions: 236973883
        heap_increase: 0
        stable_memory_increase: 0
  btreemap_v2_pop_last_u64_vec8:
    total:
      instructions: 840834525
      heap_increase: 49
      stable_memory_increase: 0
    scopes:
      node_load_v2:
        instructions: 365254738
        heap_increase: 0
        stable_memory_increase: 0
      node_save_v2:
        instructions: 232471869
        heap_increase: 0
        stable_memory_increase: 0
  btreemap_v2_pop_last_vec8_u64:
    total:
      instructions: 869501788
      heap_increase: 0
      stable_memory_increase: 0
    scopes:
      node_load_v2:
        instructions: 373796490
        heap_increase: 0
        stable_memory_increase: 0
      node_save_v2:
        instructions: 206244291
        heap_increase: 0
        stable_memory_increase: 0
  btreemap_v2_pop_last_vec_1024_128:
    total:
      instructions: 6315062581
      heap_increase: 0
      stable_memory_increase: 0
    scopes:
      node_load_v2:
        instructions: 3853848896
        heap_increase: 0
        stable_memory_increase: 0
      node_save_v2:
        instructions: 1398620181
        heap_increase: 0
        stable_memory_increase: 0
  btreemap_v2_pop_last_vec_128_128:
    total:
      instructions: 1976902484
      heap_increase: 0
      stable_memory_increase: 0
    scopes:
      node_load_v2:
        instructions: 942303453
        heap_increase: 0
        stable_memory_increase: 0
      node_save_v2:
        instructions: 505790146
        heap_increase: 0
        stable_memory_increase: 0
  btreemap_v2_pop_last_vec_16_128:
    total:
      instructions: 1139800358
      heap_increase: 0
      stable_memory_increase: 0
    scopes:
      node_load_v2:
        instructions: 469802970
        heap_increase: 0
        stable_memory_increase: 0
      node_save_v2:
        instructions: 294454184
        heap_increase: 0
        stable_memory_increase: 0
  btreemap_v2_pop_last_vec_256_128:
    total:
      instructions: 2845660209
      heap_increase: 49
      stable_memory_increase: 0
    scopes:
      node_load_v2:
        instructions: 1509983583
        heap_increase: 0
        stable_memory_increase: 0
      node_save_v2:
        instructions: 711233076
        heap_increase: 0
        stable_memory_increase: 0
  btreemap_v2_pop_last_vec_32_1024:
    total:
      instructions: 1957833146
      heap_increase: 0
      stable_memory_increase: 0
    scopes:
      node_load_v2:
        instructions: 717412281
        heap_increase: 0
        stable_memory_increase: 0
      node_save_v2:
        instructions: 732295974
        heap_increase: 0
        stable_memory_increase: 0
  btreemap_v2_pop_last_vec_32_128:
    total:
      instructions: 1345805618
      heap_increase: 0
      stable_memory_increase: 0
    scopes:
      node_load_v2:
        instructions: 571491055
        heap_increase: 0
        stable_memory_increase: 0
      node_save_v2:
        instructions: 342277482
        heap_increase: 0
        stable_memory_increase: 0
  btreemap_v2_pop_last_vec_32_16:
    total:
      instructions: 1179250876
      heap_increase: 49
      stable_memory_increase: 0
    scopes:
      node_load_v2:
        instructions: 517469395
        heap_increase: 0
        stable_memory_increase: 0
      node_save_v2:
        instructions: 271707932
        heap_increase: 0
        stable_memory_increase: 0
  btreemap_v2_pop_last_vec_32_256:
    total:
      instructions: 1477867340
      heap_increase: 0
      stable_memory_increase: 0
    scopes:
      node_load_v2:
        instructions: 600089251
        heap_increase: 0
        stable_memory_increase: 0
      node_save_v2:
        instructions: 436151629
        heap_increase: 0
        stable_memory_increase: 0
  btreemap_v2_pop_last_vec_32_32:
    total:
      instructions: 1180458647
      heap_increase: 49
      stable_memory_increase: 0
    scopes:
      node_load_v2:
        instructions: 518603736
        heap_increase: 0
        stable_memory_increase: 0
      node_save_v2:
        instructions: 272252235
        heap_increase: 0
        stable_memory_increase: 0
  btreemap_v2_pop_last_vec_32_4:
    total:
      instructions: 1184425618
      heap_increase: 49
      stable_memory_increase: 0
    scopes:
      node_load_v2:
        instructions: 520455345
        heap_increase: 0
        stable_memory_increase: 0
      node_save_v2:
        instructions: 270857449
        heap_increase: 0
        stable_memory_increase: 0
  btreemap_v2_pop_last_vec_32_512:
    total:
      instructions: 1640088006
      heap_increase: 0
      stable_memory_increase: 0
    scopes:
      node_load_v2:
        instructions: 637829335
        heap_increase: 0
        stable_memory_increase: 0
      node_save_v2:
        instructions: 542011304
        heap_increase: 0
        stable_memory_increase: 0
  btreemap_v2_pop_last_vec_32_64:
    total:
      instructions: 1229845828
      heap_increase: 49
      stable_memory_increase: 0
    scopes:
      node_load_v2:
        instructions: 529373910
        heap_increase: 0
        stable_memory_increase: 0
      node_save_v2:
        instructions: 291849366
        heap_increase: 0
        stable_memory_increase: 0
  btreemap_v2_pop_last_vec_32_8:
    total:
      instructions: 1186787281
      heap_increase: 49
      stable_memory_increase: 0
    scopes:
      node_load_v2:
        instructions: 518437160
        heap_increase: 0
        stable_memory_increase: 0
      node_save_v2:
        instructions: 274812527
        heap_increase: 0
        stable_memory_increase: 0
  btreemap_v2_pop_last_vec_4_128:
    total:
      instructions: 600426523
      heap_increase: 0
      stable_memory_increase: 0
    scopes:
      node_load_v2:
        instructions: 237155435
        heap_increase: 0
        stable_memory_increase: 0
      node_save_v2:
        instructions: 162058827
        heap_increase: 0
        stable_memory_increase: 0
  btreemap_v2_pop_last_vec_512_128:
    total:
      instructions: 3967188815
      heap_increase: 0
      stable_memory_increase: 0
    scopes:
      node_load_v2:
        instructions: 2272214408
        heap_increase: 0
        stable_memory_increase: 0
      node_save_v2:
        instructions: 928867989
        heap_increase: 0
        stable_memory_increase: 0
  btreemap_v2_pop_last_vec_64_128:
    total:
      instructions: 1582688433
      heap_increase: 49
      stable_memory_increase: 0
    scopes:
      node_load_v2:
        instructions: 694214513
        heap_increase: 0
        stable_memory_increase: 0
      node_save_v2:
        instructions: 402280891
        heap_increase: 0
        stable_memory_increase: 0
  btreemap_v2_pop_last_vec_8_128:
    total:
      instructions: 965424993
      heap_increase: 0
      stable_memory_increase: 0
    scopes:
      node_load_v2:
        instructions: 397094774
        heap_increase: 0
        stable_memory_increase: 0
      node_save_v2:
        instructions: 246771952
        heap_increase: 0
        stable_memory_increase: 0
  btreemap_v2_range_count_1k_0b:
    total:
      instructions: 21372
      heap_increase: 0
      stable_memory_increase: 0
    scopes:
      node_load_v2:
        instructions: 13069
        heap_increase: 0
        stable_memory_increase: 0
  btreemap_v2_range_count_1k_10kib:
    total:
      instructions: 2688594
      heap_increase: 0
      stable_memory_increase: 0
    scopes:
      node_load_v2:
        instructions: 2059335
        heap_increase: 0
        stable_memory_increase: 0
  btreemap_v2_range_count_20_10mib:
    total:
      instructions: 20571698
      heap_increase: 0
      stable_memory_increase: 0
    scopes:
      node_load_v2:
        instructions: 20558085
        heap_increase: 0
        stable_memory_increase: 0
  btreemap_v2_range_key_sum_1k_0b:
    total:
      instructions: 21906
      heap_increase: 0
      stable_memory_increase: 0
    scopes:
      node_load_v2:
        instructions: 13069
        heap_increase: 0
        stable_memory_increase: 0
  btreemap_v2_range_key_sum_1k_10kib:
    total:
      instructions: 57370166
      heap_increase: 0
      stable_memory_increase: 0
    scopes:
      node_load_v2:
        instructions: 1935907
        heap_increase: 0
        stable_memory_increase: 0
  btreemap_v2_range_key_sum_20_10mib:
    total:
      instructions: 1105825232
      heap_increase: 0
      stable_memory_increase: 0
    scopes:
      node_load_v2:
        instructions: 20558085
        heap_increase: 0
        stable_memory_increase: 0
  btreemap_v2_range_value_sum_1k_0b:
    total:
      instructions: 21920
      heap_increase: 0
      stable_memory_increase: 0
    scopes:
      node_load_v2:
        instructions: 13069
        heap_increase: 0
        stable_memory_increase: 0
  btreemap_v2_range_value_sum_1k_10kib:
    total:
      instructions: 57382162
      heap_increase: 0
      stable_memory_increase: 0
    scopes:
      node_load_v2:
        instructions: 1935907
        heap_increase: 0
        stable_memory_increase: 0
  btreemap_v2_range_value_sum_20_10mib:
    total:
      instructions: 1105825468
      heap_increase: 0
      stable_memory_increase: 0
    scopes:
      node_load_v2:
        instructions: 20558085
        heap_increase: 0
        stable_memory_increase: 0
  btreemap_v2_remove_10mib_values:
    total:
      instructions: 5574125707
      heap_increase: 0
      stable_memory_increase: 657
    scopes:
      node_load_v2:
        instructions: 162383250
        heap_increase: 0
        stable_memory_increase: 0
      node_save_v2:
        instructions: 4114616278
        heap_increase: 0
        stable_memory_increase: 657
  btreemap_v2_remove_blob8_u64:
    total:
      instructions: 683976795
      heap_increase: 0
      stable_memory_increase: 0
    scopes:
      node_load_v2:
        instructions: 267526627
        heap_increase: 0
        stable_memory_increase: 0
      node_save_v2:
        instructions: 213557072
        heap_increase: 0
        stable_memory_increase: 0
  btreemap_v2_remove_blob_1024_128:
    total:
      instructions: 6603500854
      heap_increase: 0
      stable_memory_increase: 0
    scopes:
      node_load_v2:
        instructions: 4938906167
        heap_increase: 0
        stable_memory_increase: 0
      node_save_v2:
        instructions: 363635975
        heap_increase: 0
        stable_memory_increase: 0
  btreemap_v2_remove_blob_128_128:
    total:
      instructions: 1582064460
      heap_increase: 0
      stable_memory_increase: 0
    scopes:
      node_load_v2:
        instructions: 932155237
        heap_increase: 0
        stable_memory_increase: 0
      node_save_v2:
        instructions: 276340739
        heap_increase: 0
        stable_memory_increase: 0
  btreemap_v2_remove_blob_16_128:
    total:
      instructions: 793980931
      heap_increase: 0
      stable_memory_increase: 0
    scopes:
      node_load_v2:
        instructions: 296692115
        heap_increase: 0
        stable_memory_increase: 0
      node_save_v2:
        instructions: 253733072
        heap_increase: 0
        stable_memory_increase: 0
  btreemap_v2_remove_blob_256_128:
    total:
      instructions: 2307598024
      heap_increase: 0
      stable_memory_increase: 0
    scopes:
      node_load_v2:
        instructions: 1520096585
        heap_increase: 0
        stable_memory_increase: 0
      node_save_v2:
        instructions: 290577083
        heap_increase: 0
        stable_memory_increase: 0
  btreemap_v2_remove_blob_32_1024:
    total:
      instructions: 1103577917
      heap_increase: 0
      stable_memory_increase: 0
    scopes:
      node_load_v2:
        instructions: 330183961
        heap_increase: 0
        stable_memory_increase: 0
      node_save_v2:
        instructions: 419018094
        heap_increase: 0
        stable_memory_increase: 0
  btreemap_v2_remove_blob_32_128:
    total:
      instructions: 850329611
      heap_increase: 0
      stable_memory_increase: 0
    scopes:
      node_load_v2:
        instructions: 330559220
        heap_increase: 0
        stable_memory_increase: 0
      node_save_v2:
        instructions: 259634300
        heap_increase: 0
        stable_memory_increase: 0
  btreemap_v2_remove_blob_32_16:
    total:
      instructions: 807796662
      heap_increase: 0
      stable_memory_increase: 0
    scopes:
      node_load_v2:
        instructions: 329364030
        heap_increase: 0
        stable_memory_increase: 0
      node_save_v2:
        instructions: 239318990
        heap_increase: 0
        stable_memory_increase: 0
  btreemap_v2_remove_blob_32_256:
    total:
      instructions: 886561366
      heap_increase: 0
      stable_memory_increase: 0
    scopes:
      node_load_v2:
        instructions: 330308940
        heap_increase: 0
        stable_memory_increase: 0
      node_save_v2:
        instructions: 281116675
        heap_increase: 0
        stable_memory_increase: 0
  btreemap_v2_remove_blob_32_32:
    total:
      instructions: 817223169
      heap_increase: 0
      stable_memory_increase: 0
    scopes:
      node_load_v2:
        instructions: 329479606
        heap_increase: 0
        stable_memory_increase: 0
      node_save_v2:
        instructions: 243413417
        heap_increase: 0
        stable_memory_increase: 0
  btreemap_v2_remove_blob_32_4:
    total:
      instructions: 801239502
      heap_increase: 0
      stable_memory_increase: 0
    scopes:
      node_load_v2:
        instructions: 330896797
        heap_increase: 0
        stable_memory_increase: 0
      node_save_v2:
        instructions: 237641826
        heap_increase: 0
        stable_memory_increase: 0
  btreemap_v2_remove_blob_32_512:
    total:
      instructions: 965429166
      heap_increase: 0
      stable_memory_increase: 0
    scopes:
      node_load_v2:
        instructions: 327474298
        heap_increase: 0
        stable_memory_increase: 0
      node_save_v2:
        instructions: 335219915
        heap_increase: 0
        stable_memory_increase: 0
  btreemap_v2_remove_blob_32_64:
    total:
      instructions: 838601311
      heap_increase: 0
      stable_memory_increase: 0
    scopes:
      node_load_v2:
        instructions: 329581965
        heap_increase: 0
        stable_memory_increase: 0
      node_save_v2:
        instructions: 256700252
        heap_increase: 0
        stable_memory_increase: 0
  btreemap_v2_remove_blob_32_8:
    total:
      instructions: 801227603
      heap_increase: 0
      stable_memory_increase: 0
    scopes:
      node_load_v2:
        instructions: 328995561
        heap_increase: 0
        stable_memory_increase: 0
      node_save_v2:
        instructions: 236361097
        heap_increase: 0
        stable_memory_increase: 0
  btreemap_v2_remove_blob_4_128:
    total:
      instructions: 536258233
      heap_increase: 0
      stable_memory_increase: 0
    scopes:
      node_load_v2:
        instructions: 217740795
        heap_increase: 0
        stable_memory_increase: 0
      node_save_v2:
        instructions: 154598598
        heap_increase: 0
        stable_memory_increase: 0
  btreemap_v2_remove_blob_512_128:
    total:
      instructions: 3735498713
      heap_increase: 0
      stable_memory_increase: 0
    scopes:
      node_load_v2:
        instructions: 2662296294
        heap_increase: 0
        stable_memory_increase: 0
      node_save_v2:
        instructions: 315349204
        heap_increase: 0
        stable_memory_increase: 0
  btreemap_v2_remove_blob_64_128:
    total:
      instructions: 1133447653
      heap_increase: 0
      stable_memory_increase: 0
    scopes:
      node_load_v2:
        instructions: 570666497
        heap_increase: 0
        stable_memory_increase: 0
      node_save_v2:
        instructions: 260394994
        heap_increase: 0
        stable_memory_increase: 0
  btreemap_v2_remove_blob_8_128:
    total:
      instructions: 711767653
      heap_increase: 0
      stable_memory_increase: 0
    scopes:
      node_load_v2:
        instructions: 263655818
        heap_increase: 0
        stable_memory_increase: 0
      node_save_v2:
        instructions: 228090135
        heap_increase: 0
        stable_memory_increase: 0
  btreemap_v2_remove_u64_blob8:
    total:
      instructions: 703022401
      heap_increase: 0
      stable_memory_increase: 0
    scopes:
      node_load_v2:
        instructions: 228119257
        heap_increase: 0
        stable_memory_increase: 0
      node_save_v2:
        instructions: 276694546
        heap_increase: 0
        stable_memory_increase: 0
  btreemap_v2_remove_u64_u64:
    total:
      instructions: 726015927
      heap_increase: 0
      stable_memory_increase: 0
    scopes:
      node_load_v2:
        instructions: 232495913
        heap_increase: 0
        stable_memory_increase: 0
      node_save_v2:
        instructions: 288662284
        heap_increase: 0
        stable_memory_increase: 0
  btreemap_v2_remove_u64_vec8:
    total:
      instructions: 709583604
      heap_increase: 0
      stable_memory_increase: 0
    scopes:
      node_load_v2:
        instructions: 227318513
        heap_increase: 0
        stable_memory_increase: 0
      node_save_v2:
        instructions: 280445509
        heap_increase: 0
        stable_memory_increase: 0
  btreemap_v2_remove_vec8_u64:
    total:
      instructions: 851442944
      heap_increase: 0
      stable_memory_increase: 0
    scopes:
      node_load_v2:
        instructions: 297711523
        heap_increase: 0
        stable_memory_increase: 0
      node_save_v2:
        instructions: 277722943
        heap_increase: 0
        stable_memory_increase: 0
  btreemap_v2_remove_vec_1024_128:
    total:
      instructions: 5125451376
      heap_increase: 0
      stable_memory_increase: 0
    scopes:
      node_load_v2:
        instructions: 2465286195
        heap_increase: 0
        stable_memory_increase: 0
      node_save_v2:
        instructions: 1691072847
        heap_increase: 0
        stable_memory_increase: 0
  btreemap_v2_remove_vec_128_128:
    total:
      instructions: 1555389629
      heap_increase: 0
      stable_memory_increase: 0
    scopes:
      node_load_v2:
        instructions: 589736376
        heap_increase: 0
        stable_memory_increase: 0
      node_save_v2:
        instructions: 615620643
        heap_increase: 0
        stable_memory_increase: 0
  btreemap_v2_remove_vec_16_128:
    total:
      instructions: 1006045403
      heap_increase: 0
      stable_memory_increase: 0
    scopes:
      node_load_v2:
        instructions: 339292860
        heap_increase: 0
        stable_memory_increase: 0
      node_save_v2:
        instructions: 380202733
        heap_increase: 0
        stable_memory_increase: 0
  btreemap_v2_remove_vec_256_128:
    total:
      instructions: 2412834655
      heap_increase: 0
      stable_memory_increase: 0
    scopes:
      node_load_v2:
        instructions: 1032337638
        heap_increase: 0
        stable_memory_increase: 0
      node_save_v2:
        instructions: 894871052
        heap_increase: 0
        stable_memory_increase: 0
  btreemap_v2_remove_vec_32_1024:
    total:
      instructions: 1776622494
      heap_increase: 0
      stable_memory_increase: 0
    scopes:
      node_load_v2:
        instructions: 479056495
        heap_increase: 0
        stable_memory_increase: 0
      node_save_v2:
        instructions: 907312069
        heap_increase: 0
        stable_memory_increase: 0
  btreemap_v2_remove_vec_32_128:
    total:
      instructions: 1107200088
      heap_increase: 0
      stable_memory_increase: 0
    scopes:
      node_load_v2:
        instructions: 387675587
        heap_increase: 0
        stable_memory_increase: 0
      node_save_v2:
        instructions: 415392870
        heap_increase: 0
        stable_memory_increase: 0
  btreemap_v2_remove_vec_32_16:
    total:
      instructions: 941629328
      heap_increase: 0
      stable_memory_increase: 0
    scopes:
      node_load_v2:
        instructions: 341081698
        heap_increase: 0
        stable_memory_increase: 0
      node_save_v2:
        instructions: 334028938
        heap_increase: 0
        stable_memory_increase: 0
  btreemap_v2_remove_vec_32_256:
    total:
      instructions: 1334415130
      heap_increase: 0
      stable_memory_increase: 0
    scopes:
      node_load_v2:
        instructions: 416602895
        heap_increase: 0
        stable_memory_increase: 0
      node_save_v2:
        instructions: 560571532
        heap_increase: 0
        stable_memory_increase: 0
  btreemap_v2_remove_vec_32_32:
    total:
      instructions: 954103695
      heap_increase: 0
      stable_memory_increase: 0
    scopes:
      node_load_v2:
        instructions: 342706354
        heap_increase: 0
        stable_memory_increase: 0
      node_save_v2:
        instructions: 340425387
        heap_increase: 0
        stable_memory_increase: 0
  btreemap_v2_remove_vec_32_4:
    total:
      instructions: 954239019
      heap_increase: 0
      stable_memory_increase: 0
    scopes:
      node_load_v2:
        instructions: 344790310
        heap_increase: 0
        stable_memory_increase: 0
      node_save_v2:
        instructions: 336195454
        heap_increase: 0
        stable_memory_increase: 0
  btreemap_v2_remove_vec_32_512:
    total:
      instructions: 1492982129
      heap_increase: 0
      stable_memory_increase: 0
    scopes:
      node_load_v2:
        instructions: 424168089
        heap_increase: 0
        stable_memory_increase: 0
      node_save_v2:
        instructions: 696911760
        heap_increase: 0
        stable_memory_increase: 0
  btreemap_v2_remove_vec_32_64:
    total:
      instructions: 1026251236
      heap_increase: 0
      stable_memory_increase: 0
    scopes:
      node_load_v2:
        instructions: 364259432
        heap_increase: 0
        stable_memory_increase: 0
      node_save_v2:
        instructions: 368241138
        heap_increase: 0
        stable_memory_increase: 0
  btreemap_v2_remove_vec_32_8:
    total:
      instructions: 945081779
      heap_increase: 0
      stable_memory_increase: 0
    scopes:
      node_load_v2:
        instructions: 342313556
        heap_increase: 0
        stable_memory_increase: 0
      node_save_v2:
        instructions: 333497509
        heap_increase: 0
        stable_memory_increase: 0
  btreemap_v2_remove_vec_4_128:
    total:
      instructions: 725559525
      heap_increase: 0
      stable_memory_increase: 0
    scopes:
      node_load_v2:
        instructions: 279969662
        heap_increase: 0
        stable_memory_increase: 0
      node_save_v2:
        instructions: 228139333
        heap_increase: 0
        stable_memory_increase: 0
  btreemap_v2_remove_vec_512_128:
    total:
      instructions: 3380488280
      heap_increase: 0
      stable_memory_increase: 0
    scopes:
      node_load_v2:
        instructions: 1549295846
        heap_increase: 0
        stable_memory_increase: 0
      node_save_v2:
        instructions: 1176553465
        heap_increase: 0
        stable_memory_increase: 0
  btreemap_v2_remove_vec_64_128:
    total:
      instructions: 1275462295
      heap_increase: 0
      stable_memory_increase: 0
    scopes:
      node_load_v2:
        instructions: 475038237
        heap_increase: 0
        stable_memory_increase: 0
      node_save_v2:
        instructions: 477131793
        heap_increase: 0
        stable_memory_increase: 0
  btreemap_v2_remove_vec_8_128:
    total:
      instructions: 911656165
      heap_increase: 0
      stable_memory_increase: 0
    scopes:
      node_load_v2:
        instructions: 316304707
        heap_increase: 0
        stable_memory_increase: 0
      node_save_v2:
        instructions: 331610049
        heap_increase: 0
        stable_memory_increase: 0
  btreemap_v2_scan_iter_1k_0b:
    total:
      instructions: 1720046
      heap_increase: 0
      stable_memory_increase: 0
    scopes:
      node_load_v2:
        instructions: 583752
        heap_increase: 0
        stable_memory_increase: 0
  btreemap_v2_scan_iter_1k_10kib:
    total:
      instructions: 57318951
      heap_increase: 0
      stable_memory_increase: 0
    scopes:
      node_load_v2:
        instructions: 1928835
        heap_increase: 0
        stable_memory_increase: 0
  btreemap_v2_scan_iter_20_10mib:
    total:
      instructions: 1103723970
      heap_increase: 0
      stable_memory_increase: 0
    scopes:
      node_load_v2:
        instructions: 18456662
        heap_increase: 0
        stable_memory_increase: 0
  btreemap_v2_scan_iter_rev_1k_0b:
    total:
      instructions: 1721893
      heap_increase: 0
      stable_memory_increase: 0
    scopes:
      node_load_v2:
        instructions: 582803
        heap_increase: 0
        stable_memory_increase: 0
  btreemap_v2_scan_iter_rev_1k_10kib:
    total:
      instructions: 57284203
      heap_increase: 0
      stable_memory_increase: 0
    scopes:
      node_load_v2:
        instructions: 1928368
        heap_increase: 0
        stable_memory_increase: 0
  btreemap_v2_scan_iter_rev_20_10mib:
    total:
      instructions: 1103723547
      heap_increase: 0
      stable_memory_increase: 0
    scopes:
      node_load_v2:
        instructions: 18456662
        heap_increase: 0
        stable_memory_increase: 0
  btreemap_v2_scan_keys_1k_0b:
    total:
      instructions: 1172671
      heap_increase: 0
      stable_memory_increase: 0
    scopes:
      node_load_v2:
        instructions: 583752
        heap_increase: 0
        stable_memory_increase: 0
  btreemap_v2_scan_keys_1k_10kib:
    total:
      instructions: 2700777
      heap_increase: 0
      stable_memory_increase: 0
    scopes:
      node_load_v2:
        instructions: 2072638
        heap_increase: 0
        stable_memory_increase: 0
  btreemap_v2_scan_keys_20_10mib:
    total:
      instructions: 18470142
      heap_increase: 0
      stable_memory_increase: 0
    scopes:
      node_load_v2:
        instructions: 18456662
        heap_increase: 0
        stable_memory_increase: 0
  btreemap_v2_scan_keys_rev_1k_0b:
    total:
      instructions: 1189616
      heap_increase: 0
      stable_memory_increase: 0
    scopes:
      node_load_v2:
        instructions: 582803
        heap_increase: 0
        stable_memory_increase: 0
  btreemap_v2_scan_keys_rev_1k_10kib:
    total:
      instructions: 2568189
      heap_increase: 0
      stable_memory_increase: 0
    scopes:
      node_load_v2:
        instructions: 1931544
        heap_increase: 0
        stable_memory_increase: 0
  btreemap_v2_scan_keys_rev_20_10mib:
    total:
      instructions: 18470477
      heap_increase: 0
      stable_memory_increase: 0
    scopes:
      node_load_v2:
        instructions: 18456662
        heap_increase: 0
        stable_memory_increase: 0
  btreemap_v2_scan_values_1k_0b:
    total:
      instructions: 1717444
      heap_increase: 0
      stable_memory_increase: 0
    scopes:
      node_load_v2:
        instructions: 583752
        heap_increase: 0
        stable_memory_increase: 0
  btreemap_v2_scan_values_1k_10kib:
    total:
      instructions: 57316349
      heap_increase: 0
      stable_memory_increase: 0
    scopes:
      node_load_v2:
        instructions: 1928835
        heap_increase: 0
        stable_memory_increase: 0
  btreemap_v2_scan_values_20_10mib:
    total:
      instructions: 1103723920
      heap_increase: 0
      stable_memory_increase: 0
    scopes:
      node_load_v2:
        instructions: 18456662
        heap_increase: 0
        stable_memory_increase: 0
  btreemap_v2_scan_values_rev_1k_0b:
    total:
      instructions: 1719291
      heap_increase: 0
      stable_memory_increase: 0
    scopes:
      node_load_v2:
        instructions: 582803
        heap_increase: 0
        stable_memory_increase: 0
  btreemap_v2_scan_values_rev_1k_10kib:
    total:
      instructions: 57281601
      heap_increase: 0
      stable_memory_increase: 0
    scopes:
      node_load_v2:
        instructions: 1928368
        heap_increase: 0
        stable_memory_increase: 0
  btreemap_v2_scan_values_rev_20_10mib:
    total:
      instructions: 1103723497
      heap_increase: 0
      stable_memory_increase: 0
    scopes:
      node_load_v2:
        instructions: 18456662
        heap_increase: 0
        stable_memory_increase: 0
>>>>>>> eb53ee82
  memory_manager_baseline:
    total:
      instructions: 1176577076
      heap_increase: 0
      stable_memory_increase: 8000
    scopes: {}
  memory_manager_grow:
    total:
      instructions: 346537961
      heap_increase: 2
      stable_memory_increase: 32000
    scopes: {}
  memory_manager_overhead:
    total:
      instructions: 1181962837
      heap_increase: 0
      stable_memory_increase: 8320
    scopes: {}
  vec_get_blob_128:
    total:
      instructions: 19246658
      heap_increase: 0
      stable_memory_increase: 0
    scopes: {}
  vec_get_blob_16:
    total:
      instructions: 6345942
      heap_increase: 0
      stable_memory_increase: 0
    scopes: {}
  vec_get_blob_32:
    total:
      instructions: 7063501
      heap_increase: 0
      stable_memory_increase: 0
    scopes: {}
  vec_get_blob_4:
    total:
      instructions: 4804323
      heap_increase: 0
      stable_memory_increase: 0
    scopes: {}
  vec_get_blob_4_mem_manager:
    total:
      instructions: 7171673
      heap_increase: 0
      stable_memory_increase: 0
    scopes: {}
  vec_get_blob_64:
    total:
      instructions: 11310940
      heap_increase: 0
      stable_memory_increase: 0
    scopes: {}
  vec_get_blob_64_mem_manager:
    total:
      instructions: 13651088
      heap_increase: 0
      stable_memory_increase: 0
    scopes: {}
  vec_get_blob_8:
    total:
      instructions: 5620865
      heap_increase: 0
      stable_memory_increase: 0
    scopes: {}
  vec_get_u64:
    total:
      instructions: 5270302
      heap_increase: 0
      stable_memory_increase: 0
    scopes: {}
  vec_insert_blob_128:
    total:
      instructions: 4131421
      heap_increase: 0
      stable_memory_increase: 19
    scopes: {}
  vec_insert_blob_16:
    total:
      instructions: 3296224
      heap_increase: 0
      stable_memory_increase: 2
    scopes: {}
  vec_insert_blob_32:
    total:
      instructions: 3415464
      heap_increase: 0
      stable_memory_increase: 5
    scopes: {}
  vec_insert_blob_4:
    total:
      instructions: 3207465
      heap_increase: 0
      stable_memory_increase: 0
    scopes: {}
  vec_insert_blob_64:
    total:
      instructions: 3655801
      heap_increase: 0
      stable_memory_increase: 9
    scopes: {}
  vec_insert_blob_8:
    total:
      instructions: 3236886
      heap_increase: 0
      stable_memory_increase: 1
    scopes: {}
  vec_insert_u64:
    total:
      instructions: 5859516
      heap_increase: 0
      stable_memory_increase: 1
    scopes: {}
version: 0.1.14<|MERGE_RESOLUTION|>--- conflicted
+++ resolved
@@ -1,1716 +1,6 @@
 benches:
   btreemap_v2_contains_10mib_values:
     total:
-<<<<<<< HEAD
-      instructions: 142213004
-      heap_increase: 0
-      stable_memory_increase: 0
-    scopes: {}
-  btreemap_v2_contains_blob8_u64:
-    total:
-      instructions: 277713087
-      heap_increase: 0
-      stable_memory_increase: 0
-    scopes: {}
-  btreemap_v2_contains_blob_1024_128:
-    total:
-      instructions: 4897884819
-      heap_increase: 0
-      stable_memory_increase: 0
-    scopes: {}
-  btreemap_v2_contains_blob_128_128:
-    total:
-      instructions: 925983020
-      heap_increase: 0
-      stable_memory_increase: 0
-    scopes: {}
-  btreemap_v2_contains_blob_16_128:
-    total:
-      instructions: 304185180
-      heap_increase: 0
-      stable_memory_increase: 0
-    scopes: {}
-  btreemap_v2_contains_blob_256_128:
-    total:
-      instructions: 1482592583
-      heap_increase: 0
-      stable_memory_increase: 0
-    scopes: {}
-  btreemap_v2_contains_blob_32_1024:
-    total:
-      instructions: 334889492
-      heap_increase: 0
-      stable_memory_increase: 0
-    scopes: {}
-  btreemap_v2_contains_blob_32_128:
-    total:
-      instructions: 332336378
-      heap_increase: 0
-      stable_memory_increase: 0
-    scopes: {}
-  btreemap_v2_contains_blob_32_16:
-    total:
-      instructions: 336647532
-      heap_increase: 0
-      stable_memory_increase: 0
-    scopes: {}
-  btreemap_v2_contains_blob_32_256:
-    total:
-      instructions: 336952134
-      heap_increase: 0
-      stable_memory_increase: 0
-    scopes: {}
-  btreemap_v2_contains_blob_32_32:
-    total:
-      instructions: 337767804
-      heap_increase: 0
-      stable_memory_increase: 0
-    scopes: {}
-  btreemap_v2_contains_blob_32_4:
-    total:
-      instructions: 333734209
-      heap_increase: 0
-      stable_memory_increase: 0
-    scopes: {}
-  btreemap_v2_contains_blob_32_512:
-    total:
-      instructions: 332809414
-      heap_increase: 0
-      stable_memory_increase: 0
-    scopes: {}
-  btreemap_v2_contains_blob_32_64:
-    total:
-      instructions: 335145674
-      heap_increase: 0
-      stable_memory_increase: 0
-    scopes: {}
-  btreemap_v2_contains_blob_32_8:
-    total:
-      instructions: 334699459
-      heap_increase: 0
-      stable_memory_increase: 0
-    scopes: {}
-  btreemap_v2_contains_blob_4_128:
-    total:
-      instructions: 244876846
-      heap_increase: 0
-      stable_memory_increase: 0
-    scopes: {}
-  btreemap_v2_contains_blob_512_128:
-    total:
-      instructions: 2624677444
-      heap_increase: 0
-      stable_memory_increase: 0
-    scopes: {}
-  btreemap_v2_contains_blob_64_128:
-    total:
-      instructions: 584178824
-      heap_increase: 0
-      stable_memory_increase: 0
-    scopes: {}
-  btreemap_v2_contains_blob_8_128:
-    total:
-      instructions: 268359561
-      heap_increase: 0
-      stable_memory_increase: 0
-    scopes: {}
-  btreemap_v2_contains_u64_blob8:
-    total:
-      instructions: 234897323
-      heap_increase: 0
-      stable_memory_increase: 0
-    scopes: {}
-  btreemap_v2_contains_u64_u64:
-    total:
-      instructions: 236421608
-      heap_increase: 0
-      stable_memory_increase: 0
-    scopes: {}
-  btreemap_v2_contains_u64_vec8:
-    total:
-      instructions: 234897338
-      heap_increase: 0
-      stable_memory_increase: 0
-    scopes: {}
-  btreemap_v2_contains_vec8_u64:
-    total:
-      instructions: 366491431
-      heap_increase: 0
-      stable_memory_increase: 0
-    scopes: {}
-  btreemap_v2_contains_vec_1024_128:
-    total:
-      instructions: 2875641971
-      heap_increase: 0
-      stable_memory_increase: 0
-    scopes: {}
-  btreemap_v2_contains_vec_128_128:
-    total:
-      instructions: 698056573
-      heap_increase: 0
-      stable_memory_increase: 0
-    scopes: {}
-  btreemap_v2_contains_vec_16_128:
-    total:
-      instructions: 430496510
-      heap_increase: 0
-      stable_memory_increase: 0
-    scopes: {}
-  btreemap_v2_contains_vec_256_128:
-    total:
-      instructions: 1220085542
-      heap_increase: 0
-      stable_memory_increase: 0
-    scopes: {}
-  btreemap_v2_contains_vec_32_1024:
-    total:
-      instructions: 573798539
-      heap_increase: 0
-      stable_memory_increase: 0
-    scopes: {}
-  btreemap_v2_contains_vec_32_128:
-    total:
-      instructions: 488603839
-      heap_increase: 0
-      stable_memory_increase: 0
-    scopes: {}
-  btreemap_v2_contains_vec_32_16:
-    total:
-      instructions: 408307710
-      heap_increase: 0
-      stable_memory_increase: 0
-    scopes: {}
-  btreemap_v2_contains_vec_32_256:
-    total:
-      instructions: 521878485
-      heap_increase: 0
-      stable_memory_increase: 0
-    scopes: {}
-  btreemap_v2_contains_vec_32_32:
-    total:
-      instructions: 408806200
-      heap_increase: 0
-      stable_memory_increase: 0
-    scopes: {}
-  btreemap_v2_contains_vec_32_4:
-    total:
-      instructions: 407179812
-      heap_increase: 0
-      stable_memory_increase: 0
-    scopes: {}
-  btreemap_v2_contains_vec_32_512:
-    total:
-      instructions: 536998195
-      heap_increase: 0
-      stable_memory_increase: 0
-    scopes: {}
-  btreemap_v2_contains_vec_32_64:
-    total:
-      instructions: 463602926
-      heap_increase: 0
-      stable_memory_increase: 0
-    scopes: {}
-  btreemap_v2_contains_vec_32_8:
-    total:
-      instructions: 407102811
-      heap_increase: 0
-      stable_memory_increase: 0
-    scopes: {}
-  btreemap_v2_contains_vec_4_128:
-    total:
-      instructions: 397153848
-      heap_increase: 0
-      stable_memory_increase: 0
-    scopes: {}
-  btreemap_v2_contains_vec_512_128:
-    total:
-      instructions: 1812299060
-      heap_increase: 0
-      stable_memory_increase: 0
-    scopes: {}
-  btreemap_v2_contains_vec_64_128:
-    total:
-      instructions: 594729377
-      heap_increase: 0
-      stable_memory_increase: 0
-    scopes: {}
-  btreemap_v2_contains_vec_8_128:
-    total:
-      instructions: 388847731
-      heap_increase: 0
-      stable_memory_increase: 0
-    scopes: {}
-  btreemap_v2_get_10mib_values:
-    total:
-      instructions: 1227472657
-      heap_increase: 0
-      stable_memory_increase: 0
-    scopes: {}
-  btreemap_v2_get_blob8_u64:
-    total:
-      instructions: 297139911
-      heap_increase: 0
-      stable_memory_increase: 0
-    scopes: {}
-  btreemap_v2_get_blob_1024_128:
-    total:
-      instructions: 4953924210
-      heap_increase: 0
-      stable_memory_increase: 0
-    scopes: {}
-  btreemap_v2_get_blob_128_128:
-    total:
-      instructions: 947186495
-      heap_increase: 0
-      stable_memory_increase: 0
-    scopes: {}
-  btreemap_v2_get_blob_16_128:
-    total:
-      instructions: 317354417
-      heap_increase: 0
-      stable_memory_increase: 0
-    scopes: {}
-  btreemap_v2_get_blob_256_128:
-    total:
-      instructions: 1507431266
-      heap_increase: 0
-      stable_memory_increase: 0
-    scopes: {}
-  btreemap_v2_get_blob_32_1024:
-    total:
-      instructions: 353756221
-      heap_increase: 0
-      stable_memory_increase: 0
-    scopes: {}
-  btreemap_v2_get_blob_32_128:
-    total:
-      instructions: 345894163
-      heap_increase: 0
-      stable_memory_increase: 0
-    scopes: {}
-  btreemap_v2_get_blob_32_16:
-    total:
-      instructions: 346953462
-      heap_increase: 0
-      stable_memory_increase: 0
-    scopes: {}
-  btreemap_v2_get_blob_32_256:
-    total:
-      instructions: 351580221
-      heap_increase: 0
-      stable_memory_increase: 0
-    scopes: {}
-  btreemap_v2_get_blob_32_32:
-    total:
-      instructions: 348889561
-      heap_increase: 0
-      stable_memory_increase: 0
-    scopes: {}
-  btreemap_v2_get_blob_32_4:
-    total:
-      instructions: 343473664
-      heap_increase: 0
-      stable_memory_increase: 0
-    scopes: {}
-  btreemap_v2_get_blob_32_512:
-    total:
-      instructions: 348929751
-      heap_increase: 0
-      stable_memory_increase: 0
-    scopes: {}
-  btreemap_v2_get_blob_32_64:
-    total:
-      instructions: 347119635
-      heap_increase: 0
-      stable_memory_increase: 0
-    scopes: {}
-  btreemap_v2_get_blob_32_8:
-    total:
-      instructions: 345315038
-      heap_increase: 0
-      stable_memory_increase: 0
-    scopes: {}
-  btreemap_v2_get_blob_4_128:
-    total:
-      instructions: 257370621
-      heap_increase: 0
-      stable_memory_increase: 0
-    scopes: {}
-  btreemap_v2_get_blob_512_128:
-    total:
-      instructions: 2659912132
-      heap_increase: 0
-      stable_memory_increase: 0
-    scopes: {}
-  btreemap_v2_get_blob_64_128:
-    total:
-      instructions: 601774814
-      heap_increase: 0
-      stable_memory_increase: 0
-    scopes: {}
-  btreemap_v2_get_blob_8_128:
-    total:
-      instructions: 281640219
-      heap_increase: 0
-      stable_memory_increase: 0
-    scopes: {}
-  btreemap_v2_get_u64_blob8:
-    total:
-      instructions: 245362209
-      heap_increase: 0
-      stable_memory_increase: 0
-    scopes: {}
-  btreemap_v2_get_u64_u64:
-    total:
-      instructions: 249268645
-      heap_increase: 0
-      stable_memory_increase: 0
-    scopes: {}
-  btreemap_v2_get_u64_vec8:
-    total:
-      instructions: 246137433
-      heap_increase: 0
-      stable_memory_increase: 0
-    scopes: {}
-  btreemap_v2_get_vec8_u64:
-    total:
-      instructions: 376858286
-      heap_increase: 0
-      stable_memory_increase: 0
-    scopes: {}
-  btreemap_v2_get_vec_1024_128:
-    total:
-      instructions: 2921959775
-      heap_increase: 0
-      stable_memory_increase: 0
-    scopes: {}
-  btreemap_v2_get_vec_128_128:
-    total:
-      instructions: 710827388
-      heap_increase: 0
-      stable_memory_increase: 0
-    scopes: {}
-  btreemap_v2_get_vec_16_128:
-    total:
-      instructions: 440398211
-      heap_increase: 0
-      stable_memory_increase: 0
-    scopes: {}
-  btreemap_v2_get_vec_256_128:
-    total:
-      instructions: 1233367092
-      heap_increase: 0
-      stable_memory_increase: 0
-    scopes: {}
-  btreemap_v2_get_vec_32_1024:
-    total:
-      instructions: 606431114
-      heap_increase: 0
-      stable_memory_increase: 0
-    scopes: {}
-  btreemap_v2_get_vec_32_128:
-    total:
-      instructions: 498908637
-      heap_increase: 0
-      stable_memory_increase: 0
-    scopes: {}
-  btreemap_v2_get_vec_32_16:
-    total:
-      instructions: 416949497
-      heap_increase: 0
-      stable_memory_increase: 0
-    scopes: {}
-  btreemap_v2_get_vec_32_256:
-    total:
-      instructions: 539821398
-      heap_increase: 0
-      stable_memory_increase: 0
-    scopes: {}
-  btreemap_v2_get_vec_32_32:
-    total:
-      instructions: 417020079
-      heap_increase: 0
-      stable_memory_increase: 0
-    scopes: {}
-  btreemap_v2_get_vec_32_4:
-    total:
-      instructions: 415119023
-      heap_increase: 0
-      stable_memory_increase: 0
-    scopes: {}
-  btreemap_v2_get_vec_32_512:
-    total:
-      instructions: 558783250
-      heap_increase: 0
-      stable_memory_increase: 0
-    scopes: {}
-  btreemap_v2_get_vec_32_64:
-    total:
-      instructions: 472181771
-      heap_increase: 0
-      stable_memory_increase: 0
-    scopes: {}
-  btreemap_v2_get_vec_32_8:
-    total:
-      instructions: 415079885
-      heap_increase: 0
-      stable_memory_increase: 0
-    scopes: {}
-  btreemap_v2_get_vec_4_128:
-    total:
-      instructions: 407056995
-      heap_increase: 0
-      stable_memory_increase: 0
-    scopes: {}
-  btreemap_v2_get_vec_512_128:
-    total:
-      instructions: 1825704224
-      heap_increase: 0
-      stable_memory_increase: 0
-    scopes: {}
-  btreemap_v2_get_vec_64_128:
-    total:
-      instructions: 606201847
-      heap_increase: 0
-      stable_memory_increase: 0
-    scopes: {}
-  btreemap_v2_get_vec_8_128:
-    total:
-      instructions: 398653757
-      heap_increase: 0
-      stable_memory_increase: 0
-    scopes: {}
-  btreemap_v2_insert_10mib_values:
-    total:
-      instructions: 5235944819
-      heap_increase: 322
-      stable_memory_increase: 3613
-    scopes: {}
-  btreemap_v2_insert_blob8_u64:
-    total:
-      instructions: 440868627
-      heap_increase: 0
-      stable_memory_increase: 4
-    scopes: {}
-  btreemap_v2_insert_blob_1024_128:
-    total:
-      instructions: 5104008235
-      heap_increase: 0
-      stable_memory_increase: 196
-    scopes: {}
-  btreemap_v2_insert_blob_128_128:
-    total:
-      instructions: 1133684047
-      heap_increase: 0
-      stable_memory_increase: 46
-    scopes: {}
-  btreemap_v2_insert_blob_16_128:
-    total:
-      instructions: 494767994
-      heap_increase: 0
-      stable_memory_increase: 24
-    scopes: {}
-  btreemap_v2_insert_blob_256_128:
-    total:
-      instructions: 1683872591
-      heap_increase: 0
-      stable_memory_increase: 67
-    scopes: {}
-  btreemap_v2_insert_blob_32_1024:
-    total:
-      instructions: 687122501
-      heap_increase: 0
-      stable_memory_increase: 173
-    scopes: {}
-  btreemap_v2_insert_blob_32_128:
-    total:
-      instructions: 529123151
-      heap_increase: 0
-      stable_memory_increase: 28
-    scopes: {}
-  btreemap_v2_insert_blob_32_16:
-    total:
-      instructions: 508434275
-      heap_increase: 0
-      stable_memory_increase: 11
-    scopes: {}
-  btreemap_v2_insert_blob_32_256:
-    total:
-      instructions: 560318880
-      heap_increase: 0
-      stable_memory_increase: 49
-    scopes: {}
-  btreemap_v2_insert_blob_32_32:
-    total:
-      instructions: 514031722
-      heap_increase: 0
-      stable_memory_increase: 13
-    scopes: {}
-  btreemap_v2_insert_blob_32_4:
-    total:
-      instructions: 496606799
-      heap_increase: 0
-      stable_memory_increase: 8
-    scopes: {}
-  btreemap_v2_insert_blob_32_512:
-    total:
-      instructions: 597566608
-      heap_increase: 0
-      stable_memory_increase: 91
-    scopes: {}
-  btreemap_v2_insert_blob_32_64:
-    total:
-      instructions: 519519045
-      heap_increase: 0
-      stable_memory_increase: 18
-    scopes: {}
-  btreemap_v2_insert_blob_32_8:
-    total:
-      instructions: 503751175
-      heap_increase: 0
-      stable_memory_increase: 9
-    scopes: {}
-  btreemap_v2_insert_blob_4_128:
-    total:
-      instructions: 410411927
-      heap_increase: 0
-      stable_memory_increase: 13
-    scopes: {}
-  btreemap_v2_insert_blob_512_128:
-    total:
-      instructions: 2855055481
-      heap_increase: 0
-      stable_memory_increase: 111
-    scopes: {}
-  btreemap_v2_insert_blob_64_128:
-    total:
-      instructions: 777536947
-      heap_increase: 0
-      stable_memory_increase: 34
-    scopes: {}
-  btreemap_v2_insert_blob_8_128:
-    total:
-      instructions: 462943499
-      heap_increase: 0
-      stable_memory_increase: 20
-    scopes: {}
-  btreemap_v2_insert_u64_blob8:
-    total:
-      instructions: 422655288
-      heap_increase: 0
-      stable_memory_increase: 5
-    scopes: {}
-  btreemap_v2_insert_u64_u64:
-    total:
-      instructions: 431505229
-      heap_increase: 0
-      stable_memory_increase: 6
-    scopes: {}
-  btreemap_v2_insert_u64_vec8:
-    total:
-      instructions: 429929989
-      heap_increase: 0
-      stable_memory_increase: 21
-    scopes: {}
-  btreemap_v2_insert_vec8_u64:
-    total:
-      instructions: 581931268
-      heap_increase: 0
-      stable_memory_increase: 16
-    scopes: {}
-  btreemap_v2_insert_vec_1024_128:
-    total:
-      instructions: 3319375377
-      heap_increase: 0
-      stable_memory_increase: 193
-    scopes: {}
-  btreemap_v2_insert_vec_128_128:
-    total:
-      instructions: 1095946163
-      heap_increase: 0
-      stable_memory_increase: 51
-    scopes: {}
-  btreemap_v2_insert_vec_16_128:
-    total:
-      instructions: 703380587
-      heap_increase: 0
-      stable_memory_increase: 31
-    scopes: {}
-  btreemap_v2_insert_vec_256_128:
-    total:
-      instructions: 1506981804
-      heap_increase: 0
-      stable_memory_increase: 71
-    scopes: {}
-  btreemap_v2_insert_vec_32_1024:
-    total:
-      instructions: 1222339084
-      heap_increase: 0
-      stable_memory_increase: 171
-    scopes: {}
-  btreemap_v2_insert_vec_32_128:
-    total:
-      instructions: 761818423
-      heap_increase: 0
-      stable_memory_increase: 33
-    scopes: {}
-  btreemap_v2_insert_vec_32_16:
-    total:
-      instructions: 663288909
-      heap_increase: 0
-      stable_memory_increase: 20
-    scopes: {}
-  btreemap_v2_insert_vec_32_256:
-    total:
-      instructions: 890722862
-      heap_increase: 0
-      stable_memory_increase: 54
-    scopes: {}
-  btreemap_v2_insert_vec_32_32:
-    total:
-      instructions: 666181941
-      heap_increase: 0
-      stable_memory_increase: 20
-    scopes: {}
-  btreemap_v2_insert_vec_32_4:
-    total:
-      instructions: 660361307
-      heap_increase: 0
-      stable_memory_increase: 20
-    scopes: {}
-  btreemap_v2_insert_vec_32_512:
-    total:
-      instructions: 1009138885
-      heap_increase: 0
-      stable_memory_increase: 91
-    scopes: {}
-  btreemap_v2_insert_vec_32_64:
-    total:
-      instructions: 692141273
-      heap_increase: 0
-      stable_memory_increase: 24
-    scopes: {}
-  btreemap_v2_insert_vec_32_8:
-    total:
-      instructions: 660131454
-      heap_increase: 0
-      stable_memory_increase: 20
-    scopes: {}
-  btreemap_v2_insert_vec_4_128:
-    total:
-      instructions: 608680659
-      heap_increase: 0
-      stable_memory_increase: 16
-    scopes: {}
-  btreemap_v2_insert_vec_512_128:
-    total:
-      instructions: 2128089786
-      heap_increase: 0
-      stable_memory_increase: 112
-    scopes: {}
-  btreemap_v2_insert_vec_64_128:
-    total:
-      instructions: 880497251
-      heap_increase: 0
-      stable_memory_increase: 41
-    scopes: {}
-  btreemap_v2_insert_vec_8_128:
-    total:
-      instructions: 666361818
-      heap_increase: 0
-      stable_memory_increase: 23
-    scopes: {}
-  btreemap_v2_mem_manager_contains_blob512_u64:
-    total:
-      instructions: 2717630382
-      heap_increase: 0
-      stable_memory_increase: 0
-    scopes: {}
-  btreemap_v2_mem_manager_contains_u64_blob512:
-    total:
-      instructions: 311110875
-      heap_increase: 0
-      stable_memory_increase: 0
-    scopes: {}
-  btreemap_v2_mem_manager_contains_u64_u64:
-    total:
-      instructions: 316748263
-      heap_increase: 0
-      stable_memory_increase: 0
-    scopes: {}
-  btreemap_v2_mem_manager_contains_u64_vec512:
-    total:
-      instructions: 395074621
-      heap_increase: 0
-      stable_memory_increase: 0
-    scopes: {}
-  btreemap_v2_mem_manager_contains_vec512_u64:
-    total:
-      instructions: 1752116437
-      heap_increase: 0
-      stable_memory_increase: 0
-    scopes: {}
-  btreemap_v2_mem_manager_get_blob512_u64:
-    total:
-      instructions: 2762707145
-      heap_increase: 0
-      stable_memory_increase: 0
-    scopes: {}
-  btreemap_v2_mem_manager_get_u64_blob512:
-    total:
-      instructions: 327868758
-      heap_increase: 0
-      stable_memory_increase: 0
-    scopes: {}
-  btreemap_v2_mem_manager_get_u64_u64:
-    total:
-      instructions: 329780567
-      heap_increase: 0
-      stable_memory_increase: 0
-    scopes: {}
-  btreemap_v2_mem_manager_get_u64_vec512:
-    total:
-      instructions: 421942583
-      heap_increase: 0
-      stable_memory_increase: 0
-    scopes: {}
-  btreemap_v2_mem_manager_get_vec512_u64:
-    total:
-      instructions: 1789680475
-      heap_increase: 0
-      stable_memory_increase: 0
-    scopes: {}
-  btreemap_v2_mem_manager_insert_blob512_u64:
-    total:
-      instructions: 2959846184
-      heap_increase: 0
-      stable_memory_increase: 0
-    scopes: {}
-  btreemap_v2_mem_manager_insert_u64_blob512:
-    total:
-      instructions: 647064908
-      heap_increase: 0
-      stable_memory_increase: 0
-    scopes: {}
-  btreemap_v2_mem_manager_insert_u64_u64:
-    total:
-      instructions: 560836562
-      heap_increase: 0
-      stable_memory_increase: 0
-    scopes: {}
-  btreemap_v2_mem_manager_insert_u64_vec512:
-    total:
-      instructions: 900634331
-      heap_increase: 0
-      stable_memory_increase: 0
-    scopes: {}
-  btreemap_v2_mem_manager_insert_vec512_u64:
-    total:
-      instructions: 2238024968
-      heap_increase: 0
-      stable_memory_increase: 0
-    scopes: {}
-  btreemap_v2_mem_manager_remove_blob512_u64:
-    total:
-      instructions: 3847539102
-      heap_increase: 0
-      stable_memory_increase: 0
-    scopes: {}
-  btreemap_v2_mem_manager_remove_u64_blob512:
-    total:
-      instructions: 947364196
-      heap_increase: 0
-      stable_memory_increase: 0
-    scopes: {}
-  btreemap_v2_mem_manager_remove_u64_u64:
-    total:
-      instructions: 807344380
-      heap_increase: 0
-      stable_memory_increase: 0
-    scopes: {}
-  btreemap_v2_mem_manager_remove_u64_vec512:
-    total:
-      instructions: 1285424872
-      heap_increase: 0
-      stable_memory_increase: 0
-    scopes: {}
-  btreemap_v2_mem_manager_remove_vec512_u64:
-    total:
-      instructions: 3312475662
-      heap_increase: 0
-      stable_memory_increase: 0
-    scopes: {}
-  btreemap_v2_pop_first_blob8_u64:
-    total:
-      instructions: 608312410
-      heap_increase: 0
-      stable_memory_increase: 0
-    scopes: {}
-  btreemap_v2_pop_first_blob_1024_128:
-    total:
-      instructions: 9398188467
-      heap_increase: 0
-      stable_memory_increase: 0
-    scopes: {}
-  btreemap_v2_pop_first_blob_128_128:
-    total:
-      instructions: 2007415368
-      heap_increase: 0
-      stable_memory_increase: 0
-    scopes: {}
-  btreemap_v2_pop_first_blob_16_128:
-    total:
-      instructions: 757418973
-      heap_increase: 0
-      stable_memory_increase: 0
-    scopes: {}
-  btreemap_v2_pop_first_blob_256_128:
-    total:
-      instructions: 3093785202
-      heap_increase: 0
-      stable_memory_increase: 0
-    scopes: {}
-  btreemap_v2_pop_first_blob_32_1024:
-    total:
-      instructions: 1132453514
-      heap_increase: 0
-      stable_memory_increase: 0
-    scopes: {}
-  btreemap_v2_pop_first_blob_32_128:
-    total:
-      instructions: 876371666
-      heap_increase: 0
-      stable_memory_increase: 0
-    scopes: {}
-  btreemap_v2_pop_first_blob_32_16:
-    total:
-      instructions: 819915580
-      heap_increase: 0
-      stable_memory_increase: 0
-    scopes: {}
-  btreemap_v2_pop_first_blob_32_256:
-    total:
-      instructions: 907503807
-      heap_increase: 0
-      stable_memory_increase: 0
-    scopes: {}
-  btreemap_v2_pop_first_blob_32_32:
-    total:
-      instructions: 831628016
-      heap_increase: 0
-      stable_memory_increase: 0
-    scopes: {}
-  btreemap_v2_pop_first_blob_32_4:
-    total:
-      instructions: 802090340
-      heap_increase: 0
-      stable_memory_increase: 0
-    scopes: {}
-  btreemap_v2_pop_first_blob_32_512:
-    total:
-      instructions: 973265658
-      heap_increase: 0
-      stable_memory_increase: 0
-    scopes: {}
-  btreemap_v2_pop_first_blob_32_64:
-    total:
-      instructions: 838693246
-      heap_increase: 0
-      stable_memory_increase: 0
-    scopes: {}
-  btreemap_v2_pop_first_blob_32_8:
-    total:
-      instructions: 818463796
-      heap_increase: 0
-      stable_memory_increase: 0
-    scopes: {}
-  btreemap_v2_pop_first_blob_4_128:
-    total:
-      instructions: 371985311
-      heap_increase: 0
-      stable_memory_increase: 0
-    scopes: {}
-  btreemap_v2_pop_first_blob_512_128:
-    total:
-      instructions: 5172264952
-      heap_increase: 0
-      stable_memory_increase: 0
-    scopes: {}
-  btreemap_v2_pop_first_blob_64_128:
-    total:
-      instructions: 1328879808
-      heap_increase: 0
-      stable_memory_increase: 0
-    scopes: {}
-  btreemap_v2_pop_first_blob_8_128:
-    total:
-      instructions: 611407100
-      heap_increase: 0
-      stable_memory_increase: 0
-    scopes: {}
-  btreemap_v2_pop_first_u64_blob8:
-    total:
-      instructions: 705251730
-      heap_increase: 0
-      stable_memory_increase: 0
-    scopes: {}
-  btreemap_v2_pop_first_u64_u64:
-    total:
-      instructions: 717356696
-      heap_increase: 0
-      stable_memory_increase: 0
-    scopes: {}
-  btreemap_v2_pop_first_u64_vec8:
-    total:
-      instructions: 709593211
-      heap_increase: 0
-      stable_memory_increase: 0
-    scopes: {}
-  btreemap_v2_pop_first_vec8_u64:
-    total:
-      instructions: 782287090
-      heap_increase: 0
-      stable_memory_increase: 0
-    scopes: {}
-  btreemap_v2_pop_first_vec_1024_128:
-    total:
-      instructions: 5764081817
-      heap_increase: 0
-      stable_memory_increase: 0
-    scopes: {}
-  btreemap_v2_pop_first_vec_128_128:
-    total:
-      instructions: 1816421653
-      heap_increase: 0
-      stable_memory_increase: 0
-    scopes: {}
-  btreemap_v2_pop_first_vec_16_128:
-    total:
-      instructions: 1024586335
-      heap_increase: 0
-      stable_memory_increase: 0
-    scopes: {}
-  btreemap_v2_pop_first_vec_256_128:
-    total:
-      instructions: 2529716684
-      heap_increase: 0
-      stable_memory_increase: 0
-    scopes: {}
-  btreemap_v2_pop_first_vec_32_1024:
-    total:
-      instructions: 1812179448
-      heap_increase: 0
-      stable_memory_increase: 0
-    scopes: {}
-  btreemap_v2_pop_first_vec_32_128:
-    total:
-      instructions: 1205040545
-      heap_increase: 0
-      stable_memory_increase: 0
-    scopes: {}
-  btreemap_v2_pop_first_vec_32_16:
-    total:
-      instructions: 1039338017
-      heap_increase: 0
-      stable_memory_increase: 0
-    scopes: {}
-  btreemap_v2_pop_first_vec_32_256:
-    total:
-      instructions: 1327068201
-      heap_increase: 0
-      stable_memory_increase: 0
-    scopes: {}
-  btreemap_v2_pop_first_vec_32_32:
-    total:
-      instructions: 1055530159
-      heap_increase: 0
-      stable_memory_increase: 0
-    scopes: {}
-  btreemap_v2_pop_first_vec_32_4:
-    total:
-      instructions: 1038272566
-      heap_increase: 0
-      stable_memory_increase: 0
-    scopes: {}
-  btreemap_v2_pop_first_vec_32_512:
-    total:
-      instructions: 1490585519
-      heap_increase: 0
-      stable_memory_increase: 0
-    scopes: {}
-  btreemap_v2_pop_first_vec_32_64:
-    total:
-      instructions: 1089790483
-      heap_increase: 0
-      stable_memory_increase: 0
-    scopes: {}
-  btreemap_v2_pop_first_vec_32_8:
-    total:
-      instructions: 1050176827
-      heap_increase: 0
-      stable_memory_increase: 0
-    scopes: {}
-  btreemap_v2_pop_first_vec_4_128:
-    total:
-      instructions: 537481485
-      heap_increase: 0
-      stable_memory_increase: 0
-    scopes: {}
-  btreemap_v2_pop_first_vec_512_128:
-    total:
-      instructions: 3600978903
-      heap_increase: 0
-      stable_memory_increase: 0
-    scopes: {}
-  btreemap_v2_pop_first_vec_64_128:
-    total:
-      instructions: 1402296775
-      heap_increase: 0
-      stable_memory_increase: 0
-    scopes: {}
-  btreemap_v2_pop_first_vec_8_128:
-    total:
-      instructions: 845611404
-      heap_increase: 0
-      stable_memory_increase: 0
-    scopes: {}
-  btreemap_v2_pop_last_blob8_u64:
-    total:
-      instructions: 592384197
-      heap_increase: 0
-      stable_memory_increase: 0
-    scopes: {}
-  btreemap_v2_pop_last_blob_1024_128:
-    total:
-      instructions: 9219664993
-      heap_increase: 0
-      stable_memory_increase: 0
-    scopes: {}
-  btreemap_v2_pop_last_blob_128_128:
-    total:
-      instructions: 1958516704
-      heap_increase: 0
-      stable_memory_increase: 0
-    scopes: {}
-  btreemap_v2_pop_last_blob_16_128:
-    total:
-      instructions: 738623017
-      heap_increase: 0
-      stable_memory_increase: 0
-    scopes: {}
-  btreemap_v2_pop_last_blob_256_128:
-    total:
-      instructions: 3020531374
-      heap_increase: 0
-      stable_memory_increase: 0
-    scopes: {}
-  btreemap_v2_pop_last_blob_32_1024:
-    total:
-      instructions: 1112565105
-      heap_increase: 0
-      stable_memory_increase: 0
-    scopes: {}
-  btreemap_v2_pop_last_blob_32_128:
-    total:
-      instructions: 854347996
-      heap_increase: 0
-      stable_memory_increase: 0
-    scopes: {}
-  btreemap_v2_pop_last_blob_32_16:
-    total:
-      instructions: 798819040
-      heap_increase: 0
-      stable_memory_increase: 0
-    scopes: {}
-  btreemap_v2_pop_last_blob_32_256:
-    total:
-      instructions: 886655818
-      heap_increase: 0
-      stable_memory_increase: 0
-    scopes: {}
-  btreemap_v2_pop_last_blob_32_32:
-    total:
-      instructions: 810795267
-      heap_increase: 0
-      stable_memory_increase: 0
-    scopes: {}
-  btreemap_v2_pop_last_blob_32_4:
-    total:
-      instructions: 787773960
-      heap_increase: 0
-      stable_memory_increase: 0
-    scopes: {}
-  btreemap_v2_pop_last_blob_32_512:
-    total:
-      instructions: 955218753
-      heap_increase: 0
-      stable_memory_increase: 0
-    scopes: {}
-  btreemap_v2_pop_last_blob_32_64:
-    total:
-      instructions: 820640883
-      heap_increase: 0
-      stable_memory_increase: 0
-    scopes: {}
-  btreemap_v2_pop_last_blob_32_8:
-    total:
-      instructions: 797866799
-      heap_increase: 0
-      stable_memory_increase: 0
-    scopes: {}
-  btreemap_v2_pop_last_blob_4_128:
-    total:
-      instructions: 363658412
-      heap_increase: 0
-      stable_memory_increase: 0
-    scopes: {}
-  btreemap_v2_pop_last_blob_512_128:
-    total:
-      instructions: 5053410207
-      heap_increase: 0
-      stable_memory_increase: 0
-    scopes: {}
-  btreemap_v2_pop_last_blob_64_128:
-    total:
-      instructions: 1307018060
-      heap_increase: 0
-      stable_memory_increase: 0
-    scopes: {}
-  btreemap_v2_pop_last_blob_8_128:
-    total:
-      instructions: 611183036
-      heap_increase: 0
-      stable_memory_increase: 0
-    scopes: {}
-  btreemap_v2_pop_last_u64_blob8:
-    total:
-      instructions: 692890659
-      heap_increase: 0
-      stable_memory_increase: 0
-    scopes: {}
-  btreemap_v2_pop_last_u64_u64:
-    total:
-      instructions: 704605693
-      heap_increase: 0
-      stable_memory_increase: 0
-    scopes: {}
-  btreemap_v2_pop_last_u64_vec8:
-    total:
-      instructions: 695997588
-      heap_increase: 0
-      stable_memory_increase: 0
-    scopes: {}
-  btreemap_v2_pop_last_vec8_u64:
-    total:
-      instructions: 763627664
-      heap_increase: 0
-      stable_memory_increase: 0
-    scopes: {}
-  btreemap_v2_pop_last_vec_1024_128:
-    total:
-      instructions: 6011671477
-      heap_increase: 0
-      stable_memory_increase: 0
-    scopes: {}
-  btreemap_v2_pop_last_vec_128_128:
-    total:
-      instructions: 1830309719
-      heap_increase: 0
-      stable_memory_increase: 0
-    scopes: {}
-  btreemap_v2_pop_last_vec_16_128:
-    total:
-      instructions: 1012789371
-      heap_increase: 0
-      stable_memory_increase: 0
-    scopes: {}
-  btreemap_v2_pop_last_vec_256_128:
-    total:
-      instructions: 2583020373
-      heap_increase: 0
-      stable_memory_increase: 0
-    scopes: {}
-  btreemap_v2_pop_last_vec_32_1024:
-    total:
-      instructions: 1807002225
-      heap_increase: 0
-      stable_memory_increase: 0
-    scopes: {}
-  btreemap_v2_pop_last_vec_32_128:
-    total:
-      instructions: 1204248068
-      heap_increase: 0
-      stable_memory_increase: 0
-    scopes: {}
-  btreemap_v2_pop_last_vec_32_16:
-    total:
-      instructions: 1028212700
-      heap_increase: 0
-      stable_memory_increase: 0
-    scopes: {}
-  btreemap_v2_pop_last_vec_32_256:
-    total:
-      instructions: 1324529488
-      heap_increase: 0
-      stable_memory_increase: 0
-    scopes: {}
-  btreemap_v2_pop_last_vec_32_32:
-    total:
-      instructions: 1043904024
-      heap_increase: 0
-      stable_memory_increase: 0
-    scopes: {}
-  btreemap_v2_pop_last_vec_32_4:
-    total:
-      instructions: 1036623333
-      heap_increase: 0
-      stable_memory_increase: 0
-    scopes: {}
-  btreemap_v2_pop_last_vec_32_512:
-    total:
-      instructions: 1490891594
-      heap_increase: 0
-      stable_memory_increase: 0
-    scopes: {}
-  btreemap_v2_pop_last_vec_32_64:
-    total:
-      instructions: 1084573805
-      heap_increase: 0
-      stable_memory_increase: 0
-    scopes: {}
-  btreemap_v2_pop_last_vec_32_8:
-    total:
-      instructions: 1038381761
-      heap_increase: 0
-      stable_memory_increase: 0
-    scopes: {}
-  btreemap_v2_pop_last_vec_4_128:
-    total:
-      instructions: 528623870
-      heap_increase: 0
-      stable_memory_increase: 0
-    scopes: {}
-  btreemap_v2_pop_last_vec_512_128:
-    total:
-      instructions: 3723931830
-      heap_increase: 0
-      stable_memory_increase: 0
-    scopes: {}
-  btreemap_v2_pop_last_vec_64_128:
-    total:
-      instructions: 1415805191
-      heap_increase: 0
-      stable_memory_increase: 0
-    scopes: {}
-  btreemap_v2_pop_last_vec_8_128:
-    total:
-      instructions: 853248522
-      heap_increase: 0
-      stable_memory_increase: 0
-    scopes: {}
-  btreemap_v2_range_count_1k_0b:
-    total:
-      instructions: 16871
-      heap_increase: 0
-      stable_memory_increase: 0
-    scopes: {}
-  btreemap_v2_range_count_1k_10kib:
-    total:
-      instructions: 2440306
-      heap_increase: 0
-      stable_memory_increase: 0
-    scopes: {}
-  btreemap_v2_range_count_20_10mib:
-    total:
-      instructions: 20572482
-      heap_increase: 0
-      stable_memory_increase: 0
-    scopes: {}
-  btreemap_v2_range_key_sum_1k_0b:
-    total:
-      instructions: 17405
-      heap_increase: 0
-      stable_memory_increase: 0
-    scopes: {}
-  btreemap_v2_range_key_sum_1k_10kib:
-    total:
-      instructions: 57254917
-      heap_increase: 0
-      stable_memory_increase: 0
-    scopes: {}
-  btreemap_v2_range_key_sum_20_10mib:
-    total:
-      instructions: 1105826146
-      heap_increase: 0
-      stable_memory_increase: 0
-    scopes: {}
-  btreemap_v2_range_value_sum_1k_0b:
-    total:
-      instructions: 17419
-      heap_increase: 0
-      stable_memory_increase: 0
-    scopes: {}
-  btreemap_v2_range_value_sum_1k_10kib:
-    total:
-      instructions: 57266913
-      heap_increase: 0
-      stable_memory_increase: 0
-    scopes: {}
-  btreemap_v2_range_value_sum_20_10mib:
-    total:
-      instructions: 1105826382
-      heap_increase: 0
-      stable_memory_increase: 0
-    scopes: {}
-  btreemap_v2_remove_10mib_values:
-    total:
-      instructions: 5561183230
-      heap_increase: 0
-      stable_memory_increase: 657
-    scopes: {}
-  btreemap_v2_remove_blob8_u64:
-    total:
-      instructions: 587170055
-      heap_increase: 0
-      stable_memory_increase: 0
-    scopes: {}
-  btreemap_v2_remove_blob_1024_128:
-    total:
-      instructions: 6474121980
-      heap_increase: 0
-      stable_memory_increase: 0
-    scopes: {}
-  btreemap_v2_remove_blob_128_128:
-    total:
-      instructions: 1466116527
-      heap_increase: 0
-      stable_memory_increase: 0
-    scopes: {}
-  btreemap_v2_remove_blob_16_128:
-    total:
-      instructions: 680002778
-      heap_increase: 0
-      stable_memory_increase: 0
-    scopes: {}
-  btreemap_v2_remove_blob_256_128:
-    total:
-      instructions: 2195216146
-      heap_increase: 0
-      stable_memory_increase: 0
-    scopes: {}
-  btreemap_v2_remove_blob_32_1024:
-    total:
-      instructions: 965884147
-      heap_increase: 0
-      stable_memory_increase: 0
-    scopes: {}
-  btreemap_v2_remove_blob_32_128:
-    total:
-      instructions: 731104521
-      heap_increase: 0
-      stable_memory_increase: 0
-    scopes: {}
-  btreemap_v2_remove_blob_32_16:
-    total:
-      instructions: 687174807
-      heap_increase: 0
-      stable_memory_increase: 0
-    scopes: {}
-  btreemap_v2_remove_blob_32_256:
-    total:
-      instructions: 765993262
-      heap_increase: 0
-      stable_memory_increase: 0
-    scopes: {}
-  btreemap_v2_remove_blob_32_32:
-    total:
-      instructions: 695978850
-      heap_increase: 0
-      stable_memory_increase: 0
-    scopes: {}
-  btreemap_v2_remove_blob_32_4:
-    total:
-      instructions: 679309894
-      heap_increase: 0
-      stable_memory_increase: 0
-    scopes: {}
-  btreemap_v2_remove_blob_32_512:
-    total:
-      instructions: 837922202
-      heap_increase: 0
-      stable_memory_increase: 0
-    scopes: {}
-  btreemap_v2_remove_blob_32_64:
-    total:
-      instructions: 720007632
-      heap_increase: 0
-      stable_memory_increase: 0
-    scopes: {}
-  btreemap_v2_remove_blob_32_8:
-    total:
-      instructions: 679954212
-      heap_increase: 0
-      stable_memory_increase: 0
-    scopes: {}
-  btreemap_v2_remove_blob_4_128:
-    total:
-      instructions: 455500790
-      heap_increase: 0
-      stable_memory_increase: 0
-    scopes: {}
-  btreemap_v2_remove_blob_512_128:
-    total:
-      instructions: 3600501128
-      heap_increase: 0
-      stable_memory_increase: 0
-    scopes: {}
-  btreemap_v2_remove_blob_64_128:
-    total:
-      instructions: 1020115077
-      heap_increase: 0
-      stable_memory_increase: 0
-    scopes: {}
-  btreemap_v2_remove_blob_8_128:
-    total:
-      instructions: 607878082
-      heap_increase: 0
-      stable_memory_increase: 0
-    scopes: {}
-  btreemap_v2_remove_u64_blob8:
-    total:
-      instructions: 597538858
-      heap_increase: 0
-      stable_memory_increase: 0
-    scopes: {}
-  btreemap_v2_remove_u64_u64:
-    total:
-      instructions: 619109964
-      heap_increase: 0
-      stable_memory_increase: 0
-    scopes: {}
-  btreemap_v2_remove_u64_vec8:
-    total:
-      instructions: 603458045
-      heap_increase: 0
-      stable_memory_increase: 0
-    scopes: {}
-  btreemap_v2_remove_vec8_u64:
-    total:
-      instructions: 750426147
-      heap_increase: 0
-      stable_memory_increase: 0
-    scopes: {}
-  btreemap_v2_remove_vec_1024_128:
-    total:
-      instructions: 5022631520
-      heap_increase: 0
-      stable_memory_increase: 0
-    scopes: {}
-  btreemap_v2_remove_vec_128_128:
-    total:
-      instructions: 1452066520
-      heap_increase: 0
-      stable_memory_increase: 0
-    scopes: {}
-  btreemap_v2_remove_vec_16_128:
-    total:
-      instructions: 907746224
-      heap_increase: 0
-      stable_memory_increase: 0
-    scopes: {}
-  btreemap_v2_remove_vec_256_128:
-    total:
-      instructions: 2314986697
-      heap_increase: 0
-      stable_memory_increase: 0
-    scopes: {}
-  btreemap_v2_remove_vec_32_1024:
-    total:
-      instructions: 1674012367
-      heap_increase: 0
-      stable_memory_increase: 0
-    scopes: {}
-  btreemap_v2_remove_vec_32_128:
-    total:
-      instructions: 1010787616
-      heap_increase: 0
-      stable_memory_increase: 0
-    scopes: {}
-  btreemap_v2_remove_vec_32_16:
-    total:
-      instructions: 834640728
-      heap_increase: 0
-      stable_memory_increase: 0
-    scopes: {}
-  btreemap_v2_remove_vec_32_256:
-    total:
-      instructions: 1229226325
-      heap_increase: 0
-      stable_memory_increase: 0
-    scopes: {}
-  btreemap_v2_remove_vec_32_32:
-    total:
-      instructions: 841144006
-      heap_increase: 0
-      stable_memory_increase: 0
-    scopes: {}
-  btreemap_v2_remove_vec_32_4:
-    total:
-      instructions: 839617721
-      heap_increase: 0
-      stable_memory_increase: 0
-    scopes: {}
-  btreemap_v2_remove_vec_32_512:
-    total:
-      instructions: 1392996478
-      heap_increase: 0
-      stable_memory_increase: 0
-    scopes: {}
-  btreemap_v2_remove_vec_32_64:
-    total:
-      instructions: 923651396
-      heap_increase: 0
-      stable_memory_increase: 0
-    scopes: {}
-  btreemap_v2_remove_vec_32_8:
-    total:
-      instructions: 833306650
-      heap_increase: 0
-      stable_memory_increase: 0
-    scopes: {}
-  btreemap_v2_remove_vec_4_128:
-    total:
-      instructions: 649657252
-      heap_increase: 0
-      stable_memory_increase: 0
-    scopes: {}
-  btreemap_v2_remove_vec_512_128:
-    total:
-      instructions: 3266656938
-      heap_increase: 0
-      stable_memory_increase: 0
-    scopes: {}
-  btreemap_v2_remove_vec_64_128:
-    total:
-      instructions: 1178765367
-      heap_increase: 0
-      stable_memory_increase: 0
-    scopes: {}
-  btreemap_v2_remove_vec_8_128:
-    total:
-      instructions: 820045093
-      heap_increase: 0
-      stable_memory_increase: 0
-    scopes: {}
-  btreemap_v2_scan_iter_1k_0b:
-    total:
-      instructions: 1493458
-      heap_increase: 0
-      stable_memory_increase: 0
-    scopes: {}
-  btreemap_v2_scan_iter_1k_10kib:
-    total:
-      instructions: 57069957
-      heap_increase: 0
-      stable_memory_increase: 0
-    scopes: {}
-  btreemap_v2_scan_iter_20_10mib:
-    total:
-      instructions: 1103719699
-      heap_increase: 0
-      stable_memory_increase: 0
-    scopes: {}
-  btreemap_v2_scan_iter_rev_1k_0b:
-    total:
-      instructions: 1495597
-      heap_increase: 0
-      stable_memory_increase: 0
-    scopes: {}
-  btreemap_v2_scan_iter_rev_1k_10kib:
-    total:
-      instructions: 57047594
-      heap_increase: 0
-      stable_memory_increase: 0
-    scopes: {}
-  btreemap_v2_scan_iter_rev_20_10mib:
-    total:
-      instructions: 1103719281
-      heap_increase: 0
-      stable_memory_increase: 0
-    scopes: {}
-  btreemap_v2_scan_keys_1k_0b:
-    total:
-      instructions: 946083
-      heap_increase: 0
-      stable_memory_increase: 0
-    scopes: {}
-  btreemap_v2_scan_keys_1k_10kib:
-    total:
-      instructions: 2359607
-      heap_increase: 0
-      stable_memory_increase: 0
-    scopes: {}
-  btreemap_v2_scan_keys_20_10mib:
-    total:
-      instructions: 18465439
-      heap_increase: 0
-      stable_memory_increase: 0
-    scopes: {}
-  btreemap_v2_scan_keys_rev_1k_0b:
-    total:
-      instructions: 963320
-      heap_increase: 0
-      stable_memory_increase: 0
-    scopes: {}
-  btreemap_v2_scan_keys_rev_1k_10kib:
-    total:
-      instructions: 2355505
-      heap_increase: 0
-      stable_memory_increase: 0
-    scopes: {}
-  btreemap_v2_scan_keys_rev_20_10mib:
-    total:
-      instructions: 18465774
-      heap_increase: 0
-      stable_memory_increase: 0
-    scopes: {}
-  btreemap_v2_scan_values_1k_0b:
-    total:
-      instructions: 1490856
-      heap_increase: 0
-      stable_memory_increase: 0
-    scopes: {}
-  btreemap_v2_scan_values_1k_10kib:
-    total:
-      instructions: 57067355
-      heap_increase: 0
-      stable_memory_increase: 0
-    scopes: {}
-  btreemap_v2_scan_values_20_10mib:
-    total:
-      instructions: 1103719649
-      heap_increase: 0
-      stable_memory_increase: 0
-    scopes: {}
-  btreemap_v2_scan_values_rev_1k_0b:
-    total:
-      instructions: 1492995
-      heap_increase: 0
-      stable_memory_increase: 0
-    scopes: {}
-  btreemap_v2_scan_values_rev_1k_10kib:
-    total:
-      instructions: 57044992
-      heap_increase: 0
-      stable_memory_increase: 0
-    scopes: {}
-  btreemap_v2_scan_values_rev_20_10mib:
-    total:
-      instructions: 1103719231
-      heap_increase: 0
-      stable_memory_increase: 0
-    scopes: {}
-=======
       instructions: 159103703
       heap_increase: 0
       stable_memory_increase: 0
@@ -5231,7 +3521,6 @@
         instructions: 18456662
         heap_increase: 0
         stable_memory_increase: 0
->>>>>>> eb53ee82
   memory_manager_baseline:
     total:
       instructions: 1176577076
