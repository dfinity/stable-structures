benches:
<<<<<<< HEAD
  btreemap_first_key_value_insert:
    total:
      instructions: 611925884
      heap_increase: 0
      stable_memory_increase: 31
    scopes: {}
  btreemap_first_key_value_insert_and_pop_first:
    total:
      instructions: 1013842556
      heap_increase: 0
      stable_memory_increase: 31
    scopes: {}
  btreemap_first_key_value_insert_and_pop_last:
    total:
      instructions: 978061717
      heap_increase: 0
      stable_memory_increase: 31
=======
  btreemap_contains_key_blob_4_1024:
    total:
      instructions: 166001914
      heap_increase: 0
      stable_memory_increase: 0
    scopes: {}
  btreemap_contains_key_blob_4_1024_v2:
    total:
      instructions: 246601950
      heap_increase: 0
      stable_memory_increase: 0
>>>>>>> 03ef2332
    scopes: {}
  btreemap_get_blob_128_1024:
    total:
      instructions: 871377876
      heap_increase: 0
      stable_memory_increase: 0
    scopes: {}
  btreemap_get_blob_128_1024_v2:
    total:
      instructions: 952392232
      heap_increase: 0
      stable_memory_increase: 0
    scopes: {}
  btreemap_get_blob_16_1024:
    total:
      instructions: 246862999
      heap_increase: 0
      stable_memory_increase: 0
    scopes: {}
  btreemap_get_blob_16_1024_v2:
    total:
      instructions: 322886246
      heap_increase: 0
      stable_memory_increase: 0
    scopes: {}
  btreemap_get_blob_256_1024:
    total:
      instructions: 1438374032
      heap_increase: 0
      stable_memory_increase: 0
    scopes: {}
  btreemap_get_blob_256_1024_v2:
    total:
      instructions: 1522510073
      heap_increase: 0
      stable_memory_increase: 0
    scopes: {}
  btreemap_get_blob_32_1024:
    total:
      instructions: 280106753
      heap_increase: 0
      stable_memory_increase: 0
    scopes: {}
  btreemap_get_blob_32_1024_v2:
    total:
      instructions: 358059333
      heap_increase: 0
      stable_memory_increase: 0
    scopes: {}
  btreemap_get_blob_4_1024:
    total:
      instructions: 183878301
      heap_increase: 0
      stable_memory_increase: 0
    scopes: {}
  btreemap_get_blob_4_1024_v2:
    total:
      instructions: 268405509
      heap_increase: 0
      stable_memory_increase: 0
    scopes: {}
  btreemap_get_blob_512_1024:
    total:
      instructions: 2574022258
      heap_increase: 0
      stable_memory_increase: 0
    scopes: {}
  btreemap_get_blob_512_1024_v2:
    total:
      instructions: 2652896326
      heap_increase: 0
      stable_memory_increase: 0
    scopes: {}
  btreemap_get_blob_512_1024_v2_mem_manager:
    total:
      instructions: 2758935791
      heap_increase: 0
      stable_memory_increase: 0
    scopes: {}
  btreemap_get_blob_64_1024:
    total:
      instructions: 522452995
      heap_increase: 0
      stable_memory_increase: 0
    scopes: {}
  btreemap_get_blob_64_1024_v2:
    total:
      instructions: 602470701
      heap_increase: 0
      stable_memory_increase: 0
    scopes: {}
  btreemap_get_blob_8_1024:
    total:
      instructions: 217400958
      heap_increase: 0
      stable_memory_increase: 0
    scopes: {}
  btreemap_get_blob_8_1024_v2:
    total:
      instructions: 299709230
      heap_increase: 0
      stable_memory_increase: 0
    scopes: {}
  btreemap_get_blob_8_u64:
    total:
      instructions: 201178258
      heap_increase: 0
      stable_memory_increase: 0
    scopes: {}
  btreemap_get_blob_8_u64_v2:
    total:
      instructions: 298067608
      heap_increase: 0
      stable_memory_increase: 0
    scopes: {}
  btreemap_get_u64_blob_8:
    total:
      instructions: 175651041
      heap_increase: 0
      stable_memory_increase: 0
    scopes: {}
  btreemap_get_u64_blob_8_v2:
    total:
      instructions: 249967569
      heap_increase: 0
      stable_memory_increase: 0
    scopes: {}
  btreemap_get_u64_u64:
    total:
      instructions: 176359016
      heap_increase: 0
      stable_memory_increase: 0
    scopes: {}
  btreemap_get_u64_u64_v2:
    total:
      instructions: 256656270
      heap_increase: 0
      stable_memory_increase: 0
    scopes: {}
  btreemap_get_u64_u64_v2_mem_manager:
    total:
      instructions: 336179948
      heap_increase: 0
      stable_memory_increase: 0
    scopes: {}
  btreemap_insert_10mib_values:
    total:
      instructions: 5239421355
      heap_increase: 0
      stable_memory_increase: 3613
    scopes: {}
  btreemap_insert_blob_1024_128:
    total:
      instructions: 5110664101
      heap_increase: 0
      stable_memory_increase: 262
    scopes: {}
  btreemap_insert_blob_1024_128_v2:
    total:
      instructions: 5201936582
      heap_increase: 0
      stable_memory_increase: 196
    scopes: {}
  btreemap_insert_blob_1024_16:
    total:
      instructions: 5113272660
      heap_increase: 0
      stable_memory_increase: 241
    scopes: {}
  btreemap_insert_blob_1024_16_v2:
    total:
      instructions: 5200160649
      heap_increase: 0
      stable_memory_increase: 181
    scopes: {}
  btreemap_insert_blob_1024_256:
    total:
      instructions: 5132006019
      heap_increase: 0
      stable_memory_increase: 292
    scopes: {}
  btreemap_insert_blob_1024_256_v2:
    total:
      instructions: 5225716019
      heap_increase: 0
      stable_memory_increase: 219
    scopes: {}
  btreemap_insert_blob_1024_32:
    total:
      instructions: 5096510160
      heap_increase: 0
      stable_memory_increase: 239
    scopes: {}
  btreemap_insert_blob_1024_32_v2:
    total:
      instructions: 5194736210
      heap_increase: 0
      stable_memory_increase: 180
    scopes: {}
  btreemap_insert_blob_1024_4:
    total:
      instructions: 5019310618
      heap_increase: 0
      stable_memory_increase: 235
    scopes: {}
  btreemap_insert_blob_1024_4_v2:
    total:
      instructions: 5098222305
      heap_increase: 0
      stable_memory_increase: 176
    scopes: {}
  btreemap_insert_blob_1024_512:
    total:
      instructions: 5206323531
      heap_increase: 0
      stable_memory_increase: 348
    scopes: {}
  btreemap_insert_blob_1024_512_v2:
    total:
      instructions: 5305867254
      heap_increase: 0
      stable_memory_increase: 261
    scopes: {}
  btreemap_insert_blob_1024_512_v2_mem_manager:
    total:
      instructions: 5474908000
      heap_increase: 0
      stable_memory_increase: 256
    scopes: {}
  btreemap_insert_blob_1024_64:
    total:
      instructions: 5150175789
      heap_increase: 0
      stable_memory_increase: 250
    scopes: {}
  btreemap_insert_blob_1024_64_v2:
    total:
      instructions: 5249105297
      heap_increase: 0
      stable_memory_increase: 188
    scopes: {}
  btreemap_insert_blob_1024_8:
    total:
      instructions: 5085348900
      heap_increase: 0
      stable_memory_increase: 237
    scopes: {}
  btreemap_insert_blob_1024_8_v2:
    total:
      instructions: 5187558037
      heap_increase: 0
      stable_memory_increase: 178
    scopes: {}
  btreemap_insert_blob_128_1024:
    total:
      instructions: 1273227463
      heap_increase: 0
      stable_memory_increase: 260
    scopes: {}
  btreemap_insert_blob_128_1024_v2:
    total:
      instructions: 1373313309
      heap_increase: 0
      stable_memory_increase: 195
    scopes: {}
  btreemap_insert_blob_16_1024:
    total:
      instructions: 637805470
      heap_increase: 0
      stable_memory_increase: 215
    scopes: {}
  btreemap_insert_blob_16_1024_v2:
    total:
      instructions: 732455990
      heap_increase: 0
      stable_memory_increase: 161
    scopes: {}
  btreemap_insert_blob_256_1024:
    total:
      instructions: 1859840193
      heap_increase: 0
      stable_memory_increase: 292
    scopes: {}
  btreemap_insert_blob_256_1024_v2:
    total:
      instructions: 1957855803
      heap_increase: 0
      stable_memory_increase: 219
    scopes: {}
  btreemap_insert_blob_32_1024:
    total:
      instructions: 672870979
      heap_increase: 0
      stable_memory_increase: 230
    scopes: {}
  btreemap_insert_blob_32_1024_v2:
    total:
      instructions: 770164792
      heap_increase: 0
      stable_memory_increase: 173
    scopes: {}
  btreemap_insert_blob_4_1024:
    total:
      instructions: 497280451
      heap_increase: 0
      stable_memory_increase: 123
    scopes: {}
  btreemap_insert_blob_4_1024_v2:
    total:
      instructions: 593852839
      heap_increase: 0
      stable_memory_increase: 92
    scopes: {}
  btreemap_insert_blob_512_1024:
    total:
      instructions: 3010795691
      heap_increase: 0
      stable_memory_increase: 351
    scopes: {}
  btreemap_insert_blob_512_1024_v2:
    total:
      instructions: 3104696455
      heap_increase: 0
      stable_memory_increase: 263
    scopes: {}
  btreemap_insert_blob_64_1024:
    total:
      instructions: 919935850
      heap_increase: 0
      stable_memory_increase: 245
    scopes: {}
  btreemap_insert_blob_64_1024_v2:
    total:
      instructions: 1015903332
      heap_increase: 0
      stable_memory_increase: 183
    scopes: {}
  btreemap_insert_blob_8_1024:
    total:
      instructions: 607806777
      heap_increase: 0
      stable_memory_increase: 183
    scopes: {}
  btreemap_insert_blob_8_1024_v2:
    total:
      instructions: 709530767
      heap_increase: 0
      stable_memory_increase: 138
    scopes: {}
  btreemap_insert_blob_8_u64:
    total:
      instructions: 330300136
      heap_increase: 0
      stable_memory_increase: 6
    scopes: {}
  btreemap_insert_blob_8_u64_v2:
    total:
      instructions: 441129700
      heap_increase: 0
      stable_memory_increase: 4
    scopes: {}
  btreemap_insert_u64_blob_8:
    total:
      instructions: 339919034
      heap_increase: 0
      stable_memory_increase: 7
    scopes: {}
  btreemap_insert_u64_blob_8_v2:
    total:
      instructions: 420318618
      heap_increase: 0
      stable_memory_increase: 5
    scopes: {}
  btreemap_insert_u64_u64:
    total:
      instructions: 345460000
      heap_increase: 0
      stable_memory_increase: 7
    scopes: {}
  btreemap_insert_u64_u64_v2:
    total:
      instructions: 428895247
      heap_increase: 0
      stable_memory_increase: 6
    scopes: {}
  btreemap_insert_u64_u64_v2_mem_manager:
    total:
      instructions: 558130823
      heap_increase: 0
      stable_memory_increase: 0
    scopes: {}
  btreemap_iter_10mib_values:
    total:
      instructions: 11407378
      heap_increase: 0
      stable_memory_increase: 0
    scopes: {}
  btreemap_iter_count_10mib_values:
    total:
      instructions: 477294
      heap_increase: 0
      stable_memory_increase: 0
    scopes: {}
  btreemap_iter_count_small_values:
    total:
      instructions: 9442536
      heap_increase: 0
      stable_memory_increase: 0
    scopes: {}
  btreemap_iter_rev_10mib_values:
    total:
      instructions: 11404381
      heap_increase: 0
      stable_memory_increase: 0
    scopes: {}
  btreemap_iter_rev_small_values:
    total:
      instructions: 14975521
      heap_increase: 0
      stable_memory_increase: 0
    scopes: {}
  btreemap_iter_small_values:
    total:
      instructions: 14978614
      heap_increase: 0
      stable_memory_increase: 0
    scopes: {}
  btreemap_keys_10mib_values:
    total:
      instructions: 464952
      heap_increase: 0
      stable_memory_increase: 0
    scopes: {}
  btreemap_keys_rev_10mib_values:
    total:
      instructions: 464595
      heap_increase: 0
      stable_memory_increase: 0
    scopes: {}
  btreemap_keys_rev_small_values:
    total:
      instructions: 9673706
      heap_increase: 0
      stable_memory_increase: 0
    scopes: {}
  btreemap_keys_small_values:
    total:
      instructions: 9526093
      heap_increase: 0
      stable_memory_increase: 0
    scopes: {}
  btreemap_last_key_value_insert:
    total:
      instructions: 799866043
      heap_increase: 0
      stable_memory_increase: 31
    scopes: {}
  btreemap_last_key_value_insert_pop_first:
    total:
      instructions: 1467470443
      heap_increase: 0
      stable_memory_increase: 31
    scopes: {}
  btreemap_last_key_value_insert_pop_last:
    total:
      instructions: 1460003347
      heap_increase: 0
      stable_memory_increase: 31
    scopes: {}
  btreemap_read_every_third_value_from_range:
    total:
      instructions: 84178476
      heap_increase: 0
      stable_memory_increase: 0
    scopes: {}
  btreemap_read_keys_from_range:
    total:
      instructions: 84218480
      heap_increase: 0
      stable_memory_increase: 0
    scopes: {}
  btreemap_remove_blob_128_1024:
    total:
      instructions: 1574675940
      heap_increase: 0
      stable_memory_increase: 0
    scopes: {}
  btreemap_remove_blob_128_1024_v2:
    total:
      instructions: 1717684218
      heap_increase: 0
      stable_memory_increase: 0
    scopes: {}
  btreemap_remove_blob_16_1024:
    total:
      instructions: 758136944
      heap_increase: 0
      stable_memory_increase: 0
    scopes: {}
  btreemap_remove_blob_16_1024_v2:
    total:
      instructions: 895985762
      heap_increase: 0
      stable_memory_increase: 0
    scopes: {}
  btreemap_remove_blob_256_1024:
    total:
      instructions: 2279163553
      heap_increase: 0
      stable_memory_increase: 0
    scopes: {}
  btreemap_remove_blob_256_1024_v2:
    total:
      instructions: 2417905594
      heap_increase: 0
      stable_memory_increase: 0
    scopes: {}
  btreemap_remove_blob_32_1024:
    total:
      instructions: 827599093
      heap_increase: 0
      stable_memory_increase: 0
    scopes: {}
  btreemap_remove_blob_32_1024_v2:
    total:
      instructions: 966757633
      heap_increase: 0
      stable_memory_increase: 0
    scopes: {}
  btreemap_remove_blob_4_1024:
    total:
      instructions: 486469240
      heap_increase: 0
      stable_memory_increase: 0
    scopes: {}
  btreemap_remove_blob_4_1024_v2:
    total:
      instructions: 600093407
      heap_increase: 0
      stable_memory_increase: 0
    scopes: {}
  btreemap_remove_blob_512_1024:
    total:
      instructions: 3748993388
      heap_increase: 0
      stable_memory_increase: 0
    scopes: {}
  btreemap_remove_blob_512_1024_v2:
    total:
      instructions: 3878241779
      heap_increase: 0
      stable_memory_increase: 0
    scopes: {}
  btreemap_remove_blob_64_1024:
    total:
      instructions: 1141008090
      heap_increase: 0
      stable_memory_increase: 0
    scopes: {}
  btreemap_remove_blob_64_1024_v2:
    total:
      instructions: 1280920638
      heap_increase: 0
      stable_memory_increase: 0
    scopes: {}
  btreemap_remove_blob_8_1024:
    total:
      instructions: 644735138
      heap_increase: 0
      stable_memory_increase: 0
    scopes: {}
  btreemap_remove_blob_8_1024_v2:
    total:
      instructions: 776768069
      heap_increase: 0
      stable_memory_increase: 0
    scopes: {}
  btreemap_remove_blob_8_u64:
    total:
      instructions: 435032682
      heap_increase: 0
      stable_memory_increase: 0
    scopes: {}
  btreemap_remove_blob_8_u64_v2:
    total:
      instructions: 584053097
      heap_increase: 0
      stable_memory_increase: 0
    scopes: {}
  btreemap_remove_u64_blob_8:
    total:
      instructions: 485748982
      heap_increase: 0
      stable_memory_increase: 0
    scopes: {}
  btreemap_remove_u64_blob_8_v2:
    total:
      instructions: 601012747
      heap_increase: 0
      stable_memory_increase: 0
    scopes: {}
  btreemap_remove_u64_u64:
    total:
      instructions: 498934285
      heap_increase: 0
      stable_memory_increase: 0
    scopes: {}
  btreemap_remove_u64_u64_v2:
    total:
      instructions: 623495817
      heap_increase: 0
      stable_memory_increase: 0
    scopes: {}
  btreemap_values_10mib_values:
    total:
      instructions: 11406858
      heap_increase: 0
      stable_memory_increase: 0
    scopes: {}
  btreemap_values_rev_10mib_values:
    total:
      instructions: 11403861
      heap_increase: 0
      stable_memory_increase: 0
    scopes: {}
  btreemap_values_rev_small_values:
    total:
      instructions: 14949517
      heap_increase: 0
      stable_memory_increase: 0
    scopes: {}
  btreemap_values_small_values:
    total:
      instructions: 14952610
      heap_increase: 0
      stable_memory_increase: 0
    scopes: {}
  memory_manager_baseline:
    total:
      instructions: 1176576907
      heap_increase: 0
      stable_memory_increase: 8000
    scopes: {}
  memory_manager_grow:
    total:
      instructions: 346600495
      heap_increase: 2
      stable_memory_increase: 32000
    scopes: {}
  memory_manager_overhead:
    total:
      instructions: 1181961433
      heap_increase: 0
      stable_memory_increase: 8320
    scopes: {}
  vec_get_blob_128:
    total:
      instructions: 19306242
      heap_increase: 0
      stable_memory_increase: 0
    scopes: {}
  vec_get_blob_16:
    total:
      instructions: 6402226
      heap_increase: 0
      stable_memory_increase: 0
    scopes: {}
  vec_get_blob_32:
    total:
      instructions: 7121657
      heap_increase: 0
      stable_memory_increase: 0
    scopes: {}
  vec_get_blob_4:
    total:
      instructions: 4849627
      heap_increase: 0
      stable_memory_increase: 0
    scopes: {}
  vec_get_blob_4_mem_manager:
    total:
      instructions: 7216977
      heap_increase: 0
      stable_memory_increase: 0
    scopes: {}
  vec_get_blob_64:
    total:
      instructions: 11370056
      heap_increase: 0
      stable_memory_increase: 0
    scopes: {}
  vec_get_blob_64_mem_manager:
    total:
      instructions: 13710204
      heap_increase: 0
      stable_memory_increase: 0
    scopes: {}
  vec_get_blob_8:
    total:
      instructions: 5673873
      heap_increase: 0
      stable_memory_increase: 0
    scopes: {}
  vec_get_u64:
    total:
      instructions: 5330306
      heap_increase: 0
      stable_memory_increase: 0
    scopes: {}
  vec_insert_blob_128:
    total:
      instructions: 4151425
      heap_increase: 0
      stable_memory_increase: 19
    scopes: {}
  vec_insert_blob_16:
    total:
      instructions: 3316228
      heap_increase: 0
      stable_memory_increase: 2
    scopes: {}
  vec_insert_blob_32:
    total:
      instructions: 3435468
      heap_increase: 0
      stable_memory_increase: 5
    scopes: {}
  vec_insert_blob_4:
    total:
      instructions: 3227469
      heap_increase: 0
      stable_memory_increase: 0
    scopes: {}
  vec_insert_blob_64:
    total:
      instructions: 3675805
      heap_increase: 0
      stable_memory_increase: 9
    scopes: {}
  vec_insert_blob_8:
    total:
      instructions: 3256890
      heap_increase: 0
      stable_memory_increase: 1
    scopes: {}
  vec_insert_u64:
    total:
      instructions: 5929433
      heap_increase: 0
      stable_memory_increase: 1
    scopes: {}
version: 0.1.11<|MERGE_RESOLUTION|>--- conflicted
+++ resolved
@@ -1,5 +1,4 @@
 benches:
-<<<<<<< HEAD
   btreemap_first_key_value_insert:
     total:
       instructions: 611925884
@@ -17,7 +16,6 @@
       instructions: 978061717
       heap_increase: 0
       stable_memory_increase: 31
-=======
   btreemap_contains_key_blob_4_1024:
     total:
       instructions: 166001914
@@ -29,7 +27,6 @@
       instructions: 246601950
       heap_increase: 0
       stable_memory_increase: 0
->>>>>>> 03ef2332
     scopes: {}
   btreemap_get_blob_128_1024:
     total:
