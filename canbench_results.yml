--- conflicted
+++ resolved
@@ -1,165 +1,4 @@
 benches:
-<<<<<<< HEAD
-  btreemap_get_blob_1024_1024:
-    total:
-      instructions: 4925946856
-      heap_increase: 0
-      stable_memory_increase: 0
-    scopes: {}
-  btreemap_get_blob_1024_1024_v2:
-    total:
-      instructions: 4975887554
-      heap_increase: 0
-      stable_memory_increase: 0
-    scopes: {}
-  btreemap_get_blob_1024_1024_v2_mem_manager:
-    total:
-      instructions: 5082801670
-      heap_increase: 0
-      stable_memory_increase: 0
-    scopes: {}
-  btreemap_get_blob_1024_128:
-    total:
-      instructions: 4900562783
-      heap_increase: 0
-      stable_memory_increase: 0
-    scopes: {}
-  btreemap_get_blob_1024_128_v2:
-    total:
-      instructions: 4957668782
-      heap_increase: 0
-      stable_memory_increase: 0
-    scopes: {}
-  btreemap_get_blob_1024_128_v2_mem_manager:
-    total:
-      instructions: 5063672226
-      heap_increase: 0
-      stable_memory_increase: 0
-    scopes: {}
-  btreemap_get_blob_1024_16:
-    total:
-      instructions: 4911049389
-      heap_increase: 0
-      stable_memory_increase: 0
-    scopes: {}
-  btreemap_get_blob_1024_16_v2:
-    total:
-      instructions: 4953505415
-      heap_increase: 0
-      stable_memory_increase: 0
-    scopes: {}
-  btreemap_get_blob_1024_16_v2_mem_manager:
-    total:
-      instructions: 5058312336
-      heap_increase: 0
-      stable_memory_increase: 0
-    scopes: {}
-  btreemap_get_blob_1024_256:
-    total:
-      instructions: 4837073853
-      heap_increase: 0
-      stable_memory_increase: 0
-    scopes: {}
-  btreemap_get_blob_1024_256_v2:
-    total:
-      instructions: 4904198991
-      heap_increase: 0
-      stable_memory_increase: 0
-    scopes: {}
-  btreemap_get_blob_1024_256_v2_mem_manager:
-    total:
-      instructions: 5010710577
-      heap_increase: 0
-      stable_memory_increase: 0
-    scopes: {}
-  btreemap_get_blob_1024_32:
-    total:
-      instructions: 4830048975
-      heap_increase: 0
-      stable_memory_increase: 0
-    scopes: {}
-  btreemap_get_blob_1024_32_v2:
-    total:
-      instructions: 4888342722
-      heap_increase: 0
-      stable_memory_increase: 0
-    scopes: {}
-  btreemap_get_blob_1024_32_v2_mem_manager:
-    total:
-      instructions: 4994339426
-      heap_increase: 0
-      stable_memory_increase: 0
-    scopes: {}
-  btreemap_get_blob_1024_4:
-    total:
-      instructions: 5006384421
-      heap_increase: 0
-      stable_memory_increase: 0
-    scopes: {}
-  btreemap_get_blob_1024_4_v2:
-    total:
-      instructions: 5033440816
-      heap_increase: 0
-      stable_memory_increase: 0
-    scopes: {}
-  btreemap_get_blob_1024_4_v2_mem_manager:
-    total:
-      instructions: 5139079466
-      heap_increase: 0
-      stable_memory_increase: 0
-    scopes: {}
-  btreemap_get_blob_1024_512:
-    total:
-      instructions: 4865716514
-      heap_increase: 0
-      stable_memory_increase: 0
-    scopes: {}
-  btreemap_get_blob_1024_512_v2:
-    total:
-      instructions: 4943350518
-      heap_increase: 0
-      stable_memory_increase: 0
-    scopes: {}
-  btreemap_get_blob_1024_512_v2_mem_manager:
-    total:
-      instructions: 5049708982
-      heap_increase: 0
-      stable_memory_increase: 0
-    scopes: {}
-  btreemap_get_blob_1024_64:
-    total:
-      instructions: 4575119245
-      heap_increase: 0
-      stable_memory_increase: 0
-    scopes: {}
-  btreemap_get_blob_1024_64_v2:
-    total:
-      instructions: 4639496691
-      heap_increase: 0
-      stable_memory_increase: 0
-    scopes: {}
-  btreemap_get_blob_1024_64_v2_mem_manager:
-    total:
-      instructions: 4738316070
-      heap_increase: 0
-      stable_memory_increase: 0
-    scopes: {}
-  btreemap_get_blob_1024_8:
-    total:
-      instructions: 4865386818
-      heap_increase: 0
-      stable_memory_increase: 0
-    scopes: {}
-  btreemap_get_blob_1024_8_v2:
-    total:
-      instructions: 4953284822
-      heap_increase: 0
-      stable_memory_increase: 0
-    scopes: {}
-  btreemap_get_blob_1024_8_v2_mem_manager:
-    total:
-      instructions: 5057755724
-=======
   btreemap_contains_key_blob_4_1024:
     total:
       instructions: 166001914
@@ -169,1174 +8,390 @@
   btreemap_contains_key_blob_4_1024_v2:
     total:
       instructions: 246601950
->>>>>>> bb9f819c
       heap_increase: 0
       stable_memory_increase: 0
     scopes: {}
   btreemap_get_blob_128_1024:
     total:
-<<<<<<< HEAD
-      instructions: 877362126
+      instructions: 871377876
       heap_increase: 0
       stable_memory_increase: 0
     scopes: {}
   btreemap_get_blob_128_1024_v2:
     total:
-      instructions: 958473830
-      heap_increase: 0
-      stable_memory_increase: 0
-    scopes: {}
-  btreemap_get_blob_128_128:
-    total:
-      instructions: 872369067
-      heap_increase: 0
-      stable_memory_increase: 0
-    scopes: {}
-  btreemap_get_blob_128_128_v2:
-    total:
-      instructions: 955382725
-      heap_increase: 0
-      stable_memory_increase: 0
-    scopes: {}
-  btreemap_get_blob_128_16:
-    total:
-      instructions: 868702793
-      heap_increase: 0
-      stable_memory_increase: 0
-    scopes: {}
-  btreemap_get_blob_128_16_v2:
-    total:
-      instructions: 952027043
-      heap_increase: 0
-      stable_memory_increase: 0
-    scopes: {}
-  btreemap_get_blob_128_256:
-    total:
-      instructions: 871286165
-      heap_increase: 0
-      stable_memory_increase: 0
-    scopes: {}
-  btreemap_get_blob_128_256_v2:
-    total:
-      instructions: 951093859
-      heap_increase: 0
-      stable_memory_increase: 0
-    scopes: {}
-  btreemap_get_blob_128_32:
-    total:
-      instructions: 868485314
-      heap_increase: 0
-      stable_memory_increase: 0
-    scopes: {}
-  btreemap_get_blob_128_32_v2:
-    total:
-      instructions: 953194774
-      heap_increase: 0
-      stable_memory_increase: 0
-    scopes: {}
-  btreemap_get_blob_128_4:
-    total:
-      instructions: 862240072
-      heap_increase: 0
-      stable_memory_increase: 0
-    scopes: {}
-  btreemap_get_blob_128_4_v2:
-    total:
-      instructions: 943354171
-      heap_increase: 0
-      stable_memory_increase: 0
-    scopes: {}
-  btreemap_get_blob_128_512:
-    total:
-      instructions: 875960776
-      heap_increase: 0
-      stable_memory_increase: 0
-    scopes: {}
-  btreemap_get_blob_128_512_v2:
-    total:
-      instructions: 955677035
-      heap_increase: 0
-      stable_memory_increase: 0
-    scopes: {}
-  btreemap_get_blob_128_64:
-    total:
-      instructions: 862222014
-      heap_increase: 0
-      stable_memory_increase: 0
-    scopes: {}
-  btreemap_get_blob_128_64_v2:
-    total:
-      instructions: 950019685
-      heap_increase: 0
-      stable_memory_increase: 0
-    scopes: {}
-  btreemap_get_blob_128_8:
-    total:
-      instructions: 855506344
-      heap_increase: 0
-      stable_memory_increase: 0
-    scopes: {}
-  btreemap_get_blob_128_8_v2:
-    total:
-      instructions: 939798834
+      instructions: 952392232
       heap_increase: 0
       stable_memory_increase: 0
     scopes: {}
   btreemap_get_blob_16_1024:
     total:
-      instructions: 252852499
+      instructions: 246862999
       heap_increase: 0
       stable_memory_increase: 0
     scopes: {}
   btreemap_get_blob_16_1024_v2:
     total:
-      instructions: 328973178
-      heap_increase: 0
-      stable_memory_increase: 0
-    scopes: {}
-  btreemap_get_blob_16_128:
-    total:
-      instructions: 250241850
-      heap_increase: 0
-      stable_memory_increase: 0
-    scopes: {}
-  btreemap_get_blob_16_128_v2:
-    total:
-      instructions: 326676870
-      heap_increase: 0
-      stable_memory_increase: 0
-    scopes: {}
-  btreemap_get_blob_16_16:
-    total:
-      instructions: 244788284
-      heap_increase: 0
-      stable_memory_increase: 0
-    scopes: {}
-  btreemap_get_blob_16_16_v2:
-    total:
-      instructions: 326208022
-      heap_increase: 0
-      stable_memory_increase: 0
-    scopes: {}
-  btreemap_get_blob_16_256:
-    total:
-      instructions: 252449361
-      heap_increase: 0
-      stable_memory_increase: 0
-    scopes: {}
-  btreemap_get_blob_16_256_v2:
-    total:
-      instructions: 327443130
-      heap_increase: 0
-      stable_memory_increase: 0
-    scopes: {}
-  btreemap_get_blob_16_32:
-    total:
-      instructions: 246200940
-      heap_increase: 0
-      stable_memory_increase: 0
-    scopes: {}
-  btreemap_get_blob_16_32_v2:
-    total:
-      instructions: 326223632
-      heap_increase: 0
-      stable_memory_increase: 0
-    scopes: {}
-  btreemap_get_blob_16_4:
-    total:
-      instructions: 230046902
-      heap_increase: 0
-      stable_memory_increase: 0
-    scopes: {}
-  btreemap_get_blob_16_4_v2:
-    total:
-      instructions: 319079596
-      heap_increase: 0
-      stable_memory_increase: 0
-    scopes: {}
-  btreemap_get_blob_16_512:
-    total:
-      instructions: 253464136
-      heap_increase: 0
-      stable_memory_increase: 0
-    scopes: {}
-  btreemap_get_blob_16_512_v2:
-    total:
-      instructions: 327586974
-      heap_increase: 0
-      stable_memory_increase: 0
-    scopes: {}
-  btreemap_get_blob_16_64:
-    total:
-      instructions: 251659229
-      heap_increase: 0
-      stable_memory_increase: 0
-    scopes: {}
-  btreemap_get_blob_16_64_v2:
-    total:
-      instructions: 328827056
-      heap_increase: 0
-      stable_memory_increase: 0
-    scopes: {}
-  btreemap_get_blob_16_8:
-    total:
-      instructions: 238488130
-      heap_increase: 0
-      stable_memory_increase: 0
-    scopes: {}
-  btreemap_get_blob_16_8_v2:
-    total:
-      instructions: 322169901
+      instructions: 322886246
       heap_increase: 0
       stable_memory_increase: 0
     scopes: {}
   btreemap_get_blob_256_1024:
     total:
-      instructions: 1444356407
+      instructions: 1438374032
       heap_increase: 0
       stable_memory_increase: 0
     scopes: {}
   btreemap_get_blob_256_1024_v2:
     total:
-      instructions: 1528589766
-      heap_increase: 0
-      stable_memory_increase: 0
-    scopes: {}
-  btreemap_get_blob_256_128:
-    total:
-      instructions: 1435730733
-      heap_increase: 0
-      stable_memory_increase: 0
-    scopes: {}
-  btreemap_get_blob_256_128_v2:
-    total:
-      instructions: 1515287213
-      heap_increase: 0
-      stable_memory_increase: 0
-    scopes: {}
-  btreemap_get_blob_256_16:
-    total:
-      instructions: 1424767808
-      heap_increase: 0
-      stable_memory_increase: 0
-    scopes: {}
-  btreemap_get_blob_256_16_v2:
-    total:
-      instructions: 1507212251
-      heap_increase: 0
-      stable_memory_increase: 0
-    scopes: {}
-  btreemap_get_blob_256_256:
-    total:
-      instructions: 1364787741
-      heap_increase: 0
-      stable_memory_increase: 0
-    scopes: {}
-  btreemap_get_blob_256_256_v2:
-    total:
-      instructions: 1441176230
-      heap_increase: 0
-      stable_memory_increase: 0
-    scopes: {}
-  btreemap_get_blob_256_32:
-    total:
-      instructions: 1447439569
-      heap_increase: 0
-      stable_memory_increase: 0
-    scopes: {}
-  btreemap_get_blob_256_32_v2:
-    total:
-      instructions: 1524114719
-      heap_increase: 0
-      stable_memory_increase: 0
-    scopes: {}
-  btreemap_get_blob_256_4:
-    total:
-      instructions: 1447203540
-      heap_increase: 0
-      stable_memory_increase: 0
-    scopes: {}
-  btreemap_get_blob_256_4_v2:
-    total:
-      instructions: 1523866331
-      heap_increase: 0
-      stable_memory_increase: 0
-    scopes: {}
-  btreemap_get_blob_256_512:
-    total:
-      instructions: 1438650056
-      heap_increase: 0
-      stable_memory_increase: 0
-    scopes: {}
-  btreemap_get_blob_256_512_v2:
-    total:
-      instructions: 1521913050
-      heap_increase: 0
-      stable_memory_increase: 0
-    scopes: {}
-  btreemap_get_blob_256_64:
-    total:
-      instructions: 1445088818
-      heap_increase: 0
-      stable_memory_increase: 0
-    scopes: {}
-  btreemap_get_blob_256_64_v2:
-    total:
-      instructions: 1527926708
-      heap_increase: 0
-      stable_memory_increase: 0
-    scopes: {}
-  btreemap_get_blob_256_8:
-    total:
-      instructions: 1457586247
-      heap_increase: 0
-      stable_memory_increase: 0
-    scopes: {}
-  btreemap_get_blob_256_8_v2:
-    total:
-      instructions: 1534126399
+      instructions: 1522510073
       heap_increase: 0
       stable_memory_increase: 0
     scopes: {}
   btreemap_get_blob_32_1024:
     total:
-      instructions: 286092253
+      instructions: 280106753
       heap_increase: 0
       stable_memory_increase: 0
     scopes: {}
   btreemap_get_blob_32_1024_v2:
     total:
-      instructions: 364142201
-      heap_increase: 0
-      stable_memory_increase: 0
-    scopes: {}
-  btreemap_get_blob_32_128:
-    total:
-      instructions: 270416021
-      heap_increase: 0
-      stable_memory_increase: 0
-    scopes: {}
-  btreemap_get_blob_32_128_v2:
-    total:
-      instructions: 356792425
-      heap_increase: 0
-      stable_memory_increase: 0
-    scopes: {}
-  btreemap_get_blob_32_16:
-    total:
-      instructions: 277823712
-      heap_increase: 0
-      stable_memory_increase: 0
-    scopes: {}
-  btreemap_get_blob_32_16_v2:
-    total:
-      instructions: 359430191
-      heap_increase: 0
-      stable_memory_increase: 0
-    scopes: {}
-  btreemap_get_blob_32_256:
-    total:
-      instructions: 277107238
-      heap_increase: 0
-      stable_memory_increase: 0
-    scopes: {}
-  btreemap_get_blob_32_256_v2:
-    total:
-      instructions: 362803878
-      heap_increase: 0
-      stable_memory_increase: 0
-    scopes: {}
-  btreemap_get_blob_32_32:
-    total:
-      instructions: 275839059
-=======
-      instructions: 871377876
->>>>>>> bb9f819c
-      heap_increase: 0
-      stable_memory_increase: 0
-    scopes: {}
-  btreemap_get_blob_32_32_v2:
-    total:
-<<<<<<< HEAD
-      instructions: 360301437
-=======
-      instructions: 952392232
->>>>>>> bb9f819c
-      heap_increase: 0
-      stable_memory_increase: 0
-    scopes: {}
-  btreemap_get_blob_32_4:
-    total:
-<<<<<<< HEAD
-      instructions: 272446158
-=======
-      instructions: 246862999
->>>>>>> bb9f819c
-      heap_increase: 0
-      stable_memory_increase: 0
-    scopes: {}
-  btreemap_get_blob_32_4_v2:
-    total:
-<<<<<<< HEAD
-      instructions: 354111748
-=======
-      instructions: 322886246
->>>>>>> bb9f819c
-      heap_increase: 0
-      stable_memory_increase: 0
-    scopes: {}
-  btreemap_get_blob_32_512:
-    total:
-<<<<<<< HEAD
-      instructions: 279671391
-=======
-      instructions: 1438374032
->>>>>>> bb9f819c
-      heap_increase: 0
-      stable_memory_increase: 0
-    scopes: {}
-  btreemap_get_blob_32_512_v2:
-    total:
-<<<<<<< HEAD
-      instructions: 359179402
-=======
-      instructions: 1522510073
->>>>>>> bb9f819c
-      heap_increase: 0
-      stable_memory_increase: 0
-    scopes: {}
-  btreemap_get_blob_32_64:
-    total:
-<<<<<<< HEAD
-      instructions: 270218640
-=======
-      instructions: 280106753
->>>>>>> bb9f819c
-      heap_increase: 0
-      stable_memory_increase: 0
-    scopes: {}
-  btreemap_get_blob_32_64_v2:
-    total:
-      instructions: 359035134
-      heap_increase: 0
-      stable_memory_increase: 0
-    scopes: {}
-  btreemap_get_blob_32_8:
-    total:
-      instructions: 267418537
-      heap_increase: 0
-      stable_memory_increase: 0
-    scopes: {}
-  btreemap_get_blob_32_8_v2:
-    total:
-<<<<<<< HEAD
-      instructions: 356658124
-=======
       instructions: 358059333
->>>>>>> bb9f819c
       heap_increase: 0
       stable_memory_increase: 0
     scopes: {}
   btreemap_get_blob_4_1024:
     total:
-<<<<<<< HEAD
-      instructions: 188571801
-=======
       instructions: 183878301
->>>>>>> bb9f819c
       heap_increase: 0
       stable_memory_increase: 0
     scopes: {}
   btreemap_get_blob_4_1024_v2:
     total:
-<<<<<<< HEAD
-      instructions: 273176025
-      heap_increase: 0
-      stable_memory_increase: 0
-    scopes: {}
-  btreemap_get_blob_4_128:
-    total:
-      instructions: 182073936
-      heap_increase: 0
-      stable_memory_increase: 0
-    scopes: {}
-  btreemap_get_blob_4_128_v2:
-    total:
-      instructions: 267416694
-      heap_increase: 0
-      stable_memory_increase: 0
-    scopes: {}
-  btreemap_get_blob_4_16:
-    total:
-      instructions: 175380253
-      heap_increase: 0
-      stable_memory_increase: 0
-    scopes: {}
-  btreemap_get_blob_4_16_v2:
-    total:
-      instructions: 260873312
-      heap_increase: 0
-      stable_memory_increase: 0
-    scopes: {}
-  btreemap_get_blob_4_256:
-    total:
-      instructions: 183274158
-      heap_increase: 0
-      stable_memory_increase: 0
-    scopes: {}
-  btreemap_get_blob_4_256_v2:
-    total:
-      instructions: 267013818
-      heap_increase: 0
-      stable_memory_increase: 0
-    scopes: {}
-  btreemap_get_blob_4_32:
-    total:
-      instructions: 185129763
-      heap_increase: 0
-      stable_memory_increase: 0
-    scopes: {}
-  btreemap_get_blob_4_32_v2:
-    total:
-      instructions: 272763516
-      heap_increase: 0
-      stable_memory_increase: 0
-    scopes: {}
-  btreemap_get_blob_4_4:
-    total:
-      instructions: 177459408
-      heap_increase: 0
-      stable_memory_increase: 0
-    scopes: {}
-  btreemap_get_blob_4_4_v2:
-    total:
-      instructions: 266333564
-      heap_increase: 0
-      stable_memory_increase: 0
-    scopes: {}
-  btreemap_get_blob_4_512:
-    total:
-      instructions: 179983011
-      heap_increase: 0
-      stable_memory_increase: 0
-    scopes: {}
-  btreemap_get_blob_4_512_v2:
-    total:
-      instructions: 260727084
-      heap_increase: 0
-      stable_memory_increase: 0
-    scopes: {}
-  btreemap_get_blob_4_64:
-    total:
-      instructions: 176195117
-      heap_increase: 0
-      stable_memory_increase: 0
-    scopes: {}
-  btreemap_get_blob_4_64_v2:
-    total:
-      instructions: 260278194
-      heap_increase: 0
-      stable_memory_increase: 0
-    scopes: {}
-  btreemap_get_blob_4_8:
-    total:
-      instructions: 178460124
-      heap_increase: 0
-      stable_memory_increase: 0
-    scopes: {}
-  btreemap_get_blob_4_8_v2:
-    total:
-      instructions: 268283552
-=======
       instructions: 268405509
->>>>>>> bb9f819c
       heap_increase: 0
       stable_memory_increase: 0
     scopes: {}
   btreemap_get_blob_512_1024:
     total:
-<<<<<<< HEAD
-      instructions: 2580004383
-=======
       instructions: 2574022258
->>>>>>> bb9f819c
       heap_increase: 0
       stable_memory_increase: 0
     scopes: {}
   btreemap_get_blob_512_1024_v2:
     total:
-<<<<<<< HEAD
-      instructions: 2658975765
-      heap_increase: 0
-      stable_memory_increase: 0
-    scopes: {}
-  btreemap_get_blob_512_128:
-    total:
-      instructions: 2598702612
-      heap_increase: 0
-      stable_memory_increase: 0
-    scopes: {}
-  btreemap_get_blob_512_128_v2:
-    total:
-      instructions: 2671892644
-      heap_increase: 0
-      stable_memory_increase: 0
-    scopes: {}
-  btreemap_get_blob_512_16:
-    total:
-      instructions: 2438436274
-      heap_increase: 0
-      stable_memory_increase: 0
-    scopes: {}
-  btreemap_get_blob_512_16_v2:
-    total:
-      instructions: 2507062849
-      heap_increase: 0
-      stable_memory_increase: 0
-    scopes: {}
-  btreemap_get_blob_512_256:
-    total:
-      instructions: 2536833578
-      heap_increase: 0
-      stable_memory_increase: 0
-    scopes: {}
-  btreemap_get_blob_512_256_v2:
-    total:
-      instructions: 2606636689
-      heap_increase: 0
-      stable_memory_increase: 0
-    scopes: {}
-  btreemap_get_blob_512_32:
-    total:
-      instructions: 2590071348
-      heap_increase: 0
-      stable_memory_increase: 0
-    scopes: {}
-  btreemap_get_blob_512_32_v2:
-    total:
-      instructions: 2676644969
-      heap_increase: 0
-      stable_memory_increase: 0
-    scopes: {}
-  btreemap_get_blob_512_4:
-    total:
-      instructions: 2582714393
-      heap_increase: 0
-      stable_memory_increase: 0
-    scopes: {}
-  btreemap_get_blob_512_4_v2:
-    total:
-      instructions: 2647310085
-      heap_increase: 0
-      stable_memory_increase: 0
-    scopes: {}
-  btreemap_get_blob_512_512:
-    total:
-      instructions: 2605754814
-      heap_increase: 0
-      stable_memory_increase: 0
-    scopes: {}
-  btreemap_get_blob_512_512_v2:
-    total:
-      instructions: 2673741973
-      heap_increase: 0
-      stable_memory_increase: 0
-    scopes: {}
-  btreemap_get_blob_512_64:
-    total:
-      instructions: 2584588455
-      heap_increase: 0
-      stable_memory_increase: 0
-    scopes: {}
-  btreemap_get_blob_512_64_v2:
-    total:
-      instructions: 2650617425
-      heap_increase: 0
-      stable_memory_increase: 0
-    scopes: {}
-  btreemap_get_blob_512_8:
-    total:
-      instructions: 2597377337
-=======
       instructions: 2652896326
->>>>>>> bb9f819c
-      heap_increase: 0
-      stable_memory_increase: 0
-    scopes: {}
-  btreemap_get_blob_512_8_v2:
-    total:
-<<<<<<< HEAD
-      instructions: 2672809176
-=======
+      heap_increase: 0
+      stable_memory_increase: 0
+    scopes: {}
+  btreemap_get_blob_512_1024_v2_mem_manager:
+    total:
       instructions: 2758935791
->>>>>>> bb9f819c
       heap_increase: 0
       stable_memory_increase: 0
     scopes: {}
   btreemap_get_blob_64_1024:
     total:
-<<<<<<< HEAD
-      instructions: 528437495
-=======
       instructions: 522452995
->>>>>>> bb9f819c
       heap_increase: 0
       stable_memory_increase: 0
     scopes: {}
   btreemap_get_blob_64_1024_v2:
     total:
-<<<<<<< HEAD
-      instructions: 608552553
-      heap_increase: 0
-      stable_memory_increase: 0
-    scopes: {}
-  btreemap_get_blob_64_128:
-    total:
-      instructions: 521585466
-      heap_increase: 0
-      stable_memory_increase: 0
-    scopes: {}
-  btreemap_get_blob_64_128_v2:
-    total:
-      instructions: 607571666
-      heap_increase: 0
-      stable_memory_increase: 0
-    scopes: {}
-  btreemap_get_blob_64_16:
-    total:
-      instructions: 514818608
-      heap_increase: 0
-      stable_memory_increase: 0
-    scopes: {}
-  btreemap_get_blob_64_16_v2:
-    total:
-      instructions: 598899939
-      heap_increase: 0
-      stable_memory_increase: 0
-    scopes: {}
-  btreemap_get_blob_64_256:
-    total:
-      instructions: 523616326
-      heap_increase: 0
-      stable_memory_increase: 0
-    scopes: {}
-  btreemap_get_blob_64_256_v2:
-    total:
-      instructions: 602349364
-      heap_increase: 0
-      stable_memory_increase: 0
-    scopes: {}
-  btreemap_get_blob_64_32:
-    total:
-      instructions: 514128479
-      heap_increase: 0
-      stable_memory_increase: 0
-    scopes: {}
-  btreemap_get_blob_64_32_v2:
-    total:
-      instructions: 605053410
-      heap_increase: 0
-      stable_memory_increase: 0
-    scopes: {}
-  btreemap_get_blob_64_4:
-    total:
-      instructions: 516791569
-      heap_increase: 0
-      stable_memory_increase: 0
-    scopes: {}
-  btreemap_get_blob_64_4_v2:
-    total:
-      instructions: 602438851
-      heap_increase: 0
-      stable_memory_increase: 0
-    scopes: {}
-  btreemap_get_blob_64_512:
-    total:
-      instructions: 526637203
-      heap_increase: 0
-      stable_memory_increase: 0
-    scopes: {}
-  btreemap_get_blob_64_512_v2:
-    total:
-      instructions: 606448025
-      heap_increase: 0
-      stable_memory_increase: 0
-    scopes: {}
-  btreemap_get_blob_64_64:
-    total:
-      instructions: 519136272
-      heap_increase: 0
-      stable_memory_increase: 0
-    scopes: {}
-  btreemap_get_blob_64_64_v2:
-    total:
-      instructions: 601666029
-      heap_increase: 0
-      stable_memory_increase: 0
-    scopes: {}
-  btreemap_get_blob_64_8:
-    total:
-      instructions: 517375360
-      heap_increase: 0
-      stable_memory_increase: 0
-    scopes: {}
-  btreemap_get_blob_64_8_v2:
-    total:
-      instructions: 600821562
-=======
       instructions: 602470701
->>>>>>> bb9f819c
       heap_increase: 0
       stable_memory_increase: 0
     scopes: {}
   btreemap_get_blob_8_1024:
     total:
-<<<<<<< HEAD
-      instructions: 223384583
-=======
       instructions: 217400958
->>>>>>> bb9f819c
       heap_increase: 0
       stable_memory_increase: 0
     scopes: {}
   btreemap_get_blob_8_1024_v2:
     total:
-<<<<<<< HEAD
-      instructions: 305790193
-=======
       instructions: 299709230
->>>>>>> bb9f819c
-      heap_increase: 0
-      stable_memory_increase: 0
-    scopes: {}
-  btreemap_get_blob_8_128:
-    total:
-<<<<<<< HEAD
-      instructions: 211195878
-=======
+      heap_increase: 0
+      stable_memory_increase: 0
+    scopes: {}
+  btreemap_get_blob_8_u64:
+    total:
       instructions: 201178258
->>>>>>> bb9f819c
-      heap_increase: 0
-      stable_memory_increase: 0
-    scopes: {}
-  btreemap_get_blob_8_128_v2:
-    total:
-<<<<<<< HEAD
-      instructions: 292974336
-=======
+      heap_increase: 0
+      stable_memory_increase: 0
+    scopes: {}
+  btreemap_get_blob_8_u64_v2:
+    total:
       instructions: 298067608
->>>>>>> bb9f819c
-      heap_increase: 0
-      stable_memory_increase: 0
-    scopes: {}
-  btreemap_get_blob_8_16:
-    total:
-<<<<<<< HEAD
-      instructions: 208715045
-=======
+      heap_increase: 0
+      stable_memory_increase: 0
+    scopes: {}
+  btreemap_get_u64_blob_8:
+    total:
       instructions: 175651041
->>>>>>> bb9f819c
-      heap_increase: 0
-      stable_memory_increase: 0
-    scopes: {}
-  btreemap_get_blob_8_16_v2:
-    total:
-<<<<<<< HEAD
-      instructions: 298483770
-=======
+      heap_increase: 0
+      stable_memory_increase: 0
+    scopes: {}
+  btreemap_get_u64_blob_8_v2:
+    total:
       instructions: 249967569
->>>>>>> bb9f819c
-      heap_increase: 0
-      stable_memory_increase: 0
-    scopes: {}
-  btreemap_get_blob_8_256:
-    total:
-<<<<<<< HEAD
-      instructions: 214048576
-=======
+      heap_increase: 0
+      stable_memory_increase: 0
+    scopes: {}
+  btreemap_get_u64_u64:
+    total:
       instructions: 176359016
->>>>>>> bb9f819c
-      heap_increase: 0
-      stable_memory_increase: 0
-    scopes: {}
-  btreemap_get_blob_8_256_v2:
-    total:
-<<<<<<< HEAD
-      instructions: 296352710
-=======
+      heap_increase: 0
+      stable_memory_increase: 0
+    scopes: {}
+  btreemap_get_u64_u64_v2:
+    total:
       instructions: 256656270
->>>>>>> bb9f819c
-      heap_increase: 0
-      stable_memory_increase: 0
-    scopes: {}
-  btreemap_get_blob_8_32:
-    total:
-<<<<<<< HEAD
-      instructions: 210978297
-=======
+      heap_increase: 0
+      stable_memory_increase: 0
+    scopes: {}
+  btreemap_get_u64_u64_v2_mem_manager:
+    total:
       instructions: 336179948
->>>>>>> bb9f819c
-      heap_increase: 0
-      stable_memory_increase: 0
-    scopes: {}
-  btreemap_get_blob_8_32_v2:
-    total:
-      instructions: 295717887
-      heap_increase: 0
-      stable_memory_increase: 0
-    scopes: {}
-  btreemap_get_blob_8_4:
-    total:
-      instructions: 206527540
-      heap_increase: 0
-      stable_memory_increase: 0
-    scopes: {}
-  btreemap_get_blob_8_4_v2:
-    total:
-      instructions: 292823562
-      heap_increase: 0
-      stable_memory_increase: 0
-    scopes: {}
-  btreemap_get_blob_8_512:
-    total:
-      instructions: 213806148
-      heap_increase: 0
-      stable_memory_increase: 0
-    scopes: {}
-  btreemap_get_blob_8_512_v2:
-    total:
-      instructions: 294905696
-      heap_increase: 0
-      stable_memory_increase: 0
-    scopes: {}
-  btreemap_get_blob_8_64:
-    total:
-      instructions: 213883033
-      heap_increase: 0
-      stable_memory_increase: 0
-    scopes: {}
-  btreemap_get_blob_8_64_v2:
-    total:
-      instructions: 299019472
-      heap_increase: 0
-      stable_memory_increase: 0
-    scopes: {}
-  btreemap_get_blob_8_8:
-    total:
-      instructions: 204244902
-      heap_increase: 0
-      stable_memory_increase: 0
-    scopes: {}
-  btreemap_get_blob_8_8_v2:
-    total:
-      instructions: 292281931
-      heap_increase: 0
-      stable_memory_increase: 0
-    scopes: {}
-  btreemap_get_blob_8_u64:
-    total:
-      instructions: 207152383
-      heap_increase: 0
-      stable_memory_increase: 0
-    scopes: {}
-  btreemap_get_blob_8_u64_v2:
-    total:
-      instructions: 304198544
-      heap_increase: 0
-      stable_memory_increase: 0
-    scopes: {}
-  btreemap_get_u64_blob_8:
-    total:
-      instructions: 181419022
-      heap_increase: 0
-      stable_memory_increase: 0
-    scopes: {}
-  btreemap_get_u64_blob_8_v2:
-    total:
-      instructions: 255832872
-      heap_increase: 0
-      stable_memory_increase: 0
-    scopes: {}
-  btreemap_get_u64_u64:
-    total:
-      instructions: 182126755
-      heap_increase: 0
-      stable_memory_increase: 0
-    scopes: {}
-  btreemap_get_u64_u64_v2:
-    total:
-      instructions: 262556748
-      heap_increase: 0
-      stable_memory_increase: 0
-    scopes: {}
-  btreemap_get_u64_u64_v2_mem_manager:
-    total:
-      instructions: 341990932
       heap_increase: 0
       stable_memory_increase: 0
     scopes: {}
   btreemap_insert_10mib_values:
     total:
-      instructions: 5252735909
+      instructions: 5239421355
       heap_increase: 0
       stable_memory_increase: 3613
     scopes: {}
-  btreemap_insert_blob_1024_1024:
-    total:
-      instructions: 5375238200
-      heap_increase: 1
-      stable_memory_increase: 465
-    scopes: {}
-  btreemap_insert_blob_1024_1024_v2:
-    total:
-      instructions: 5454519667
-      heap_increase: 1
-      stable_memory_increase: 349
-    scopes: {}
-  btreemap_insert_blob_1024_1024_v2_mem_manager:
-    total:
-      instructions: 5624407763
-      heap_increase: 1
+  btreemap_insert_blob_1024_128:
+    total:
+      instructions: 5110664101
+      heap_increase: 0
+      stable_memory_increase: 262
+    scopes: {}
+  btreemap_insert_blob_1024_128_v2:
+    total:
+      instructions: 5201936582
+      heap_increase: 0
+      stable_memory_increase: 196
+    scopes: {}
+  btreemap_insert_blob_1024_16:
+    total:
+      instructions: 5113272660
+      heap_increase: 0
+      stable_memory_increase: 241
+    scopes: {}
+  btreemap_insert_blob_1024_16_v2:
+    total:
+      instructions: 5200160649
+      heap_increase: 0
+      stable_memory_increase: 181
+    scopes: {}
+  btreemap_insert_blob_1024_256:
+    total:
+      instructions: 5132006019
+      heap_increase: 0
+      stable_memory_increase: 292
+    scopes: {}
+  btreemap_insert_blob_1024_256_v2:
+    total:
+      instructions: 5225716019
+      heap_increase: 0
+      stable_memory_increase: 219
+    scopes: {}
+  btreemap_insert_blob_1024_32:
+    total:
+      instructions: 5096510160
+      heap_increase: 0
+      stable_memory_increase: 239
+    scopes: {}
+  btreemap_insert_blob_1024_32_v2:
+    total:
+      instructions: 5194736210
+      heap_increase: 0
+      stable_memory_increase: 180
+    scopes: {}
+  btreemap_insert_blob_1024_4:
+    total:
+      instructions: 5019310618
+      heap_increase: 0
+      stable_memory_increase: 235
+    scopes: {}
+  btreemap_insert_blob_1024_4_v2:
+    total:
+      instructions: 5098222305
+      heap_increase: 0
+      stable_memory_increase: 176
+    scopes: {}
+  btreemap_insert_blob_1024_512:
+    total:
+      instructions: 5206323531
+      heap_increase: 0
+      stable_memory_increase: 348
+    scopes: {}
+  btreemap_insert_blob_1024_512_v2:
+    total:
+      instructions: 5305867254
+      heap_increase: 0
+      stable_memory_increase: 261
+    scopes: {}
+  btreemap_insert_blob_1024_512_v2_mem_manager:
+    total:
+      instructions: 5474908000
+      heap_increase: 0
       stable_memory_increase: 256
     scopes: {}
+  btreemap_insert_blob_1024_64:
+    total:
+      instructions: 5150175789
+      heap_increase: 0
+      stable_memory_increase: 250
+    scopes: {}
+  btreemap_insert_blob_1024_64_v2:
+    total:
+      instructions: 5249105297
+      heap_increase: 0
+      stable_memory_increase: 188
+    scopes: {}
+  btreemap_insert_blob_1024_8:
+    total:
+      instructions: 5085348900
+      heap_increase: 0
+      stable_memory_increase: 237
+    scopes: {}
+  btreemap_insert_blob_1024_8_v2:
+    total:
+      instructions: 5187558037
+      heap_increase: 0
+      stable_memory_increase: 178
+    scopes: {}
   btreemap_insert_blob_128_1024:
     total:
-      instructions: 1274432944
+      instructions: 1273227463
       heap_increase: 0
       stable_memory_increase: 260
     scopes: {}
   btreemap_insert_blob_128_1024_v2:
     total:
-      instructions: 1374609978
+      instructions: 1373313309
       heap_increase: 0
       stable_memory_increase: 195
     scopes: {}
   btreemap_insert_blob_16_1024:
     total:
-      instructions: 638999750
+      instructions: 637805470
       heap_increase: 0
       stable_memory_increase: 215
     scopes: {}
   btreemap_insert_blob_16_1024_v2:
     total:
-      instructions: 733740582
+      instructions: 732455990
       heap_increase: 0
       stable_memory_increase: 161
     scopes: {}
   btreemap_insert_blob_256_1024:
     total:
-      instructions: 1861045202
+      instructions: 1859840193
       heap_increase: 0
       stable_memory_increase: 292
     scopes: {}
   btreemap_insert_blob_256_1024_v2:
     total:
-      instructions: 1959151734
+      instructions: 1957855803
       heap_increase: 0
       stable_memory_increase: 219
     scopes: {}
   btreemap_insert_blob_32_1024:
     total:
-      instructions: 674072735
+      instructions: 672870979
       heap_increase: 0
       stable_memory_increase: 230
     scopes: {}
   btreemap_insert_blob_32_1024_v2:
     total:
-      instructions: 771457548
+      instructions: 770164792
       heap_increase: 0
       stable_memory_increase: 173
     scopes: {}
   btreemap_insert_blob_4_1024:
     total:
-      instructions: 498372052
+      instructions: 497280451
       heap_increase: 0
       stable_memory_increase: 123
     scopes: {}
   btreemap_insert_blob_4_1024_v2:
     total:
-      instructions: 595023536
+      instructions: 593852839
       heap_increase: 0
       stable_memory_increase: 92
     scopes: {}
   btreemap_insert_blob_512_1024:
     total:
-      instructions: 3012007677
+      instructions: 3010795691
       heap_increase: 0
       stable_memory_increase: 351
     scopes: {}
   btreemap_insert_blob_512_1024_v2:
     total:
-      instructions: 3106000243
+      instructions: 3104696455
       heap_increase: 0
       stable_memory_increase: 263
     scopes: {}
   btreemap_insert_blob_64_1024:
     total:
-      instructions: 921147109
+      instructions: 919935850
       heap_increase: 0
       stable_memory_increase: 245
     scopes: {}
   btreemap_insert_blob_64_1024_v2:
     total:
-      instructions: 1017206511
+      instructions: 1015903332
       heap_increase: 0
       stable_memory_increase: 183
     scopes: {}
   btreemap_insert_blob_8_1024:
     total:
-      instructions: 608449214
+      instructions: 607806777
       heap_increase: 0
       stable_memory_increase: 183
     scopes: {}
   btreemap_insert_blob_8_1024_v2:
     total:
-      instructions: 710259164
+      instructions: 709530767
       heap_increase: 0
       stable_memory_increase: 138
     scopes: {}
   btreemap_insert_blob_8_u64:
     total:
-      instructions: 330952691
+      instructions: 330300136
       heap_increase: 0
       stable_memory_increase: 6
     scopes: {}
   btreemap_insert_blob_8_u64_v2:
     total:
-      instructions: 441926187
+      instructions: 441129700
       heap_increase: 0
       stable_memory_increase: 4
     scopes: {}
   btreemap_insert_u64_blob_8:
     total:
-      instructions: 341142964
+      instructions: 339919034
       heap_increase: 0
       stable_memory_increase: 7
     scopes: {}
   btreemap_insert_u64_blob_8_v2:
     total:
-      instructions: 421640338
+      instructions: 420318618
       heap_increase: 0
       stable_memory_increase: 5
     scopes: {}
   btreemap_insert_u64_u64:
     total:
-      instructions: 346690427
+      instructions: 345460000
       heap_increase: 0
       stable_memory_increase: 7
     scopes: {}
-<<<<<<< HEAD
-  btreemap_insert_u64_u64_mem_manager:
-    total:
-      instructions: 559396920
-      heap_increase: 0
-      stable_memory_increase: 0
-    scopes: {}
-=======
->>>>>>> bb9f819c
   btreemap_insert_u64_u64_v2:
     total:
-      instructions: 430249813
+      instructions: 428895247
       heap_increase: 0
       stable_memory_increase: 6
     scopes: {}
@@ -1348,241 +403,229 @@
     scopes: {}
   btreemap_iter_10mib_values:
     total:
-      instructions: 11414206
+      instructions: 11407378
       heap_increase: 0
       stable_memory_increase: 0
     scopes: {}
   btreemap_iter_count_10mib_values:
     total:
-      instructions: 484119
+      instructions: 477294
       heap_increase: 0
       stable_memory_increase: 0
     scopes: {}
   btreemap_iter_count_small_values:
     total:
-      instructions: 9446530
+      instructions: 9442536
       heap_increase: 0
       stable_memory_increase: 0
     scopes: {}
   btreemap_iter_rev_10mib_values:
     total:
-      instructions: 11411209
+      instructions: 11404381
       heap_increase: 0
       stable_memory_increase: 0
     scopes: {}
   btreemap_iter_rev_small_values:
     total:
-      instructions: 14979515
+      instructions: 14975521
       heap_increase: 0
       stable_memory_increase: 0
     scopes: {}
   btreemap_iter_small_values:
     total:
-      instructions: 14982608
+      instructions: 14978614
       heap_increase: 0
       stable_memory_increase: 0
     scopes: {}
   btreemap_keys_10mib_values:
     total:
-      instructions: 471780
+      instructions: 464952
       heap_increase: 0
       stable_memory_increase: 0
     scopes: {}
   btreemap_keys_rev_10mib_values:
     total:
-      instructions: 471423
+      instructions: 464595
       heap_increase: 0
       stable_memory_increase: 0
     scopes: {}
   btreemap_keys_rev_small_values:
     total:
-      instructions: 9677700
+      instructions: 9673706
       heap_increase: 0
       stable_memory_increase: 0
     scopes: {}
   btreemap_keys_small_values:
     total:
-      instructions: 9530087
+      instructions: 9526093
       heap_increase: 0
       stable_memory_increase: 0
     scopes: {}
   btreemap_read_every_third_value_from_range:
     total:
-      instructions: 84232449
+      instructions: 84178476
       heap_increase: 0
       stable_memory_increase: 0
     scopes: {}
   btreemap_read_keys_from_range:
     total:
-      instructions: 84272453
-      heap_increase: 0
-      stable_memory_increase: 0
-    scopes: {}
-  btreemap_remove_blob_1024_1024:
-    total:
-      instructions: 6656917307
-      heap_increase: 0
-      stable_memory_increase: 0
-    scopes: {}
-  btreemap_remove_blob_1024_1024_v2:
-    total:
-      instructions: 6768127795
+      instructions: 84218480
       heap_increase: 0
       stable_memory_increase: 0
     scopes: {}
   btreemap_remove_blob_128_1024:
     total:
-      instructions: 1576023496
+      instructions: 1574675940
       heap_increase: 0
       stable_memory_increase: 0
     scopes: {}
   btreemap_remove_blob_128_1024_v2:
     total:
-      instructions: 1719142558
+      instructions: 1717684218
       heap_increase: 0
       stable_memory_increase: 0
     scopes: {}
   btreemap_remove_blob_16_1024:
     total:
-      instructions: 759335532
+      instructions: 758136944
       heap_increase: 0
       stable_memory_increase: 0
     scopes: {}
   btreemap_remove_blob_16_1024_v2:
     total:
-      instructions: 897291848
+      instructions: 895985762
       heap_increase: 0
       stable_memory_increase: 0
     scopes: {}
   btreemap_remove_blob_256_1024:
     total:
-      instructions: 2280479830
+      instructions: 2279163553
       heap_increase: 0
       stable_memory_increase: 0
     scopes: {}
   btreemap_remove_blob_256_1024_v2:
     total:
-      instructions: 2419331225
+      instructions: 2417905594
       heap_increase: 0
       stable_memory_increase: 0
     scopes: {}
   btreemap_remove_blob_32_1024:
     total:
-      instructions: 828878708
+      instructions: 827599093
       heap_increase: 0
       stable_memory_increase: 0
     scopes: {}
   btreemap_remove_blob_32_1024_v2:
     total:
-      instructions: 968145410
+      instructions: 966757633
       heap_increase: 0
       stable_memory_increase: 0
     scopes: {}
   btreemap_remove_blob_4_1024:
     total:
-      instructions: 487274359
+      instructions: 486469240
       heap_increase: 0
       stable_memory_increase: 0
     scopes: {}
   btreemap_remove_blob_4_1024_v2:
     total:
-      instructions: 600988712
+      instructions: 600093407
       heap_increase: 0
       stable_memory_increase: 0
     scopes: {}
   btreemap_remove_blob_512_1024:
     total:
-      instructions: 3750359666
+      instructions: 3748993388
       heap_increase: 0
       stable_memory_increase: 0
     scopes: {}
   btreemap_remove_blob_512_1024_v2:
     total:
-      instructions: 3879719315
+      instructions: 3878241779
       heap_increase: 0
       stable_memory_increase: 0
     scopes: {}
   btreemap_remove_blob_64_1024:
     total:
-      instructions: 1142323462
+      instructions: 1141008090
       heap_increase: 0
       stable_memory_increase: 0
     scopes: {}
   btreemap_remove_blob_64_1024_v2:
     total:
-      instructions: 1282345236
+      instructions: 1280920638
       heap_increase: 0
       stable_memory_increase: 0
     scopes: {}
   btreemap_remove_blob_8_1024:
     total:
-      instructions: 645831840
+      instructions: 644735138
       heap_increase: 0
       stable_memory_increase: 0
     scopes: {}
   btreemap_remove_blob_8_1024_v2:
     total:
-      instructions: 777966863
+      instructions: 776768069
       heap_increase: 0
       stable_memory_increase: 0
     scopes: {}
   btreemap_remove_blob_8_u64:
     total:
-      instructions: 436189283
+      instructions: 435032682
       heap_increase: 0
       stable_memory_increase: 0
     scopes: {}
   btreemap_remove_blob_8_u64_v2:
     total:
-      instructions: 585358017
+      instructions: 584053097
       heap_increase: 0
       stable_memory_increase: 0
     scopes: {}
   btreemap_remove_u64_blob_8:
     total:
-      instructions: 487013223
+      instructions: 485748982
       heap_increase: 0
       stable_memory_increase: 0
     scopes: {}
   btreemap_remove_u64_blob_8_v2:
     total:
-      instructions: 602400514
+      instructions: 601012747
       heap_increase: 0
       stable_memory_increase: 0
     scopes: {}
   btreemap_remove_u64_u64:
     total:
-      instructions: 500209625
+      instructions: 498934285
       heap_increase: 0
       stable_memory_increase: 0
     scopes: {}
   btreemap_remove_u64_u64_v2:
     total:
-      instructions: 624916125
+      instructions: 623495817
       heap_increase: 0
       stable_memory_increase: 0
     scopes: {}
   btreemap_values_10mib_values:
     total:
-      instructions: 11413686
+      instructions: 11406858
       heap_increase: 0
       stable_memory_increase: 0
     scopes: {}
   btreemap_values_rev_10mib_values:
     total:
-      instructions: 11410689
+      instructions: 11403861
       heap_increase: 0
       stable_memory_increase: 0
     scopes: {}
   btreemap_values_rev_small_values:
     total:
-      instructions: 14953511
+      instructions: 14949517
       heap_increase: 0
       stable_memory_increase: 0
     scopes: {}
   btreemap_values_small_values:
     total:
-      instructions: 14956604
+      instructions: 14952610
       heap_increase: 0
       stable_memory_increase: 0
     scopes: {}
@@ -1606,49 +649,49 @@
     scopes: {}
   vec_get_blob_128:
     total:
-      instructions: 19256732
+      instructions: 19306242
       heap_increase: 0
       stable_memory_increase: 0
     scopes: {}
   vec_get_blob_16:
     total:
-      instructions: 6356566
+      instructions: 6402226
       heap_increase: 0
       stable_memory_increase: 0
     scopes: {}
   vec_get_blob_32:
     total:
-      instructions: 7073813
+      instructions: 7121657
       heap_increase: 0
       stable_memory_increase: 0
     scopes: {}
   vec_get_blob_4:
     total:
-      instructions: 4861677
+      instructions: 4849627
       heap_increase: 0
       stable_memory_increase: 0
     scopes: {}
   vec_get_blob_4_mem_manager:
     total:
-      instructions: 7201877
+      instructions: 7216977
       heap_increase: 0
       stable_memory_increase: 0
     scopes: {}
   vec_get_blob_64:
     total:
-      instructions: 11321092
+      instructions: 11370056
       heap_increase: 0
       stable_memory_increase: 0
     scopes: {}
   vec_get_blob_64_mem_manager:
     total:
-      instructions: 13690500
+      instructions: 13710204
       heap_increase: 0
       stable_memory_increase: 0
     scopes: {}
   vec_get_blob_8:
     total:
-      instructions: 5674367
+      instructions: 5673873
       heap_increase: 0
       stable_memory_increase: 0
     scopes: {}
