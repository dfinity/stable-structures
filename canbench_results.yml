--- conflicted
+++ resolved
@@ -1,4 +1,3 @@
-<<<<<<< HEAD
 benches:
   btreemap_get_blob_128_1024:
     total:
@@ -366,6 +365,18 @@
       heap_increase: 0
       stable_memory_increase: 6
     scopes: {}
+  btreemap_iter_count_10mib_values:
+    total:
+      instructions: 23609229
+      heap_increase: 0
+      stable_memory_increase: 0
+    scopes: {}
+  btreemap_iter_count_small_values:
+    total:
+      instructions: 25579067
+      heap_increase: 0
+      stable_memory_increase: 0
+    scopes: {}
   btreemap_remove_blob_128_1024:
     total:
       instructions: 1693092896
@@ -506,13 +517,13 @@
     scopes: {}
   memory_manager_grow:
     total:
-      instructions: 286247872
+      instructions: 285287867
       heap_increase: 2
       stable_memory_increase: 32000
     scopes: {}
   memory_manager_overhead:
     total:
-      instructions: 4545062
+      instructions: 4543611
       heap_increase: 0
       stable_memory_increase: 8320
     scopes: {}
@@ -600,560 +611,4 @@
       heap_increase: 0
       stable_memory_increase: 1
     scopes: {}
-version: 0.1.1
-=======
-btreemap_get_blob_128_1024:
-  measurements:
-    instructions: 918297550
-    node_load_v1: 754035202
-    stable_memory_size: 261
-btreemap_get_blob_128_1024_v2:
-  measurements:
-    instructions: 1012404828
-    node_load_v2: 838471112
-    stable_memory_size: 196
-btreemap_get_blob_16_1024:
-  measurements:
-    instructions: 402489372
-    node_load_v1: 265476351
-    stable_memory_size: 216
-btreemap_get_blob_16_1024_v2:
-  measurements:
-    instructions: 483065575
-    node_load_v2: 341517378
-    stable_memory_size: 162
-btreemap_get_blob_256_1024:
-  measurements:
-    instructions: 1419922692
-    node_load_v1: 1228326401
-    stable_memory_size: 293
-btreemap_get_blob_256_1024_v2:
-  measurements:
-    instructions: 1514269692
-    node_load_v2: 1310914461
-    stable_memory_size: 220
-btreemap_get_blob_32_1024:
-  measurements:
-    instructions: 445863040
-    node_load_v1: 300380122
-    stable_memory_size: 231
-btreemap_get_blob_32_1024_v2:
-  measurements:
-    instructions: 526615123
-    node_load_v2: 376711582
-    stable_memory_size: 174
-btreemap_get_blob_4_1024:
-  measurements:
-    instructions: 276611192
-    node_load_v1: 161238932
-    stable_memory_size: 124
-btreemap_get_blob_4_1024_v2:
-  measurements:
-    instructions: 355490148
-    node_load_v2: 232414919
-    stable_memory_size: 93
-btreemap_get_blob_512_1024:
-  measurements:
-    instructions: 2415920006
-    node_load_v1: 2170866594
-    stable_memory_size: 352
-btreemap_get_blob_512_1024_v2:
-  measurements:
-    instructions: 2511422025
-    node_load_v2: 2254559660
-    stable_memory_size: 264
-btreemap_get_blob_64_1024:
-  measurements:
-    instructions: 688360199
-    node_load_v1: 535401984
-    stable_memory_size: 246
-btreemap_get_blob_64_1024_v2:
-  measurements:
-    instructions: 769311566
-    node_load_v2: 608827767
-    stable_memory_size: 184
-btreemap_get_blob_8_1024:
-  measurements:
-    instructions: 324971280
-    node_load_v1: 187633627
-    stable_memory_size: 184
-btreemap_get_blob_8_1024_v2:
-  measurements:
-    instructions: 402008927
-    node_load_v2: 256407446
-    stable_memory_size: 139
-btreemap_get_blob_8_u64:
-  measurements:
-    instructions: 293440780
-    node_load_v1: 187956979
-    stable_memory_size: 7
-btreemap_get_blob_8_u64_v2:
-  measurements:
-    instructions: 372798113
-    node_load_v2: 262576982
-    stable_memory_size: 5
-btreemap_get_u64_blob_8:
-  measurements:
-    instructions: 274218978
-    node_load_v1: 182442985
-    stable_memory_size: 8
-btreemap_get_u64_blob_8_v2:
-  measurements:
-    instructions: 331020864
-    node_load_v2: 236444481
-    stable_memory_size: 6
-btreemap_get_u64_u64:
-  measurements:
-    instructions: 276850992
-    node_load_v1: 181567530
-    stable_memory_size: 8
-btreemap_get_u64_u64_v2:
-  measurements:
-    instructions: 338418081
-    node_load_v2: 238660311
-    stable_memory_size: 7
-btreemap_insert_10mib_values:
-  measurements:
-    instructions: 99997294
-    node_load_v2: 7855891
-    node_save_v2: 72799502
-    stable_memory_size: 33
-btreemap_insert_blob_1024_128:
-  measurements:
-    instructions: 4984105840
-    node_load_v1: 3988909453
-    node_save_v1: 146460142
-    stable_memory_size: 263
-btreemap_insert_blob_1024_128_v2:
-  measurements:
-    instructions: 5239604456
-    node_load_v2: 4090603010
-    node_save_v2: 171846832
-    stable_memory_size: 197
-btreemap_insert_blob_1024_16:
-  measurements:
-    instructions: 4944664880
-    node_load_v1: 3985448476
-    node_save_v1: 133442320
-    stable_memory_size: 242
-btreemap_insert_blob_1024_16_v2:
-  measurements:
-    instructions: 5204903603
-    node_load_v2: 4095654733
-    node_save_v2: 158980711
-    stable_memory_size: 182
-btreemap_insert_blob_1024_256:
-  measurements:
-    instructions: 4998981709
-    node_load_v1: 3965654660
-    node_save_v1: 161983415
-    stable_memory_size: 293
-btreemap_insert_blob_1024_256_v2:
-  measurements:
-    instructions: 5197123201
-    node_load_v2: 4070258951
-    node_save_v2: 187329183
-    stable_memory_size: 220
-btreemap_insert_blob_1024_32:
-  measurements:
-    instructions: 4958594629
-    node_load_v1: 4005822869
-    node_save_v1: 134559317
-    stable_memory_size: 240
-btreemap_insert_blob_1024_32_v2:
-  measurements:
-    instructions: 5202700273
-    node_load_v2: 4113362166
-    node_save_v2: 159929338
-    stable_memory_size: 181
-btreemap_insert_blob_1024_4:
-  measurements:
-    instructions: 4840591273
-    node_load_v1: 3985365549
-    node_save_v1: 124687423
-    stable_memory_size: 236
-btreemap_insert_blob_1024_4_v2:
-  measurements:
-    instructions: 5113551566
-    node_load_v2: 4089690715
-    node_save_v2: 150184318
-    stable_memory_size: 177
-btreemap_insert_blob_1024_512:
-  measurements:
-    instructions: 5087635883
-    node_load_v1: 3989806728
-    node_save_v1: 193925745
-    stable_memory_size: 349
-btreemap_insert_blob_1024_512_v2:
-  measurements:
-    instructions: 5320097350
-    node_load_v2: 4099519139
-    node_save_v2: 219719584
-    stable_memory_size: 262
-btreemap_insert_blob_1024_64:
-  measurements:
-    instructions: 4979331968
-    node_load_v1: 4001759787
-    node_save_v1: 139286228
-    stable_memory_size: 251
-btreemap_insert_blob_1024_64_v2:
-  measurements:
-    instructions: 5221310486
-    node_load_v2: 4112538215
-    node_save_v2: 164772561
-    stable_memory_size: 189
-btreemap_insert_blob_1024_8:
-  measurements:
-    instructions: 4924885892
-    node_load_v1: 3978237186
-    node_save_v1: 128434218
-    stable_memory_size: 238
-btreemap_insert_blob_1024_8_v2:
-  measurements:
-    instructions: 5179644486
-    node_load_v2: 4082400473
-    node_save_v2: 153945446
-    stable_memory_size: 179
-btreemap_insert_blob_128_1024:
-  measurements:
-    instructions: 1437616292
-    node_load_v1: 739027550
-    node_save_v1: 257309360
-    stable_memory_size: 261
-btreemap_insert_blob_128_1024_v2:
-  measurements:
-    instructions: 1565933845
-    node_load_v2: 826942435
-    node_save_v2: 283053248
-    stable_memory_size: 196
-btreemap_insert_blob_16_1024:
-  measurements:
-    instructions: 858846535
-    node_load_v1: 253207451
-    node_save_v1: 248356858
-    stable_memory_size: 216
-btreemap_insert_blob_16_1024_v2:
-  measurements:
-    instructions: 960083194
-    node_load_v2: 330853838
-    node_save_v2: 273042097
-    stable_memory_size: 162
-btreemap_insert_blob_256_1024:
-  measurements:
-    instructions: 1974624891
-    node_load_v1: 1204369041
-    node_save_v1: 256351524
-    stable_memory_size: 293
-btreemap_insert_blob_256_1024_v2:
-  measurements:
-    instructions: 2111102480
-    node_load_v2: 1294504838
-    node_save_v2: 282314461
-    stable_memory_size: 220
-btreemap_insert_blob_32_1024:
-  measurements:
-    instructions: 904010965
-    node_load_v1: 286588753
-    node_save_v1: 254796471
-    stable_memory_size: 231
-btreemap_insert_blob_32_1024_v2:
-  measurements:
-    instructions: 1004184959
-    node_load_v2: 366954442
-    node_save_v2: 278850203
-    stable_memory_size: 174
-btreemap_insert_blob_4_1024:
-  measurements:
-    instructions: 652382785
-    node_load_v1: 149831245
-    node_save_v1: 228197043
-    stable_memory_size: 124
-btreemap_insert_blob_4_1024_v2:
-  measurements:
-    instructions: 736453619
-    node_load_v2: 212173910
-    node_save_v2: 250260310
-    stable_memory_size: 93
-btreemap_insert_blob_512_1024:
-  measurements:
-    instructions: 3053462673
-    node_load_v1: 2124633848
-    node_save_v1: 261440735
-    stable_memory_size: 352
-btreemap_insert_blob_512_1024_v2:
-  measurements:
-    instructions: 3155320531
-    node_load_v2: 2201526645
-    node_save_v2: 283885891
-    stable_memory_size: 264
-btreemap_insert_blob_64_1024:
-  measurements:
-    instructions: 1166106772
-    node_load_v1: 510883301
-    node_save_v1: 256301205
-    stable_memory_size: 246
-btreemap_insert_blob_64_1024_v2:
-  measurements:
-    instructions: 1279910739
-    node_load_v2: 595578889
-    node_save_v2: 280900588
-    stable_memory_size: 184
-btreemap_insert_blob_8_1024:
-  measurements:
-    instructions: 776453148
-    node_load_v1: 179790788
-    node_save_v1: 242797687
-    stable_memory_size: 184
-btreemap_insert_blob_8_1024_v2:
-  measurements:
-    instructions: 866232312
-    node_load_v2: 246352950
-    node_save_v2: 266596061
-    stable_memory_size: 139
-btreemap_insert_blob_8_u64:
-  measurements:
-    instructions: 472686878
-    node_load_v1: 181986700
-    node_save_v1: 126883358
-    stable_memory_size: 7
-btreemap_insert_blob_8_u64_v2:
-  measurements:
-    instructions: 566706828
-    node_load_v2: 250601037
-    node_save_v2: 151769417
-    stable_memory_size: 5
-btreemap_insert_u64_blob_8:
-  measurements:
-    instructions: 480324223
-    node_load_v1: 170565445
-    node_save_v1: 153183226
-    stable_memory_size: 8
-btreemap_insert_u64_blob_8_v2:
-  measurements:
-    instructions: 548609694
-    node_load_v2: 224781217
-    node_save_v2: 168239993
-    stable_memory_size: 6
-btreemap_insert_u64_u64:
-  measurements:
-    instructions: 494167871
-    node_load_v1: 171859779
-    node_save_v1: 159769002
-    stable_memory_size: 8
-btreemap_insert_u64_u64_v2:
-  measurements:
-    instructions: 569015520
-    node_load_v2: 230782820
-    node_save_v2: 175856694
-    stable_memory_size: 7
-btreemap_iter_count_10mib_values:
-  measurements:
-    instructions: 23627527
-    node_load_v2: 402287
-    stable_memory_size: 33
-btreemap_iter_count_small_values:
-  measurements:
-    instructions: 27195467
-    node_load_v2: 6367125
-    stable_memory_size: 32
-btreemap_remove_blob_128_1024:
-  measurements:
-    instructions: 1765436627
-    node_load_v1: 831238789
-    node_save_v1: 435218602
-    stable_memory_size: 261
-btreemap_remove_blob_128_1024_v2:
-  measurements:
-    instructions: 1910258373
-    node_load_v2: 925249945
-    node_save_v2: 487653874
-    stable_memory_size: 196
-btreemap_remove_blob_16_1024:
-  measurements:
-    instructions: 1070289873
-    node_load_v1: 293118687
-    node_save_v1: 401442409
-    stable_memory_size: 216
-btreemap_remove_blob_16_1024_v2:
-  measurements:
-    instructions: 1203248521
-    node_load_v2: 381414821
-    node_save_v2: 449480819
-    stable_memory_size: 162
-btreemap_remove_blob_256_1024:
-  measurements:
-    instructions: 2382407241
-    node_load_v1: 1344675202
-    node_save_v1: 432970452
-    stable_memory_size: 293
-btreemap_remove_blob_256_1024_v2:
-  measurements:
-    instructions: 2530218035
-    node_load_v2: 1439645617
-    node_save_v2: 483420926
-    stable_memory_size: 220
-btreemap_remove_blob_32_1024:
-  measurements:
-    instructions: 1140153781
-    node_load_v1: 322843280
-    node_save_v1: 417148893
-    stable_memory_size: 231
-btreemap_remove_blob_32_1024_v2:
-  measurements:
-    instructions: 1278111352
-    node_load_v2: 415907179
-    node_save_v2: 466999763
-    stable_memory_size: 174
-btreemap_remove_blob_4_1024:
-  measurements:
-    instructions: 674418478
-    node_load_v1: 164435030
-    node_save_v1: 259959839
-    stable_memory_size: 124
-btreemap_remove_blob_4_1024_v2:
-  measurements:
-    instructions: 773931207
-    node_load_v2: 233938221
-    node_save_v2: 290606040
-    stable_memory_size: 93
-btreemap_remove_blob_512_1024:
-  measurements:
-    instructions: 3671936473
-    node_load_v1: 2390036799
-    node_save_v1: 446122393
-    stable_memory_size: 352
-btreemap_remove_blob_512_1024_v2:
-  measurements:
-    instructions: 3826090329
-    node_load_v2: 2488915437
-    node_save_v2: 498703262
-    stable_memory_size: 264
-btreemap_remove_blob_64_1024:
-  measurements:
-    instructions: 1448155157
-    node_load_v1: 577581483
-    node_save_v1: 428020659
-    stable_memory_size: 246
-btreemap_remove_blob_64_1024_v2:
-  measurements:
-    instructions: 1590358981
-    node_load_v2: 671421671
-    node_save_v2: 479097166
-    stable_memory_size: 184
-btreemap_remove_blob_8_1024:
-  measurements:
-    instructions: 877475340
-    node_load_v1: 203792348
-    node_save_v1: 345768939
-    stable_memory_size: 184
-btreemap_remove_blob_8_1024_v2:
-  measurements:
-    instructions: 986682953
-    node_load_v2: 274023708
-    node_save_v2: 387155036
-    stable_memory_size: 139
-btreemap_remove_blob_8_u64:
-  measurements:
-    instructions: 607672459
-    node_load_v1: 202072945
-    node_save_v1: 200360852
-    stable_memory_size: 7
-btreemap_remove_blob_8_u64_v2:
-  measurements:
-    instructions: 739316591
-    node_load_v2: 283135159
-    node_save_v2: 248529586
-    stable_memory_size: 5
-btreemap_remove_u64_blob_8:
-  measurements:
-    instructions: 669856911
-    node_load_v1: 192918268
-    node_save_v1: 269708119
-    stable_memory_size: 8
-btreemap_remove_u64_blob_8_v2:
-  measurements:
-    instructions: 765304028
-    node_load_v2: 253212163
-    node_save_v2: 302212433
-    stable_memory_size: 6
-btreemap_remove_u64_u64:
-  measurements:
-    instructions: 693077801
-    node_load_v1: 193826722
-    node_save_v1: 283366051
-    stable_memory_size: 8
-btreemap_remove_u64_u64_v2:
-  measurements:
-    instructions: 797832204
-    node_load_v2: 258765788
-    node_save_v2: 320071273
-    stable_memory_size: 7
-memory_manager_baseline:
-  measurements:
-    instructions: 1122
-    stable_memory_size: 8000
-memory_manager_grow:
-  measurements:
-    instructions: 284711825
-    stable_memory_size: 32001
-memory_manager_overhead:
-  measurements:
-    instructions: 4523476
-    stable_memory_size: 8321
-vec_get_blob_128:
-  measurements:
-    instructions: 20697043
-    stable_memory_size: 20
-vec_get_blob_16:
-  measurements:
-    instructions: 9639316
-    stable_memory_size: 3
-vec_get_blob_32:
-  measurements:
-    instructions: 10445322
-    stable_memory_size: 6
-vec_get_blob_4:
-  measurements:
-    instructions: 5683767
-    stable_memory_size: 1
-vec_get_blob_64:
-  measurements:
-    instructions: 15108707
-    stable_memory_size: 10
-vec_get_blob_8:
-  measurements:
-    instructions: 6902502
-    stable_memory_size: 2
-vec_get_u64:
-  measurements:
-    instructions: 6170324
-    stable_memory_size: 2
-vec_insert_blob_128:
-  measurements:
-    instructions: 3682815
-    stable_memory_size: 20
-vec_insert_blob_16:
-  measurements:
-    instructions: 3680588
-    stable_memory_size: 3
-vec_insert_blob_32:
-  measurements:
-    instructions: 3680981
-    stable_memory_size: 6
-vec_insert_blob_4:
-  measurements:
-    instructions: 3680326
-    stable_memory_size: 1
-vec_insert_blob_64:
-  measurements:
-    instructions: 3681505
-    stable_memory_size: 10
-vec_insert_blob_8:
-  measurements:
-    instructions: 3680457
-    stable_memory_size: 2
-vec_insert_u64:
-  measurements:
-    instructions: 5710457
-    stable_memory_size: 2
->>>>>>> daeb0a52
+version: 0.1.1