--- conflicted
+++ resolved
@@ -625,21 +625,13 @@
     scopes: {}
   memory_manager_grow:
     total:
-<<<<<<< HEAD
-      instructions: 349031714
-=======
       instructions: 349384162
->>>>>>> 6344f6e5
       heap_increase: 2
       stable_memory_increase: 32000
     scopes: {}
   memory_manager_overhead:
     total:
-<<<<<<< HEAD
-      instructions: 1182084703
-=======
       instructions: 1182116368
->>>>>>> 6344f6e5
       heap_increase: 0
       stable_memory_increase: 8320
     scopes: {}
