benches:
<<<<<<< HEAD
  btreemap_v1_contains_blob8_u64:
    total:
      instructions: 214604512
      heap_increase: 0
      stable_memory_increase: 0
    scopes: {}
  btreemap_v1_contains_blob_1024_128:
    total:
      instructions: 2922408508
      heap_increase: 0
      stable_memory_increase: 0
    scopes: {}
  btreemap_v1_contains_blob_128_128:
    total:
      instructions: 586872178
      heap_increase: 0
      stable_memory_increase: 0
    scopes: {}
  btreemap_v1_contains_blob_16_128:
    total:
      instructions: 221164121
      heap_increase: 0
      stable_memory_increase: 0
    scopes: {}
  btreemap_v1_contains_blob_256_128:
    total:
      instructions: 910841769
      heap_increase: 0
      stable_memory_increase: 0
    scopes: {}
  btreemap_v1_contains_blob_32_1024:
    total:
      instructions: 239720485
      heap_increase: 0
      stable_memory_increase: 0
    scopes: {}
  btreemap_v1_contains_blob_32_128:
    total:
      instructions: 239038963
      heap_increase: 0
      stable_memory_increase: 0
    scopes: {}
  btreemap_v1_contains_blob_32_16:
    total:
      instructions: 238053183
      heap_increase: 0
      stable_memory_increase: 0
    scopes: {}
  btreemap_v1_contains_blob_32_256:
    total:
      instructions: 241032021
      heap_increase: 0
      stable_memory_increase: 0
    scopes: {}
  btreemap_v1_contains_blob_32_32:
    total:
      instructions: 242001291
      heap_increase: 0
      stable_memory_increase: 0
    scopes: {}
  btreemap_v1_contains_blob_32_4:
    total:
      instructions: 238944894
      heap_increase: 0
      stable_memory_increase: 0
    scopes: {}
  btreemap_v1_contains_blob_32_512:
    total:
      instructions: 239131439
      heap_increase: 0
      stable_memory_increase: 0
    scopes: {}
  btreemap_v1_contains_blob_32_64:
    total:
      instructions: 241803503
      heap_increase: 0
      stable_memory_increase: 0
    scopes: {}
  btreemap_v1_contains_blob_32_8:
    total:
      instructions: 240243079
      heap_increase: 0
      stable_memory_increase: 0
    scopes: {}
  btreemap_v1_contains_blob_4_128:
    total:
      instructions: 183790067
      heap_increase: 0
      stable_memory_increase: 0
    scopes: {}
  btreemap_v1_contains_blob_512_128:
    total:
      instructions: 1575950352
      heap_increase: 0
      stable_memory_increase: 0
    scopes: {}
  btreemap_v1_contains_blob_64_128:
    total:
      instructions: 320247840
      heap_increase: 0
      stable_memory_increase: 0
    scopes: {}
  btreemap_v1_contains_blob_8_128:
    total:
      instructions: 205037342
      heap_increase: 0
      stable_memory_increase: 0
    scopes: {}
  btreemap_v1_contains_u64_blob8:
    total:
      instructions: 195672843
      heap_increase: 0
      stable_memory_increase: 0
    scopes: {}
  btreemap_v1_contains_u64_u64:
    total:
      instructions: 196021965
      heap_increase: 0
      stable_memory_increase: 0
    scopes: {}
  btreemap_v1_get_blob8_u64:
    total:
      instructions: 226053141
      heap_increase: 0
      stable_memory_increase: 0
    scopes: {}
  btreemap_v1_get_blob_1024_128:
    total:
      instructions: 3062249766
      heap_increase: 0
      stable_memory_increase: 0
    scopes: {}
  btreemap_v1_get_blob_128_128:
    total:
      instructions: 618229550
      heap_increase: 0
      stable_memory_increase: 0
    scopes: {}
  btreemap_v1_get_blob_16_128:
    total:
      instructions: 234737465
      heap_increase: 0
      stable_memory_increase: 0
    scopes: {}
  btreemap_v1_get_blob_256_128:
    total:
      instructions: 959560160
      heap_increase: 0
      stable_memory_increase: 0
    scopes: {}
  btreemap_v1_get_blob_32_1024:
    total:
      instructions: 259133975
      heap_increase: 0
      stable_memory_increase: 0
    scopes: {}
  btreemap_v1_get_blob_32_128:
    total:
      instructions: 253461956
      heap_increase: 0
      stable_memory_increase: 0
    scopes: {}
  btreemap_v1_get_blob_32_16:
    total:
      instructions: 249673367
      heap_increase: 0
      stable_memory_increase: 0
    scopes: {}
  btreemap_v1_get_blob_32_256:
    total:
      instructions: 256358543
      heap_increase: 0
      stable_memory_increase: 0
    scopes: {}
  btreemap_v1_get_blob_32_32:
    total:
      instructions: 254243373
      heap_increase: 0
      stable_memory_increase: 0
    scopes: {}
  btreemap_v1_get_blob_32_4:
    total:
      instructions: 249550013
      heap_increase: 0
      stable_memory_increase: 0
    scopes: {}
  btreemap_v1_get_blob_32_512:
    total:
      instructions: 255866506
      heap_increase: 0
      stable_memory_increase: 0
    scopes: {}
  btreemap_v1_get_blob_32_64:
    total:
      instructions: 255219317
      heap_increase: 0
      stable_memory_increase: 0
    scopes: {}
  btreemap_v1_get_blob_32_8:
    total:
      instructions: 251351113
      heap_increase: 0
      stable_memory_increase: 0
    scopes: {}
  btreemap_v1_get_blob_4_128:
    total:
      instructions: 196604066
      heap_increase: 0
      stable_memory_increase: 0
    scopes: {}
  btreemap_v1_get_blob_512_128:
    total:
      instructions: 1653919423
      heap_increase: 0
      stable_memory_increase: 0
    scopes: {}
  btreemap_v1_get_blob_64_128:
    total:
      instructions: 343711304
      heap_increase: 0
      stable_memory_increase: 0
    scopes: {}
  btreemap_v1_get_blob_8_128:
    total:
      instructions: 218813053
      heap_increase: 0
      stable_memory_increase: 0
    scopes: {}
  btreemap_v1_get_u64_blob8:
    total:
      instructions: 206269161
      heap_increase: 0
      stable_memory_increase: 0
    scopes: {}
  btreemap_v1_get_u64_u64:
    total:
      instructions: 208428437
      heap_increase: 0
      stable_memory_increase: 0
    scopes: {}
  btreemap_v1_insert_blob8_u64:
    total:
      instructions: 396006263
      heap_increase: 0
      stable_memory_increase: 6
    scopes: {}
  btreemap_v1_insert_blob_1024_128:
    total:
      instructions: 4197290629
      heap_increase: 0
      stable_memory_increase: 262
    scopes: {}
  btreemap_v1_insert_blob_128_128:
    total:
      instructions: 959129308
      heap_increase: 0
      stable_memory_increase: 61
    scopes: {}
  btreemap_v1_insert_blob_16_128:
    total:
      instructions: 448746473
      heap_increase: 0
      stable_memory_increase: 32
    scopes: {}
  btreemap_v1_insert_blob_256_128:
    total:
      instructions: 1413111739
      heap_increase: 0
      stable_memory_increase: 90
    scopes: {}
  btreemap_v1_insert_blob_32_1024:
    total:
      instructions: 632307971
      heap_increase: 0
      stable_memory_increase: 230
    scopes: {}
  btreemap_v1_insert_blob_32_128:
    total:
      instructions: 475337286
      heap_increase: 0
      stable_memory_increase: 37
    scopes: {}
  btreemap_v1_insert_blob_32_16:
    total:
      instructions: 452118398
      heap_increase: 0
      stable_memory_increase: 14
    scopes: {}
  btreemap_v1_insert_blob_32_256:
    total:
      instructions: 502869401
      heap_increase: 0
      stable_memory_increase: 66
    scopes: {}
  btreemap_v1_insert_blob_32_32:
    total:
      instructions: 456827298
      heap_increase: 0
      stable_memory_increase: 17
    scopes: {}
  btreemap_v1_insert_blob_32_4:
    total:
      instructions: 441367761
      heap_increase: 0
      stable_memory_increase: 11
    scopes: {}
  btreemap_v1_insert_blob_32_512:
    total:
      instructions: 544771606
      heap_increase: 0
      stable_memory_increase: 121
    scopes: {}
  btreemap_v1_insert_blob_32_64:
    total:
      instructions: 465139431
      heap_increase: 0
      stable_memory_increase: 24
    scopes: {}
  btreemap_v1_insert_blob_32_8:
    total:
      instructions: 447170990
      heap_increase: 0
      stable_memory_increase: 12
    scopes: {}
  btreemap_v1_insert_blob_4_128:
    total:
      instructions: 384672598
      heap_increase: 0
      stable_memory_increase: 17
    scopes: {}
  btreemap_v1_insert_blob_512_128:
    total:
      instructions: 2355678964
      heap_increase: 0
      stable_memory_increase: 148
    scopes: {}
  btreemap_v1_insert_blob_64_128:
    total:
      instructions: 588543826
      heap_increase: 0
      stable_memory_increase: 46
    scopes: {}
  btreemap_v1_insert_blob_8_128:
    total:
      instructions: 425034283
      heap_increase: 0
      stable_memory_increase: 27
    scopes: {}
  btreemap_v1_insert_u64_blob8:
    total:
      instructions: 426703106
      heap_increase: 0
      stable_memory_increase: 7
    scopes: {}
  btreemap_v1_insert_u64_u64:
    total:
      instructions: 432591081
      heap_increase: 0
      stable_memory_increase: 7
    scopes: {}
  btreemap_v1_pop_first_blob8_u64:
    total:
      instructions: 472454354
      heap_increase: 0
      stable_memory_increase: 0
    scopes: {}
  btreemap_v1_pop_first_blob_1024_128:
    total:
      instructions: 5968883226
      heap_increase: 0
      stable_memory_increase: 0
    scopes: {}
  btreemap_v1_pop_first_blob_128_128:
    total:
      instructions: 1351764916
      heap_increase: 0
      stable_memory_increase: 0
    scopes: {}
  btreemap_v1_pop_first_blob_16_128:
    total:
      instructions: 604940934
      heap_increase: 0
      stable_memory_increase: 0
    scopes: {}
  btreemap_v1_pop_first_blob_256_128:
    total:
      instructions: 2006348151
      heap_increase: 0
      stable_memory_increase: 0
    scopes: {}
  btreemap_v1_pop_first_blob_32_1024:
    total:
      instructions: 943018826
      heap_increase: 0
      stable_memory_increase: 0
    scopes: {}
  btreemap_v1_pop_first_blob_32_128:
    total:
      instructions: 686775637
      heap_increase: 0
      stable_memory_increase: 0
    scopes: {}
  btreemap_v1_pop_first_blob_32_16:
    total:
      instructions: 629606485
      heap_increase: 0
      stable_memory_increase: 0
    scopes: {}
  btreemap_v1_pop_first_blob_32_256:
    total:
      instructions: 720864823
      heap_increase: 0
      stable_memory_increase: 0
    scopes: {}
  btreemap_v1_pop_first_blob_32_32:
    total:
      instructions: 639564112
      heap_increase: 0
      stable_memory_increase: 0
    scopes: {}
  btreemap_v1_pop_first_blob_32_4:
    total:
      instructions: 613328648
      heap_increase: 0
      stable_memory_increase: 0
    scopes: {}
  btreemap_v1_pop_first_blob_32_512:
    total:
      instructions: 789611286
      heap_increase: 0
      stable_memory_increase: 0
    scopes: {}
  btreemap_v1_pop_first_blob_32_64:
    total:
      instructions: 652639140
      heap_increase: 0
      stable_memory_increase: 0
    scopes: {}
  btreemap_v1_pop_first_blob_32_8:
    total:
      instructions: 629078870
      heap_increase: 0
      stable_memory_increase: 0
    scopes: {}
  btreemap_v1_pop_first_blob_4_128:
    total:
      instructions: 313307630
      heap_increase: 0
      stable_memory_increase: 0
    scopes: {}
  btreemap_v1_pop_first_blob_512_128:
    total:
      instructions: 3330221349
      heap_increase: 0
      stable_memory_increase: 0
    scopes: {}
  btreemap_v1_pop_first_blob_64_128:
    total:
      instructions: 849184741
      heap_increase: 0
      stable_memory_increase: 0
    scopes: {}
  btreemap_v1_pop_first_blob_8_128:
    total:
      instructions: 498913893
      heap_increase: 0
      stable_memory_increase: 0
    scopes: {}
  btreemap_v1_pop_first_u64_blob8:
    total:
      instructions: 628199923
      heap_increase: 0
      stable_memory_increase: 0
    scopes: {}
  btreemap_v1_pop_first_u64_u64:
    total:
      instructions: 632530383
      heap_increase: 0
      stable_memory_increase: 0
    scopes: {}
  btreemap_v1_pop_last_blob8_u64:
    total:
      instructions: 451460019
      heap_increase: 0
      stable_memory_increase: 0
    scopes: {}
  btreemap_v1_pop_last_blob_1024_128:
    total:
      instructions: 5651998304
      heap_increase: 0
      stable_memory_increase: 0
    scopes: {}
  btreemap_v1_pop_last_blob_128_128:
    total:
      instructions: 1286463073
      heap_increase: 0
      stable_memory_increase: 0
    scopes: {}
  btreemap_v1_pop_last_blob_16_128:
    total:
      instructions: 578841691
      heap_increase: 0
      stable_memory_increase: 0
    scopes: {}
  btreemap_v1_pop_last_blob_256_128:
    total:
      instructions: 1899750937
      heap_increase: 0
      stable_memory_increase: 0
    scopes: {}
  btreemap_v1_pop_last_blob_32_1024:
    total:
      instructions: 912952383
      heap_increase: 0
      stable_memory_increase: 0
    scopes: {}
  btreemap_v1_pop_last_blob_32_128:
    total:
      instructions: 656566327
      heap_increase: 0
      stable_memory_increase: 0
    scopes: {}
  btreemap_v1_pop_last_blob_32_16:
    total:
      instructions: 599383690
      heap_increase: 0
      stable_memory_increase: 0
    scopes: {}
  btreemap_v1_pop_last_blob_32_256:
    total:
      instructions: 690485560
      heap_increase: 0
      stable_memory_increase: 0
    scopes: {}
  btreemap_v1_pop_last_blob_32_32:
    total:
      instructions: 610564917
      heap_increase: 0
      stable_memory_increase: 0
    scopes: {}
  btreemap_v1_pop_last_blob_32_4:
    total:
      instructions: 588183759
      heap_increase: 0
      stable_memory_increase: 0
    scopes: {}
  btreemap_v1_pop_last_blob_32_512:
    total:
      instructions: 761717517
      heap_increase: 0
      stable_memory_increase: 0
    scopes: {}
  btreemap_v1_pop_last_blob_32_64:
    total:
      instructions: 624086352
      heap_increase: 0
      stable_memory_increase: 0
    scopes: {}
  btreemap_v1_pop_last_blob_32_8:
    total:
      instructions: 600304042
      heap_increase: 0
      stable_memory_increase: 0
    scopes: {}
  btreemap_v1_pop_last_blob_4_128:
    total:
      instructions: 300227276
      heap_increase: 0
      stable_memory_increase: 0
    scopes: {}
  btreemap_v1_pop_last_blob_512_128:
    total:
      instructions: 3165558118
      heap_increase: 0
      stable_memory_increase: 0
    scopes: {}
  btreemap_v1_pop_last_blob_64_128:
    total:
      instructions: 812589058
      heap_increase: 0
      stable_memory_increase: 0
    scopes: {}
  btreemap_v1_pop_last_blob_8_128:
    total:
      instructions: 485071081
      heap_increase: 0
      stable_memory_increase: 0
    scopes: {}
  btreemap_v1_pop_last_u64_blob8:
    total:
      instructions: 603958429
      heap_increase: 0
      stable_memory_increase: 0
    scopes: {}
  btreemap_v1_pop_last_u64_u64:
    total:
      instructions: 609425522
      heap_increase: 0
      stable_memory_increase: 0
    scopes: {}
  btreemap_v1_remove_blob8_u64:
    total:
      instructions: 530376899
      heap_increase: 0
      stable_memory_increase: 0
    scopes: {}
  btreemap_v1_remove_blob_1024_128:
    total:
      instructions: 5925140748
      heap_increase: 0
      stable_memory_increase: 0
    scopes: {}
  btreemap_v1_remove_blob_128_128:
    total:
      instructions: 1318610652
      heap_increase: 0
      stable_memory_increase: 0
    scopes: {}
  btreemap_v1_remove_blob_16_128:
    total:
      instructions: 622048950
      heap_increase: 0
      stable_memory_increase: 0
    scopes: {}
  btreemap_v1_remove_blob_256_128:
    total:
      instructions: 1959851216
      heap_increase: 0
      stable_memory_increase: 0
    scopes: {}
  btreemap_v1_remove_blob_32_1024:
    total:
      instructions: 898368311
      heap_increase: 0
      stable_memory_increase: 0
    scopes: {}
  btreemap_v1_remove_blob_32_128:
    total:
      instructions: 664214259
      heap_increase: 0
      stable_memory_increase: 0
    scopes: {}
  btreemap_v1_remove_blob_32_16:
    total:
      instructions: 619816674
      heap_increase: 0
      stable_memory_increase: 0
    scopes: {}
  btreemap_v1_remove_blob_32_256:
    total:
      instructions: 700002324
      heap_increase: 0
      stable_memory_increase: 0
    scopes: {}
  btreemap_v1_remove_blob_32_32:
    total:
      instructions: 629240192
      heap_increase: 0
      stable_memory_increase: 0
    scopes: {}
  btreemap_v1_remove_blob_32_4:
    total:
      instructions: 612056855
      heap_increase: 0
      stable_memory_increase: 0
    scopes: {}
  btreemap_v1_remove_blob_32_512:
    total:
      instructions: 772784434
      heap_increase: 0
      stable_memory_increase: 0
    scopes: {}
  btreemap_v1_remove_blob_32_64:
    total:
      instructions: 654345614
      heap_increase: 0
      stable_memory_increase: 0
    scopes: {}
  btreemap_v1_remove_blob_32_8:
    total:
      instructions: 613546662
      heap_increase: 0
      stable_memory_increase: 0
    scopes: {}
  btreemap_v1_remove_blob_4_128:
    total:
      instructions: 416425733
      heap_increase: 0
      stable_memory_increase: 0
    scopes: {}
  btreemap_v1_remove_blob_512_128:
    total:
      instructions: 3308478672
      heap_increase: 0
      stable_memory_increase: 0
    scopes: {}
  btreemap_v1_remove_blob_64_128:
    total:
      instructions: 811561284
      heap_increase: 0
      stable_memory_increase: 0
    scopes: {}
  btreemap_v1_remove_blob_8_128:
    total:
      instructions: 557257050
      heap_increase: 0
      stable_memory_increase: 0
    scopes: {}
  btreemap_v1_remove_u64_blob8:
    total:
      instructions: 602567622
      heap_increase: 0
      stable_memory_increase: 0
    scopes: {}
  btreemap_v1_remove_u64_u64:
    total:
      instructions: 617973106
      heap_increase: 0
      stable_memory_increase: 0
    scopes: {}
=======
>>>>>>> 0919ac14
  btreemap_v2_contains_10mib_values:
    total:
      instructions: 142229058
      heap_increase: 0
      stable_memory_increase: 0
    scopes: {}
  btreemap_v2_contains_blob8_u64:
    total:
      instructions: 292071256
      heap_increase: 0
      stable_memory_increase: 0
    scopes: {}
  btreemap_v2_contains_blob_1024_128:
    total:
      instructions: 3004678141
      heap_increase: 0
      stable_memory_increase: 0
    scopes: {}
  btreemap_v2_contains_blob_128_128:
    total:
      instructions: 665016023
      heap_increase: 0
      stable_memory_increase: 0
    scopes: {}
  btreemap_v2_contains_blob_16_128:
    total:
      instructions: 299266114
      heap_increase: 0
      stable_memory_increase: 0
    scopes: {}
  btreemap_v2_contains_blob_256_128:
    total:
      instructions: 985524245
      heap_increase: 0
      stable_memory_increase: 0
    scopes: {}
  btreemap_v2_contains_blob_32_1024:
    total:
      instructions: 317750197
      heap_increase: 0
      stable_memory_increase: 0
    scopes: {}
  btreemap_v2_contains_blob_32_128:
    total:
      instructions: 317486525
      heap_increase: 0
      stable_memory_increase: 0
    scopes: {}
  btreemap_v2_contains_blob_32_16:
    total:
      instructions: 316913507
      heap_increase: 0
      stable_memory_increase: 0
    scopes: {}
  btreemap_v2_contains_blob_32_256:
    total:
      instructions: 319375798
      heap_increase: 0
      stable_memory_increase: 0
    scopes: {}
  btreemap_v2_contains_blob_32_32:
    total:
      instructions: 321175428
      heap_increase: 0
      stable_memory_increase: 0
    scopes: {}
  btreemap_v2_contains_blob_32_4:
    total:
      instructions: 317302163
      heap_increase: 0
      stable_memory_increase: 0
    scopes: {}
  btreemap_v2_contains_blob_32_512:
    total:
      instructions: 317454763
      heap_increase: 0
      stable_memory_increase: 0
    scopes: {}
  btreemap_v2_contains_blob_32_64:
    total:
      instructions: 320828457
      heap_increase: 0
      stable_memory_increase: 0
    scopes: {}
  btreemap_v2_contains_blob_32_8:
    total:
      instructions: 318450047
      heap_increase: 0
      stable_memory_increase: 0
    scopes: {}
  btreemap_v2_contains_blob_4_128:
    total:
      instructions: 264127393
      heap_increase: 0
      stable_memory_increase: 0
    scopes: {}
  btreemap_v2_contains_blob_512_128:
    total:
      instructions: 1657176786
      heap_increase: 0
      stable_memory_increase: 0
    scopes: {}
  btreemap_v2_contains_blob_64_128:
    total:
      instructions: 400794429
      heap_increase: 0
      stable_memory_increase: 0
    scopes: {}
  btreemap_v2_contains_blob_8_128:
    total:
      instructions: 280164328
      heap_increase: 0
      stable_memory_increase: 0
    scopes: {}
  btreemap_v2_contains_u64_blob8:
    total:
      instructions: 249345668
      heap_increase: 0
      stable_memory_increase: 0
    scopes: {}
  btreemap_v2_contains_u64_u64:
    total:
      instructions: 255212854
      heap_increase: 0
      stable_memory_increase: 0
    scopes: {}
  btreemap_v2_contains_u64_vec8:
    total:
      instructions: 249345668
      heap_increase: 0
      stable_memory_increase: 0
    scopes: {}
  btreemap_v2_contains_vec8_u64:
    total:
      instructions: 331414697
      heap_increase: 0
      stable_memory_increase: 0
    scopes: {}
  btreemap_v2_contains_vec_1024_128:
    total:
      instructions: 1843552548
      heap_increase: 0
      stable_memory_increase: 0
    scopes: {}
  btreemap_v2_contains_vec_128_128:
    total:
      instructions: 559068813
      heap_increase: 0
      stable_memory_increase: 0
    scopes: {}
  btreemap_v2_contains_vec_16_128:
    total:
      instructions: 379282562
      heap_increase: 0
      stable_memory_increase: 0
    scopes: {}
  btreemap_v2_contains_vec_256_128:
    total:
      instructions: 913001425
      heap_increase: 0
      stable_memory_increase: 0
    scopes: {}
  btreemap_v2_contains_vec_32_1024:
    total:
      instructions: 512588096
      heap_increase: 0
      stable_memory_increase: 0
    scopes: {}
  btreemap_v2_contains_vec_32_128:
    total:
      instructions: 433820781
      heap_increase: 0
      stable_memory_increase: 0
    scopes: {}
  btreemap_v2_contains_vec_32_16:
    total:
      instructions: 363297614
      heap_increase: 0
      stable_memory_increase: 0
    scopes: {}
  btreemap_v2_contains_vec_32_256:
    total:
      instructions: 441973791
      heap_increase: 0
      stable_memory_increase: 0
    scopes: {}
  btreemap_v2_contains_vec_32_32:
    total:
      instructions: 363312712
      heap_increase: 0
      stable_memory_increase: 0
    scopes: {}
  btreemap_v2_contains_vec_32_4:
    total:
      instructions: 362491802
      heap_increase: 0
      stable_memory_increase: 0
    scopes: {}
  btreemap_v2_contains_vec_32_512:
    total:
      instructions: 477204790
      heap_increase: 0
      stable_memory_increase: 0
    scopes: {}
  btreemap_v2_contains_vec_32_64:
    total:
      instructions: 403341248
      heap_increase: 0
      stable_memory_increase: 0
    scopes: {}
  btreemap_v2_contains_vec_32_8:
    total:
      instructions: 362531723
      heap_increase: 0
      stable_memory_increase: 0
    scopes: {}
  btreemap_v2_contains_vec_4_128:
    total:
      instructions: 352494755
      heap_increase: 0
      stable_memory_increase: 0
    scopes: {}
  btreemap_v2_contains_vec_512_128:
    total:
      instructions: 1272734638
      heap_increase: 0
      stable_memory_increase: 0
    scopes: {}
  btreemap_v2_contains_vec_64_128:
    total:
      instructions: 508397924
      heap_increase: 0
      stable_memory_increase: 0
    scopes: {}
  btreemap_v2_contains_vec_8_128:
    total:
      instructions: 350968224
      heap_increase: 0
      stable_memory_increase: 0
    scopes: {}
  btreemap_v2_get_10mib_values:
    total:
      instructions: 1227489035
      heap_increase: 0
      stable_memory_increase: 0
    scopes: {}
  btreemap_v2_get_blob8_u64:
    total:
      instructions: 304816032
      heap_increase: 0
      stable_memory_increase: 0
    scopes: {}
  btreemap_v2_get_blob_1024_128:
    total:
      instructions: 3144320444
      heap_increase: 0
      stable_memory_increase: 0
    scopes: {}
  btreemap_v2_get_blob_128_128:
    total:
      instructions: 698826651
      heap_increase: 0
      stable_memory_increase: 0
    scopes: {}
  btreemap_v2_get_blob_16_128:
    total:
      instructions: 313298866
      heap_increase: 0
      stable_memory_increase: 0
    scopes: {}
  btreemap_v2_get_blob_256_128:
    total:
      instructions: 1032439290
      heap_increase: 0
      stable_memory_increase: 0
    scopes: {}
  btreemap_v2_get_blob_32_1024:
    total:
      instructions: 338180223
      heap_increase: 0
      stable_memory_increase: 0
    scopes: {}
  btreemap_v2_get_blob_32_128:
    total:
      instructions: 332624198
      heap_increase: 0
      stable_memory_increase: 0
    scopes: {}
  btreemap_v2_get_blob_32_16:
    total:
      instructions: 328919681
      heap_increase: 0
      stable_memory_increase: 0
    scopes: {}
  btreemap_v2_get_blob_32_256:
    total:
      instructions: 335563422
      heap_increase: 0
      stable_memory_increase: 0
    scopes: {}
  btreemap_v2_get_blob_32_32:
    total:
      instructions: 333781460
      heap_increase: 0
      stable_memory_increase: 0
    scopes: {}
  btreemap_v2_get_blob_32_4:
    total:
      instructions: 328246778
      heap_increase: 0
      stable_memory_increase: 0
    scopes: {}
  btreemap_v2_get_blob_32_512:
    total:
      instructions: 335192871
      heap_increase: 0
      stable_memory_increase: 0
    scopes: {}
  btreemap_v2_get_blob_32_64:
    total:
      instructions: 334932529
      heap_increase: 0
      stable_memory_increase: 0
    scopes: {}
  btreemap_v2_get_blob_32_8:
    total:
      instructions: 329900204
      heap_increase: 0
      stable_memory_increase: 0
    scopes: {}
  btreemap_v2_get_blob_4_128:
    total:
      instructions: 276743152
      heap_increase: 0
      stable_memory_increase: 0
    scopes: {}
  btreemap_v2_get_blob_512_128:
    total:
      instructions: 1734963607
      heap_increase: 0
      stable_memory_increase: 0
    scopes: {}
  btreemap_v2_get_blob_64_128:
    total:
      instructions: 425486333
      heap_increase: 0
      stable_memory_increase: 0
    scopes: {}
  btreemap_v2_get_blob_8_128:
    total:
      instructions: 293940212
      heap_increase: 0
      stable_memory_increase: 0
    scopes: {}
  btreemap_v2_get_u64_blob8:
    total:
      instructions: 260251406
      heap_increase: 0
      stable_memory_increase: 0
    scopes: {}
  btreemap_v2_get_u64_u64:
    total:
      instructions: 268110583
      heap_increase: 0
      stable_memory_increase: 0
    scopes: {}
  btreemap_v2_get_u64_vec8:
    total:
      instructions: 261065188
      heap_increase: 0
      stable_memory_increase: 0
    scopes: {}
  btreemap_v2_get_vec8_u64:
    total:
      instructions: 343885017
      heap_increase: 0
      stable_memory_increase: 0
    scopes: {}
  btreemap_v2_get_vec_1024_128:
    total:
      instructions: 1892468068
      heap_increase: 0
      stable_memory_increase: 0
    scopes: {}
  btreemap_v2_get_vec_128_128:
    total:
      instructions: 571871925
      heap_increase: 0
      stable_memory_increase: 0
    scopes: {}
  btreemap_v2_get_vec_16_128:
    total:
      instructions: 390610021
      heap_increase: 0
      stable_memory_increase: 0
    scopes: {}
  btreemap_v2_get_vec_256_128:
    total:
      instructions: 926323429
      heap_increase: 0
      stable_memory_increase: 0
    scopes: {}
  btreemap_v2_get_vec_32_1024:
    total:
      instructions: 555478534
      heap_increase: 0
      stable_memory_increase: 0
    scopes: {}
  btreemap_v2_get_vec_32_128:
    total:
      instructions: 444489523
      heap_increase: 0
      stable_memory_increase: 0
    scopes: {}
  btreemap_v2_get_vec_32_16:
    total:
      instructions: 371411562
      heap_increase: 0
      stable_memory_increase: 0
    scopes: {}
  btreemap_v2_get_vec_32_256:
    total:
      instructions: 460059095
      heap_increase: 0
      stable_memory_increase: 0
    scopes: {}
  btreemap_v2_get_vec_32_32:
    total:
      instructions: 371559358
      heap_increase: 0
      stable_memory_increase: 0
    scopes: {}
  btreemap_v2_get_vec_32_4:
    total:
      instructions: 370813831
      heap_increase: 0
      stable_memory_increase: 0
    scopes: {}
  btreemap_v2_get_vec_32_512:
    total:
      instructions: 499706941
      heap_increase: 0
      stable_memory_increase: 0
    scopes: {}
  btreemap_v2_get_vec_32_64:
    total:
      instructions: 412299789
      heap_increase: 0
      stable_memory_increase: 0
    scopes: {}
  btreemap_v2_get_vec_32_8:
    total:
      instructions: 370858341
      heap_increase: 0
      stable_memory_increase: 0
    scopes: {}
  btreemap_v2_get_vec_4_128:
    total:
      instructions: 363440040
      heap_increase: 0
      stable_memory_increase: 0
    scopes: {}
  btreemap_v2_get_vec_512_128:
    total:
      instructions: 1285923842
      heap_increase: 0
      stable_memory_increase: 0
    scopes: {}
  btreemap_v2_get_vec_64_128:
    total:
      instructions: 519684483
      heap_increase: 0
      stable_memory_increase: 0
    scopes: {}
  btreemap_v2_get_vec_8_128:
    total:
      instructions: 361789415
      heap_increase: 0
      stable_memory_increase: 0
    scopes: {}
  btreemap_v2_insert_10mib_values:
    total:
<<<<<<< HEAD
      instructions: 5236020394
=======
      instructions: 5235944819
>>>>>>> 0919ac14
      heap_increase: 322
      stable_memory_increase: 3613
    scopes: {}
  btreemap_v2_insert_blob8_u64:
    total:
<<<<<<< HEAD
      instructions: 501716659
=======
      instructions: 440868627
>>>>>>> 0919ac14
      heap_increase: 0
      stable_memory_increase: 4
    scopes: {}
  btreemap_v2_insert_blob_1024_128:
    total:
      instructions: 4298409341
      heap_increase: 0
      stable_memory_increase: 196
    scopes: {}
  btreemap_v2_insert_blob_128_128:
    total:
      instructions: 1062334322
      heap_increase: 0
      stable_memory_increase: 46
    scopes: {}
  btreemap_v2_insert_blob_16_128:
    total:
<<<<<<< HEAD
      instructions: 550033663
=======
      instructions: 494767994
>>>>>>> 0919ac14
      heap_increase: 0
      stable_memory_increase: 24
    scopes: {}
  btreemap_v2_insert_blob_256_128:
    total:
      instructions: 1517044762
      heap_increase: 0
      stable_memory_increase: 67
    scopes: {}
  btreemap_v2_insert_blob_32_1024:
    total:
      instructions: 732784071
      heap_increase: 0
      stable_memory_increase: 173
    scopes: {}
  btreemap_v2_insert_blob_32_128:
    total:
      instructions: 577281316
      heap_increase: 0
      stable_memory_increase: 28
    scopes: {}
  btreemap_v2_insert_blob_32_16:
    total:
<<<<<<< HEAD
      instructions: 555235014
=======
      instructions: 508434275
>>>>>>> 0919ac14
      heap_increase: 0
      stable_memory_increase: 11
    scopes: {}
  btreemap_v2_insert_blob_32_256:
    total:
<<<<<<< HEAD
      instructions: 603441750
=======
      instructions: 560318880
>>>>>>> 0919ac14
      heap_increase: 0
      stable_memory_increase: 49
    scopes: {}
  btreemap_v2_insert_blob_32_32:
    total:
      instructions: 560817016
      heap_increase: 0
      stable_memory_increase: 13
    scopes: {}
  btreemap_v2_insert_blob_32_4:
    total:
<<<<<<< HEAD
      instructions: 544048239
=======
      instructions: 496606799
>>>>>>> 0919ac14
      heap_increase: 0
      stable_memory_increase: 8
    scopes: {}
  btreemap_v2_insert_blob_32_512:
    total:
<<<<<<< HEAD
      instructions: 645074828
=======
      instructions: 597566608
>>>>>>> 0919ac14
      heap_increase: 0
      stable_memory_increase: 91
    scopes: {}
  btreemap_v2_insert_blob_32_64:
    total:
      instructions: 567941552
      heap_increase: 0
      stable_memory_increase: 18
    scopes: {}
  btreemap_v2_insert_blob_32_8:
    total:
      instructions: 549794717
      heap_increase: 0
      stable_memory_increase: 9
    scopes: {}
  btreemap_v2_insert_blob_4_128:
    total:
<<<<<<< HEAD
      instructions: 477592446
=======
      instructions: 410411927
>>>>>>> 0919ac14
      heap_increase: 0
      stable_memory_increase: 13
    scopes: {}
  btreemap_v2_insert_blob_512_128:
    total:
      instructions: 2459054925
      heap_increase: 0
      stable_memory_increase: 111
    scopes: {}
  btreemap_v2_insert_blob_64_128:
    total:
      instructions: 691018270
      heap_increase: 0
      stable_memory_increase: 34
    scopes: {}
  btreemap_v2_insert_blob_8_128:
    total:
<<<<<<< HEAD
      instructions: 524164752
=======
      instructions: 462943499
>>>>>>> 0919ac14
      heap_increase: 0
      stable_memory_increase: 20
    scopes: {}
  btreemap_v2_insert_u64_blob8:
    total:
<<<<<<< HEAD
      instructions: 491247984
=======
      instructions: 422655288
>>>>>>> 0919ac14
      heap_increase: 0
      stable_memory_increase: 5
    scopes: {}
  btreemap_v2_insert_u64_u64:
    total:
<<<<<<< HEAD
      instructions: 500866926
=======
      instructions: 431505229
>>>>>>> 0919ac14
      heap_increase: 0
      stable_memory_increase: 6
    scopes: {}
  btreemap_v2_insert_u64_vec8:
    total:
      instructions: 501307103
      heap_increase: 0
      stable_memory_increase: 21
    scopes: {}
  btreemap_v2_insert_vec8_u64:
    total:
      instructions: 614982299
      heap_increase: 0
      stable_memory_increase: 16
    scopes: {}
  btreemap_v2_insert_vec_1024_128:
    total:
<<<<<<< HEAD
      instructions: 2789610913
=======
      instructions: 3319375377
>>>>>>> 0919ac14
      heap_increase: 0
      stable_memory_increase: 193
    scopes: {}
  btreemap_v2_insert_vec_128_128:
    total:
<<<<<<< HEAD
      instructions: 1042177787
=======
      instructions: 1095946163
>>>>>>> 0919ac14
      heap_increase: 0
      stable_memory_increase: 51
    scopes: {}
  btreemap_v2_insert_vec_16_128:
    total:
<<<<<<< HEAD
      instructions: 738414762
=======
      instructions: 703380587
>>>>>>> 0919ac14
      heap_increase: 0
      stable_memory_increase: 31
    scopes: {}
  btreemap_v2_insert_vec_256_128:
    total:
<<<<<<< HEAD
      instructions: 1423894681
=======
      instructions: 1506981804
>>>>>>> 0919ac14
      heap_increase: 0
      stable_memory_increase: 71
    scopes: {}
  btreemap_v2_insert_vec_32_1024:
    total:
<<<<<<< HEAD
      instructions: 1243910406
=======
      instructions: 1222339084
>>>>>>> 0919ac14
      heap_increase: 0
      stable_memory_increase: 171
    scopes: {}
  btreemap_v2_insert_vec_32_128:
    total:
<<<<<<< HEAD
      instructions: 782955660
=======
      instructions: 761818423
>>>>>>> 0919ac14
      heap_increase: 0
      stable_memory_increase: 33
    scopes: {}
  btreemap_v2_insert_vec_32_16:
    total:
      instructions: 690772545
      heap_increase: 0
      stable_memory_increase: 20
    scopes: {}
  btreemap_v2_insert_vec_32_256:
    total:
<<<<<<< HEAD
      instructions: 906365509
=======
      instructions: 890722862
>>>>>>> 0919ac14
      heap_increase: 0
      stable_memory_increase: 54
    scopes: {}
  btreemap_v2_insert_vec_32_32:
    total:
      instructions: 684749908
      heap_increase: 0
      stable_memory_increase: 20
    scopes: {}
  btreemap_v2_insert_vec_32_4:
    total:
      instructions: 684856776
      heap_increase: 0
      stable_memory_increase: 20
    scopes: {}
  btreemap_v2_insert_vec_32_512:
    total:
<<<<<<< HEAD
      instructions: 1026119993
=======
      instructions: 1009138885
>>>>>>> 0919ac14
      heap_increase: 0
      stable_memory_increase: 91
    scopes: {}
  btreemap_v2_insert_vec_32_64:
    total:
<<<<<<< HEAD
      instructions: 716558458
=======
      instructions: 692141273
>>>>>>> 0919ac14
      heap_increase: 0
      stable_memory_increase: 24
    scopes: {}
  btreemap_v2_insert_vec_32_8:
    total:
      instructions: 684037572
      heap_increase: 0
      stable_memory_increase: 20
    scopes: {}
  btreemap_v2_insert_vec_4_128:
    total:
<<<<<<< HEAD
      instructions: 648407960
=======
      instructions: 608680659
>>>>>>> 0919ac14
      heap_increase: 0
      stable_memory_increase: 16
    scopes: {}
  btreemap_v2_insert_vec_512_128:
    total:
<<<<<<< HEAD
      instructions: 1901572280
=======
      instructions: 2128089786
>>>>>>> 0919ac14
      heap_increase: 0
      stable_memory_increase: 112
    scopes: {}
  btreemap_v2_insert_vec_64_128:
    total:
<<<<<<< HEAD
      instructions: 873371621
=======
      instructions: 880497251
>>>>>>> 0919ac14
      heap_increase: 0
      stable_memory_increase: 41
    scopes: {}
  btreemap_v2_insert_vec_8_128:
    total:
<<<<<<< HEAD
      instructions: 707096235
=======
      instructions: 666361818
>>>>>>> 0919ac14
      heap_increase: 0
      stable_memory_increase: 23
    scopes: {}
  btreemap_v2_mem_manager_contains_blob512_u64:
    total:
      instructions: 1775949161
      heap_increase: 0
      stable_memory_increase: 0
    scopes: {}
  btreemap_v2_mem_manager_contains_u64_blob512:
    total:
      instructions: 311272695
      heap_increase: 0
      stable_memory_increase: 0
    scopes: {}
  btreemap_v2_mem_manager_contains_u64_u64:
    total:
<<<<<<< HEAD
      instructions: 317156841
=======
      instructions: 316748263
>>>>>>> 0919ac14
      heap_increase: 0
      stable_memory_increase: 0
    scopes: {}
  btreemap_v2_mem_manager_contains_u64_vec512:
    total:
<<<<<<< HEAD
      instructions: 400392398
=======
      instructions: 395074621
>>>>>>> 0919ac14
      heap_increase: 0
      stable_memory_increase: 0
    scopes: {}
  btreemap_v2_mem_manager_contains_vec512_u64:
    total:
<<<<<<< HEAD
      instructions: 1258425858
=======
      instructions: 1752116437
>>>>>>> 0919ac14
      heap_increase: 0
      stable_memory_increase: 0
    scopes: {}
  btreemap_v2_mem_manager_get_blob512_u64:
    total:
      instructions: 1863808659
      heap_increase: 0
      stable_memory_increase: 0
    scopes: {}
  btreemap_v2_mem_manager_get_u64_blob512:
    total:
      instructions: 329294891
      heap_increase: 0
      stable_memory_increase: 0
    scopes: {}
  btreemap_v2_mem_manager_get_u64_u64:
    total:
<<<<<<< HEAD
      instructions: 331652326
=======
      instructions: 329780567
>>>>>>> 0919ac14
      heap_increase: 0
      stable_memory_increase: 0
    scopes: {}
  btreemap_v2_mem_manager_get_u64_vec512:
    total:
<<<<<<< HEAD
      instructions: 427935018
=======
      instructions: 421942583
>>>>>>> 0919ac14
      heap_increase: 0
      stable_memory_increase: 0
    scopes: {}
  btreemap_v2_mem_manager_get_vec512_u64:
    total:
<<<<<<< HEAD
      instructions: 1303577687
=======
      instructions: 1789680475
>>>>>>> 0919ac14
      heap_increase: 0
      stable_memory_increase: 0
    scopes: {}
  btreemap_v2_mem_manager_insert_blob512_u64:
    total:
<<<<<<< HEAD
      instructions: 2597565947
=======
      instructions: 2959846184
>>>>>>> 0919ac14
      heap_increase: 0
      stable_memory_increase: 0
    scopes: {}
  btreemap_v2_mem_manager_insert_u64_blob512:
    total:
      instructions: 707049704
      heap_increase: 0
      stable_memory_increase: 0
    scopes: {}
  btreemap_v2_mem_manager_insert_u64_u64:
    total:
<<<<<<< HEAD
      instructions: 621126909
=======
      instructions: 560836562
>>>>>>> 0919ac14
      heap_increase: 0
      stable_memory_increase: 0
    scopes: {}
  btreemap_v2_mem_manager_insert_u64_vec512:
    total:
<<<<<<< HEAD
      instructions: 960296871
=======
      instructions: 900634331
>>>>>>> 0919ac14
      heap_increase: 0
      stable_memory_increase: 0
    scopes: {}
  btreemap_v2_mem_manager_insert_vec512_u64:
    total:
<<<<<<< HEAD
      instructions: 2031591198
=======
      instructions: 2238024968
>>>>>>> 0919ac14
      heap_increase: 0
      stable_memory_increase: 0
    scopes: {}
  btreemap_v2_mem_manager_remove_blob512_u64:
    total:
<<<<<<< HEAD
      instructions: 3736567051
=======
      instructions: 3847539102
>>>>>>> 0919ac14
      heap_increase: 0
      stable_memory_increase: 0
    scopes: {}
  btreemap_v2_mem_manager_remove_u64_blob512:
    total:
      instructions: 1034958115
      heap_increase: 0
      stable_memory_increase: 0
    scopes: {}
  btreemap_v2_mem_manager_remove_u64_u64:
    total:
<<<<<<< HEAD
      instructions: 892052152
=======
      instructions: 807344380
>>>>>>> 0919ac14
      heap_increase: 0
      stable_memory_increase: 0
    scopes: {}
  btreemap_v2_mem_manager_remove_u64_vec512:
    total:
<<<<<<< HEAD
      instructions: 1375819243
=======
      instructions: 1285424872
>>>>>>> 0919ac14
      heap_increase: 0
      stable_memory_increase: 0
    scopes: {}
  btreemap_v2_mem_manager_remove_vec512_u64:
    total:
<<<<<<< HEAD
      instructions: 3198591960
=======
      instructions: 3312475662
>>>>>>> 0919ac14
      heap_increase: 0
      stable_memory_increase: 0
    scopes: {}
  btreemap_v2_pop_first_blob8_u64:
    total:
<<<<<<< HEAD
      instructions: 629253248
=======
      instructions: 608312410
>>>>>>> 0919ac14
      heap_increase: 0
      stable_memory_increase: 0
    scopes: {}
  btreemap_v2_pop_first_blob_1024_128:
    total:
      instructions: 6147001197
      heap_increase: 0
      stable_memory_increase: 0
    scopes: {}
  btreemap_v2_pop_first_blob_128_128:
    total:
      instructions: 1531908056
      heap_increase: 0
      stable_memory_increase: 0
    scopes: {}
  btreemap_v2_pop_first_blob_16_128:
    total:
<<<<<<< HEAD
      instructions: 765283250
=======
      instructions: 757418973
>>>>>>> 0919ac14
      heap_increase: 0
      stable_memory_increase: 0
    scopes: {}
  btreemap_v2_pop_first_blob_256_128:
    total:
      instructions: 2185233950
      heap_increase: 0
      stable_memory_increase: 0
    scopes: {}
  btreemap_v2_pop_first_blob_32_1024:
    total:
      instructions: 1116736838
      heap_increase: 0
      stable_memory_increase: 0
    scopes: {}
  btreemap_v2_pop_first_blob_32_128:
    total:
      instructions: 860692670
      heap_increase: 0
      stable_memory_increase: 0
    scopes: {}
  btreemap_v2_pop_first_blob_32_16:
    total:
<<<<<<< HEAD
      instructions: 802464245
=======
      instructions: 819915580
>>>>>>> 0919ac14
      heap_increase: 0
      stable_memory_increase: 0
    scopes: {}
  btreemap_v2_pop_first_blob_32_256:
    total:
<<<<<<< HEAD
      instructions: 892952288
=======
      instructions: 907503807
>>>>>>> 0919ac14
      heap_increase: 0
      stable_memory_increase: 0
    scopes: {}
  btreemap_v2_pop_first_blob_32_32:
    total:
      instructions: 811824098
      heap_increase: 0
      stable_memory_increase: 0
    scopes: {}
  btreemap_v2_pop_first_blob_32_4:
    total:
<<<<<<< HEAD
      instructions: 786045356
=======
      instructions: 802090340
>>>>>>> 0919ac14
      heap_increase: 0
      stable_memory_increase: 0
    scopes: {}
  btreemap_v2_pop_first_blob_32_512:
    total:
<<<<<<< HEAD
      instructions: 960837938
=======
      instructions: 973265658
>>>>>>> 0919ac14
      heap_increase: 0
      stable_memory_increase: 0
    scopes: {}
  btreemap_v2_pop_first_blob_32_64:
    total:
      instructions: 823444657
      heap_increase: 0
      stable_memory_increase: 0
    scopes: {}
  btreemap_v2_pop_first_blob_32_8:
    total:
<<<<<<< HEAD
      instructions: 802974323
=======
      instructions: 818463796
>>>>>>> 0919ac14
      heap_increase: 0
      stable_memory_increase: 0
    scopes: {}
  btreemap_v2_pop_first_blob_4_128:
    total:
      instructions: 399711532
      heap_increase: 0
      stable_memory_increase: 0
    scopes: {}
  btreemap_v2_pop_first_blob_512_128:
    total:
<<<<<<< HEAD
      instructions: 3509572847
=======
      instructions: 5172264952
>>>>>>> 0919ac14
      heap_increase: 0
      stable_memory_increase: 0
    scopes: {}
  btreemap_v2_pop_first_blob_64_128:
    total:
      instructions: 1025420211
      heap_increase: 0
      stable_memory_increase: 0
    scopes: {}
  btreemap_v2_pop_first_blob_8_128:
    total:
<<<<<<< HEAD
      instructions: 634095102
=======
      instructions: 611407100
>>>>>>> 0919ac14
      heap_increase: 0
      stable_memory_increase: 0
    scopes: {}
  btreemap_v2_pop_first_u64_blob8:
    total:
<<<<<<< HEAD
      instructions: 753793039
=======
      instructions: 705251730
>>>>>>> 0919ac14
      heap_increase: 0
      stable_memory_increase: 0
    scopes: {}
  btreemap_v2_pop_first_u64_u64:
    total:
<<<<<<< HEAD
      instructions: 768155629
=======
      instructions: 717356696
>>>>>>> 0919ac14
      heap_increase: 0
      stable_memory_increase: 0
    scopes: {}
  btreemap_v2_pop_first_u64_vec8:
    total:
      instructions: 757240426
      heap_increase: 0
      stable_memory_increase: 0
    scopes: {}
  btreemap_v2_pop_first_vec8_u64:
    total:
      instructions: 732991720
      heap_increase: 0
      stable_memory_increase: 0
    scopes: {}
  btreemap_v2_pop_first_vec_1024_128:
    total:
<<<<<<< HEAD
      instructions: 4085915603
=======
      instructions: 5764081817
>>>>>>> 0919ac14
      heap_increase: 0
      stable_memory_increase: 0
    scopes: {}
  btreemap_v2_pop_first_vec_128_128:
    total:
<<<<<<< HEAD
      instructions: 1538597561
=======
      instructions: 1816421653
>>>>>>> 0919ac14
      heap_increase: 0
      stable_memory_increase: 0
    scopes: {}
  btreemap_v2_pop_first_vec_16_128:
    total:
<<<<<<< HEAD
      instructions: 969028764
=======
      instructions: 1024586335
>>>>>>> 0919ac14
      heap_increase: 0
      stable_memory_increase: 0
    scopes: {}
  btreemap_v2_pop_first_vec_256_128:
    total:
<<<<<<< HEAD
      instructions: 2055957144
=======
      instructions: 2529716684
>>>>>>> 0919ac14
      heap_increase: 0
      stable_memory_increase: 0
    scopes: {}
  btreemap_v2_pop_first_vec_32_1024:
    total:
<<<<<<< HEAD
      instructions: 1717441040
=======
      instructions: 1812179448
>>>>>>> 0919ac14
      heap_increase: 0
      stable_memory_increase: 0
    scopes: {}
  btreemap_v2_pop_first_vec_32_128:
    total:
<<<<<<< HEAD
      instructions: 1114978395
=======
      instructions: 1205040545
>>>>>>> 0919ac14
      heap_increase: 0
      stable_memory_increase: 0
    scopes: {}
  btreemap_v2_pop_first_vec_32_16:
    total:
      instructions: 961475566
      heap_increase: 0
      stable_memory_increase: 0
    scopes: {}
  btreemap_v2_pop_first_vec_32_256:
    total:
<<<<<<< HEAD
      instructions: 1243299725
=======
      instructions: 1327068201
>>>>>>> 0919ac14
      heap_increase: 0
      stable_memory_increase: 0
    scopes: {}
  btreemap_v2_pop_first_vec_32_32:
    total:
      instructions: 955175429
      heap_increase: 0
      stable_memory_increase: 0
    scopes: {}
  btreemap_v2_pop_first_vec_32_4:
    total:
      instructions: 948465621
      heap_increase: 0
      stable_memory_increase: 0
    scopes: {}
  btreemap_v2_pop_first_vec_32_512:
    total:
<<<<<<< HEAD
      instructions: 1398936327
=======
      instructions: 1490585519
>>>>>>> 0919ac14
      heap_increase: 0
      stable_memory_increase: 0
    scopes: {}
  btreemap_v2_pop_first_vec_32_64:
    total:
<<<<<<< HEAD
      instructions: 1002725828
=======
      instructions: 1089790483
>>>>>>> 0919ac14
      heap_increase: 0
      stable_memory_increase: 0
    scopes: {}
  btreemap_v2_pop_first_vec_32_8:
    total:
      instructions: 959526555
      heap_increase: 0
      stable_memory_increase: 0
    scopes: {}
  btreemap_v2_pop_first_vec_4_128:
    total:
<<<<<<< HEAD
      instructions: 519693694
=======
      instructions: 537481485
>>>>>>> 0919ac14
      heap_increase: 0
      stable_memory_increase: 0
    scopes: {}
  btreemap_v2_pop_first_vec_512_128:
    total:
<<<<<<< HEAD
      instructions: 2758195778
=======
      instructions: 3600978903
>>>>>>> 0919ac14
      heap_increase: 0
      stable_memory_increase: 0
    scopes: {}
  btreemap_v2_pop_first_vec_64_128:
    total:
<<<<<<< HEAD
      instructions: 1262234043
=======
      instructions: 1402296775
>>>>>>> 0919ac14
      heap_increase: 0
      stable_memory_increase: 0
    scopes: {}
  btreemap_v2_pop_first_vec_8_128:
    total:
<<<<<<< HEAD
      instructions: 808949551
=======
      instructions: 845611404
>>>>>>> 0919ac14
      heap_increase: 0
      stable_memory_increase: 0
    scopes: {}
  btreemap_v2_pop_last_blob8_u64:
    total:
<<<<<<< HEAD
      instructions: 605594719
=======
      instructions: 592384197
>>>>>>> 0919ac14
      heap_increase: 0
      stable_memory_increase: 0
    scopes: {}
  btreemap_v2_pop_last_blob_1024_128:
    total:
      instructions: 5830793696
      heap_increase: 0
      stable_memory_increase: 0
    scopes: {}
  btreemap_v2_pop_last_blob_128_128:
    total:
      instructions: 1465499866
      heap_increase: 0
      stable_memory_increase: 0
    scopes: {}
  btreemap_v2_pop_last_blob_16_128:
    total:
<<<<<<< HEAD
      instructions: 738880823
=======
      instructions: 738623017
>>>>>>> 0919ac14
      heap_increase: 0
      stable_memory_increase: 0
    scopes: {}
  btreemap_v2_pop_last_blob_256_128:
    total:
      instructions: 2079294367
      heap_increase: 0
      stable_memory_increase: 0
    scopes: {}
  btreemap_v2_pop_last_blob_32_1024:
    total:
<<<<<<< HEAD
      instructions: 1085669333
=======
      instructions: 1112565105
>>>>>>> 0919ac14
      heap_increase: 0
      stable_memory_increase: 0
    scopes: {}
  btreemap_v2_pop_last_blob_32_128:
    total:
      instructions: 830643675
      heap_increase: 0
      stable_memory_increase: 0
    scopes: {}
  btreemap_v2_pop_last_blob_32_16:
    total:
<<<<<<< HEAD
      instructions: 769688933
=======
      instructions: 798819040
>>>>>>> 0919ac14
      heap_increase: 0
      stable_memory_increase: 0
    scopes: {}
  btreemap_v2_pop_last_blob_32_256:
    total:
<<<<<<< HEAD
      instructions: 861919416
=======
      instructions: 886655818
>>>>>>> 0919ac14
      heap_increase: 0
      stable_memory_increase: 0
    scopes: {}
  btreemap_v2_pop_last_blob_32_32:
    total:
      instructions: 780760100
      heap_increase: 0
      stable_memory_increase: 0
    scopes: {}
  btreemap_v2_pop_last_blob_32_4:
    total:
<<<<<<< HEAD
      instructions: 760677261
=======
      instructions: 787773960
>>>>>>> 0919ac14
      heap_increase: 0
      stable_memory_increase: 0
    scopes: {}
  btreemap_v2_pop_last_blob_32_512:
    total:
      instructions: 933506500
      heap_increase: 0
      stable_memory_increase: 0
    scopes: {}
  btreemap_v2_pop_last_blob_32_64:
    total:
      instructions: 795410677
      heap_increase: 0
      stable_memory_increase: 0
    scopes: {}
  btreemap_v2_pop_last_blob_32_8:
    total:
<<<<<<< HEAD
      instructions: 771816802
=======
      instructions: 797866799
>>>>>>> 0919ac14
      heap_increase: 0
      stable_memory_increase: 0
    scopes: {}
  btreemap_v2_pop_last_blob_4_128:
    total:
      instructions: 386661070
      heap_increase: 0
      stable_memory_increase: 0
    scopes: {}
  btreemap_v2_pop_last_blob_512_128:
    total:
<<<<<<< HEAD
      instructions: 3345362741
=======
      instructions: 5053410207
>>>>>>> 0919ac14
      heap_increase: 0
      stable_memory_increase: 0
    scopes: {}
  btreemap_v2_pop_last_blob_64_128:
    total:
      instructions: 990351700
      heap_increase: 0
      stable_memory_increase: 0
    scopes: {}
  btreemap_v2_pop_last_blob_8_128:
    total:
<<<<<<< HEAD
      instructions: 624461847
=======
      instructions: 611183036
>>>>>>> 0919ac14
      heap_increase: 0
      stable_memory_increase: 0
    scopes: {}
  btreemap_v2_pop_last_u64_blob8:
    total:
<<<<<<< HEAD
      instructions: 729066416
=======
      instructions: 692890659
>>>>>>> 0919ac14
      heap_increase: 0
      stable_memory_increase: 0
    scopes: {}
  btreemap_v2_pop_last_u64_u64:
    total:
<<<<<<< HEAD
      instructions: 743800192
=======
      instructions: 704605693
>>>>>>> 0919ac14
      heap_increase: 0
      stable_memory_increase: 0
    scopes: {}
  btreemap_v2_pop_last_u64_vec8:
    total:
      instructions: 731910124
      heap_increase: 0
      stable_memory_increase: 0
    scopes: {}
  btreemap_v2_pop_last_vec8_u64:
    total:
      instructions: 708957905
      heap_increase: 0
      stable_memory_increase: 0
    scopes: {}
  btreemap_v2_pop_last_vec_1024_128:
    total:
<<<<<<< HEAD
      instructions: 4313316700
=======
      instructions: 6011671477
>>>>>>> 0919ac14
      heap_increase: 0
      stable_memory_increase: 0
    scopes: {}
  btreemap_v2_pop_last_vec_128_128:
    total:
<<<<<<< HEAD
      instructions: 1552648335
=======
      instructions: 1830309719
>>>>>>> 0919ac14
      heap_increase: 0
      stable_memory_increase: 0
    scopes: {}
  btreemap_v2_pop_last_vec_16_128:
    total:
<<<<<<< HEAD
      instructions: 947358933
=======
      instructions: 1012789371
>>>>>>> 0919ac14
      heap_increase: 0
      stable_memory_increase: 0
    scopes: {}
  btreemap_v2_pop_last_vec_256_128:
    total:
<<<<<<< HEAD
      instructions: 2129557691
=======
      instructions: 2583020373
>>>>>>> 0919ac14
      heap_increase: 0
      stable_memory_increase: 0
    scopes: {}
  btreemap_v2_pop_last_vec_32_1024:
    total:
<<<<<<< HEAD
      instructions: 1698443491
=======
      instructions: 1807002225
>>>>>>> 0919ac14
      heap_increase: 0
      stable_memory_increase: 0
    scopes: {}
  btreemap_v2_pop_last_vec_32_128:
    total:
<<<<<<< HEAD
      instructions: 1096848946
=======
      instructions: 1204248068
>>>>>>> 0919ac14
      heap_increase: 0
      stable_memory_increase: 0
    scopes: {}
  btreemap_v2_pop_last_vec_32_16:
    total:
      instructions: 941209083
      heap_increase: 0
      stable_memory_increase: 0
    scopes: {}
  btreemap_v2_pop_last_vec_32_256:
    total:
<<<<<<< HEAD
      instructions: 1226663580
=======
      instructions: 1324529488
>>>>>>> 0919ac14
      heap_increase: 0
      stable_memory_increase: 0
    scopes: {}
  btreemap_v2_pop_last_vec_32_32:
    total:
      instructions: 936303418
      heap_increase: 0
      stable_memory_increase: 0
    scopes: {}
  btreemap_v2_pop_last_vec_32_4:
    total:
      instructions: 934258686
      heap_increase: 0
      stable_memory_increase: 0
    scopes: {}
  btreemap_v2_pop_last_vec_32_512:
    total:
<<<<<<< HEAD
      instructions: 1389566809
=======
      instructions: 1490891594
>>>>>>> 0919ac14
      heap_increase: 0
      stable_memory_increase: 0
    scopes: {}
  btreemap_v2_pop_last_vec_32_64:
    total:
<<<<<<< HEAD
      instructions: 983167413
=======
      instructions: 1084573805
>>>>>>> 0919ac14
      heap_increase: 0
      stable_memory_increase: 0
    scopes: {}
  btreemap_v2_pop_last_vec_32_8:
    total:
      instructions: 937711654
      heap_increase: 0
      stable_memory_increase: 0
    scopes: {}
  btreemap_v2_pop_last_vec_4_128:
    total:
<<<<<<< HEAD
      instructions: 504246189
=======
      instructions: 528623870
>>>>>>> 0919ac14
      heap_increase: 0
      stable_memory_increase: 0
    scopes: {}
  btreemap_v2_pop_last_vec_512_128:
    total:
<<<<<<< HEAD
      instructions: 2873424953
=======
      instructions: 3723931830
>>>>>>> 0919ac14
      heap_increase: 0
      stable_memory_increase: 0
    scopes: {}
  btreemap_v2_pop_last_vec_64_128:
    total:
<<<<<<< HEAD
      instructions: 1255974553
=======
      instructions: 1415805191
>>>>>>> 0919ac14
      heap_increase: 0
      stable_memory_increase: 0
    scopes: {}
  btreemap_v2_pop_last_vec_8_128:
    total:
<<<<<<< HEAD
      instructions: 801484501
=======
      instructions: 853248522
>>>>>>> 0919ac14
      heap_increase: 0
      stable_memory_increase: 0
    scopes: {}
  btreemap_v2_range_count_1k_0b:
    total:
      instructions: 20115
      heap_increase: 0
      stable_memory_increase: 0
    scopes: {}
  btreemap_v2_range_count_1k_10kib:
    total:
      instructions: 2986687
      heap_increase: 0
      stable_memory_increase: 0
    scopes: {}
  btreemap_v2_range_count_20_10mib:
    total:
      instructions: 20584404
      heap_increase: 0
      stable_memory_increase: 0
    scopes: {}
  btreemap_v2_range_key_sum_1k_0b:
    total:
      instructions: 20531
      heap_increase: 0
      stable_memory_increase: 0
    scopes: {}
  btreemap_v2_range_key_sum_1k_10kib:
    total:
      instructions: 57677193
      heap_increase: 0
      stable_memory_increase: 0
    scopes: {}
  btreemap_v2_range_key_sum_20_10mib:
    total:
      instructions: 1105836590
      heap_increase: 0
      stable_memory_increase: 0
    scopes: {}
  btreemap_v2_range_value_sum_1k_0b:
    total:
      instructions: 20545
      heap_increase: 0
      stable_memory_increase: 0
    scopes: {}
  btreemap_v2_range_value_sum_1k_10kib:
    total:
      instructions: 57689189
      heap_increase: 0
      stable_memory_increase: 0
    scopes: {}
  btreemap_v2_range_value_sum_20_10mib:
    total:
      instructions: 1105836826
      heap_increase: 0
      stable_memory_increase: 0
    scopes: {}
  btreemap_v2_remove_10mib_values:
    total:
<<<<<<< HEAD
      instructions: 5561272860
=======
      instructions: 5561183230
>>>>>>> 0919ac14
      heap_increase: 0
      stable_memory_increase: 657
    scopes: {}
  btreemap_v2_remove_blob8_u64:
    total:
<<<<<<< HEAD
      instructions: 667900563
=======
      instructions: 587170055
>>>>>>> 0919ac14
      heap_increase: 0
      stable_memory_increase: 0
    scopes: {}
  btreemap_v2_remove_blob_1024_128:
    total:
      instructions: 6063706104
      heap_increase: 0
      stable_memory_increase: 0
    scopes: {}
  btreemap_v2_remove_blob_128_128:
    total:
      instructions: 1457463878
      heap_increase: 0
      stable_memory_increase: 0
    scopes: {}
  btreemap_v2_remove_blob_16_128:
    total:
      instructions: 757672413
      heap_increase: 0
      stable_memory_increase: 0
    scopes: {}
  btreemap_v2_remove_blob_256_128:
    total:
      instructions: 2098091924
      heap_increase: 0
      stable_memory_increase: 0
    scopes: {}
  btreemap_v2_remove_blob_32_1024:
    total:
<<<<<<< HEAD
      instructions: 1036297823
=======
      instructions: 965884147
>>>>>>> 0919ac14
      heap_increase: 0
      stable_memory_increase: 0
    scopes: {}
  btreemap_v2_remove_blob_32_128:
    total:
<<<<<<< HEAD
      instructions: 801420541
=======
      instructions: 731104521
>>>>>>> 0919ac14
      heap_increase: 0
      stable_memory_increase: 0
    scopes: {}
  btreemap_v2_remove_blob_32_16:
    total:
      instructions: 755774413
      heap_increase: 0
      stable_memory_increase: 0
    scopes: {}
  btreemap_v2_remove_blob_32_256:
    total:
<<<<<<< HEAD
      instructions: 837217335
=======
      instructions: 765993262
>>>>>>> 0919ac14
      heap_increase: 0
      stable_memory_increase: 0
    scopes: {}
  btreemap_v2_remove_blob_32_32:
    total:
      instructions: 765911420
      heap_increase: 0
      stable_memory_increase: 0
    scopes: {}
  btreemap_v2_remove_blob_32_4:
    total:
<<<<<<< HEAD
      instructions: 750822623
=======
      instructions: 679309894
>>>>>>> 0919ac14
      heap_increase: 0
      stable_memory_increase: 0
    scopes: {}
  btreemap_v2_remove_blob_32_512:
    total:
<<<<<<< HEAD
      instructions: 911302025
=======
      instructions: 837922202
>>>>>>> 0919ac14
      heap_increase: 0
      stable_memory_increase: 0
    scopes: {}
  btreemap_v2_remove_blob_32_64:
    total:
      instructions: 793243985
      heap_increase: 0
      stable_memory_increase: 0
    scopes: {}
  btreemap_v2_remove_blob_32_8:
    total:
<<<<<<< HEAD
      instructions: 749626337
=======
      instructions: 679954212
>>>>>>> 0919ac14
      heap_increase: 0
      stable_memory_increase: 0
    scopes: {}
  btreemap_v2_remove_blob_4_128:
    total:
<<<<<<< HEAD
      instructions: 522538214
=======
      instructions: 455500790
>>>>>>> 0919ac14
      heap_increase: 0
      stable_memory_increase: 0
    scopes: {}
  btreemap_v2_remove_blob_512_128:
    total:
      instructions: 3448674395
      heap_increase: 0
      stable_memory_increase: 0
    scopes: {}
  btreemap_v2_remove_blob_64_128:
    total:
      instructions: 947748278
      heap_increase: 0
      stable_memory_increase: 0
    scopes: {}
  btreemap_v2_remove_blob_8_128:
    total:
      instructions: 685714058
      heap_increase: 0
      stable_memory_increase: 0
    scopes: {}
  btreemap_v2_remove_u64_blob8:
    total:
<<<<<<< HEAD
      instructions: 689441571
=======
      instructions: 597538858
>>>>>>> 0919ac14
      heap_increase: 0
      stable_memory_increase: 0
    scopes: {}
  btreemap_v2_remove_u64_u64:
    total:
<<<<<<< HEAD
      instructions: 712995636
=======
      instructions: 619109964
>>>>>>> 0919ac14
      heap_increase: 0
      stable_memory_increase: 0
    scopes: {}
  btreemap_v2_remove_u64_vec8:
    total:
      instructions: 695853424
      heap_increase: 0
      stable_memory_increase: 0
    scopes: {}
  btreemap_v2_remove_vec8_u64:
    total:
      instructions: 804496668
      heap_increase: 0
      stable_memory_increase: 0
    scopes: {}
  btreemap_v2_remove_vec_1024_128:
    total:
<<<<<<< HEAD
      instructions: 4560037620
=======
      instructions: 5022631520
>>>>>>> 0919ac14
      heap_increase: 0
      stable_memory_increase: 0
    scopes: {}
  btreemap_v2_remove_vec_128_128:
    total:
<<<<<<< HEAD
      instructions: 1473629560
=======
      instructions: 1452066520
>>>>>>> 0919ac14
      heap_increase: 0
      stable_memory_increase: 0
    scopes: {}
  btreemap_v2_remove_vec_16_128:
    total:
<<<<<<< HEAD
      instructions: 971674171
=======
      instructions: 907746224
>>>>>>> 0919ac14
      heap_increase: 0
      stable_memory_increase: 0
    scopes: {}
  btreemap_v2_remove_vec_256_128:
    total:
<<<<<<< HEAD
      instructions: 2293167894
=======
      instructions: 2314986697
>>>>>>> 0919ac14
      heap_increase: 0
      stable_memory_increase: 0
    scopes: {}
  btreemap_v2_remove_vec_32_1024:
    total:
<<<<<<< HEAD
      instructions: 1732355221
=======
      instructions: 1674012367
>>>>>>> 0919ac14
      heap_increase: 0
      stable_memory_increase: 0
    scopes: {}
  btreemap_v2_remove_vec_32_128:
    total:
<<<<<<< HEAD
      instructions: 1069927739
=======
      instructions: 1010787616
>>>>>>> 0919ac14
      heap_increase: 0
      stable_memory_increase: 0
    scopes: {}
  btreemap_v2_remove_vec_32_16:
    total:
      instructions: 890477096
      heap_increase: 0
      stable_memory_increase: 0
    scopes: {}
  btreemap_v2_remove_vec_32_256:
    total:
<<<<<<< HEAD
      instructions: 1280544115
=======
      instructions: 1229226325
>>>>>>> 0919ac14
      heap_increase: 0
      stable_memory_increase: 0
    scopes: {}
  btreemap_v2_remove_vec_32_32:
    total:
      instructions: 897812266
      heap_increase: 0
      stable_memory_increase: 0
    scopes: {}
  btreemap_v2_remove_vec_32_4:
    total:
      instructions: 896826883
      heap_increase: 0
      stable_memory_increase: 0
    scopes: {}
  btreemap_v2_remove_vec_32_512:
    total:
<<<<<<< HEAD
      instructions: 1443936645
=======
      instructions: 1392996478
>>>>>>> 0919ac14
      heap_increase: 0
      stable_memory_increase: 0
    scopes: {}
  btreemap_v2_remove_vec_32_64:
    total:
<<<<<<< HEAD
      instructions: 979473079
=======
      instructions: 923651396
>>>>>>> 0919ac14
      heap_increase: 0
      stable_memory_increase: 0
    scopes: {}
  btreemap_v2_remove_vec_32_8:
    total:
      instructions: 890819873
      heap_increase: 0
      stable_memory_increase: 0
    scopes: {}
  btreemap_v2_remove_vec_4_128:
    total:
<<<<<<< HEAD
      instructions: 687282319
=======
      instructions: 649657252
>>>>>>> 0919ac14
      heap_increase: 0
      stable_memory_increase: 0
    scopes: {}
  btreemap_v2_remove_vec_512_128:
    total:
<<<<<<< HEAD
      instructions: 3130403453
=======
      instructions: 3266656938
>>>>>>> 0919ac14
      heap_increase: 0
      stable_memory_increase: 0
    scopes: {}
  btreemap_v2_remove_vec_64_128:
    total:
<<<<<<< HEAD
      instructions: 1192475703
=======
      instructions: 1178765367
>>>>>>> 0919ac14
      heap_increase: 0
      stable_memory_increase: 0
    scopes: {}
  btreemap_v2_remove_vec_8_128:
    total:
<<<<<<< HEAD
      instructions: 877067292
=======
      instructions: 820045093
>>>>>>> 0919ac14
      heap_increase: 0
      stable_memory_increase: 0
    scopes: {}
  btreemap_v2_scan_iter_1k_0b:
    total:
      instructions: 1981104
      heap_increase: 0
      stable_memory_increase: 0
    scopes: {}
  btreemap_v2_scan_iter_1k_10kib:
    total:
      instructions: 57549224
      heap_increase: 0
      stable_memory_increase: 0
    scopes: {}
  btreemap_v2_scan_iter_20_10mib:
    total:
      instructions: 1103729363
      heap_increase: 0
      stable_memory_increase: 0
    scopes: {}
  btreemap_v2_scan_iter_rev_1k_0b:
    total:
      instructions: 1981815
      heap_increase: 0
      stable_memory_increase: 0
    scopes: {}
  btreemap_v2_scan_iter_rev_1k_10kib:
    total:
      instructions: 57530291
      heap_increase: 0
      stable_memory_increase: 0
    scopes: {}
  btreemap_v2_scan_iter_rev_20_10mib:
    total:
      instructions: 1103728938
      heap_increase: 0
      stable_memory_increase: 0
    scopes: {}
  btreemap_v2_scan_keys_1k_0b:
    total:
      instructions: 1551166
      heap_increase: 0
      stable_memory_increase: 0
    scopes: {}
  btreemap_v2_scan_keys_1k_10kib:
    total:
      instructions: 2958502
      heap_increase: 0
      stable_memory_increase: 0
    scopes: {}
  btreemap_v2_scan_keys_20_10mib:
    total:
      instructions: 18477478
      heap_increase: 0
      stable_memory_increase: 0
    scopes: {}
  btreemap_v2_scan_keys_rev_1k_0b:
    total:
      instructions: 1552873
      heap_increase: 0
      stable_memory_increase: 0
    scopes: {}
  btreemap_v2_scan_keys_rev_1k_10kib:
    total:
      instructions: 2941017
      heap_increase: 0
      stable_memory_increase: 0
    scopes: {}
  btreemap_v2_scan_keys_rev_20_10mib:
    total:
      instructions: 18477506
      heap_increase: 0
      stable_memory_increase: 0
    scopes: {}
  btreemap_v2_scan_values_1k_0b:
    total:
      instructions: 1941502
      heap_increase: 0
      stable_memory_increase: 0
    scopes: {}
  btreemap_v2_scan_values_1k_10kib:
    total:
      instructions: 57509622
      heap_increase: 0
      stable_memory_increase: 0
    scopes: {}
  btreemap_v2_scan_values_20_10mib:
    total:
      instructions: 1103728573
      heap_increase: 0
      stable_memory_increase: 0
    scopes: {}
  btreemap_v2_scan_values_rev_1k_0b:
    total:
      instructions: 1942213
      heap_increase: 0
      stable_memory_increase: 0
    scopes: {}
  btreemap_v2_scan_values_rev_1k_10kib:
    total:
      instructions: 57490689
      heap_increase: 0
      stable_memory_increase: 0
    scopes: {}
  btreemap_v2_scan_values_rev_20_10mib:
    total:
      instructions: 1103728148
      heap_increase: 0
      stable_memory_increase: 0
    scopes: {}
  memory_manager_baseline:
    total:
      instructions: 1176577076
      heap_increase: 0
      stable_memory_increase: 8000
    scopes: {}
  memory_manager_grow:
    total:
      instructions: 346537961
      heap_increase: 2
      stable_memory_increase: 32000
    scopes: {}
  memory_manager_overhead:
    total:
      instructions: 1181962837
      heap_increase: 0
      stable_memory_increase: 8320
    scopes: {}
  vec_get_blob_128:
    total:
      instructions: 19246658
      heap_increase: 0
      stable_memory_increase: 0
    scopes: {}
  vec_get_blob_16:
    total:
      instructions: 6345942
      heap_increase: 0
      stable_memory_increase: 0
    scopes: {}
  vec_get_blob_32:
    total:
      instructions: 7063501
      heap_increase: 0
      stable_memory_increase: 0
    scopes: {}
  vec_get_blob_4:
    total:
      instructions: 4804323
      heap_increase: 0
      stable_memory_increase: 0
    scopes: {}
  vec_get_blob_4_mem_manager:
    total:
      instructions: 7171673
      heap_increase: 0
      stable_memory_increase: 0
    scopes: {}
  vec_get_blob_64:
    total:
      instructions: 11310940
      heap_increase: 0
      stable_memory_increase: 0
    scopes: {}
  vec_get_blob_64_mem_manager:
    total:
      instructions: 13651088
      heap_increase: 0
      stable_memory_increase: 0
    scopes: {}
  vec_get_blob_8:
    total:
      instructions: 5620865
      heap_increase: 0
      stable_memory_increase: 0
    scopes: {}
  vec_get_u64:
    total:
      instructions: 5270302
      heap_increase: 0
      stable_memory_increase: 0
    scopes: {}
  vec_insert_blob_128:
    total:
      instructions: 4131421
      heap_increase: 0
      stable_memory_increase: 19
    scopes: {}
  vec_insert_blob_16:
    total:
      instructions: 3296224
      heap_increase: 0
      stable_memory_increase: 2
    scopes: {}
  vec_insert_blob_32:
    total:
      instructions: 3415464
      heap_increase: 0
      stable_memory_increase: 5
    scopes: {}
  vec_insert_blob_4:
    total:
      instructions: 3207465
      heap_increase: 0
      stable_memory_increase: 0
    scopes: {}
  vec_insert_blob_64:
    total:
      instructions: 3655801
      heap_increase: 0
      stable_memory_increase: 9
    scopes: {}
  vec_insert_blob_8:
    total:
      instructions: 3236886
      heap_increase: 0
      stable_memory_increase: 1
    scopes: {}
  vec_insert_u64:
    total:
      instructions: 5859516
      heap_increase: 0
      stable_memory_increase: 1
    scopes: {}
version: 0.1.13<|MERGE_RESOLUTION|>--- conflicted
+++ resolved
@@ -1,2874 +1,1711 @@
 benches:
-<<<<<<< HEAD
-  btreemap_v1_contains_blob8_u64:
-    total:
-      instructions: 214604512
-      heap_increase: 0
-      stable_memory_increase: 0
-    scopes: {}
-  btreemap_v1_contains_blob_1024_128:
-    total:
-      instructions: 2922408508
-      heap_increase: 0
-      stable_memory_increase: 0
-    scopes: {}
-  btreemap_v1_contains_blob_128_128:
-    total:
-      instructions: 586872178
-      heap_increase: 0
-      stable_memory_increase: 0
-    scopes: {}
-  btreemap_v1_contains_blob_16_128:
-    total:
-      instructions: 221164121
-      heap_increase: 0
-      stable_memory_increase: 0
-    scopes: {}
-  btreemap_v1_contains_blob_256_128:
-    total:
-      instructions: 910841769
-      heap_increase: 0
-      stable_memory_increase: 0
-    scopes: {}
-  btreemap_v1_contains_blob_32_1024:
-    total:
-      instructions: 239720485
-      heap_increase: 0
-      stable_memory_increase: 0
-    scopes: {}
-  btreemap_v1_contains_blob_32_128:
-    total:
-      instructions: 239038963
-      heap_increase: 0
-      stable_memory_increase: 0
-    scopes: {}
-  btreemap_v1_contains_blob_32_16:
-    total:
-      instructions: 238053183
-      heap_increase: 0
-      stable_memory_increase: 0
-    scopes: {}
-  btreemap_v1_contains_blob_32_256:
-    total:
-      instructions: 241032021
-      heap_increase: 0
-      stable_memory_increase: 0
-    scopes: {}
-  btreemap_v1_contains_blob_32_32:
-    total:
-      instructions: 242001291
-      heap_increase: 0
-      stable_memory_increase: 0
-    scopes: {}
-  btreemap_v1_contains_blob_32_4:
-    total:
-      instructions: 238944894
-      heap_increase: 0
-      stable_memory_increase: 0
-    scopes: {}
-  btreemap_v1_contains_blob_32_512:
-    total:
-      instructions: 239131439
-      heap_increase: 0
-      stable_memory_increase: 0
-    scopes: {}
-  btreemap_v1_contains_blob_32_64:
-    total:
-      instructions: 241803503
-      heap_increase: 0
-      stable_memory_increase: 0
-    scopes: {}
-  btreemap_v1_contains_blob_32_8:
-    total:
-      instructions: 240243079
-      heap_increase: 0
-      stable_memory_increase: 0
-    scopes: {}
-  btreemap_v1_contains_blob_4_128:
-    total:
-      instructions: 183790067
-      heap_increase: 0
-      stable_memory_increase: 0
-    scopes: {}
-  btreemap_v1_contains_blob_512_128:
-    total:
-      instructions: 1575950352
-      heap_increase: 0
-      stable_memory_increase: 0
-    scopes: {}
-  btreemap_v1_contains_blob_64_128:
-    total:
-      instructions: 320247840
-      heap_increase: 0
-      stable_memory_increase: 0
-    scopes: {}
-  btreemap_v1_contains_blob_8_128:
-    total:
-      instructions: 205037342
-      heap_increase: 0
-      stable_memory_increase: 0
-    scopes: {}
-  btreemap_v1_contains_u64_blob8:
-    total:
-      instructions: 195672843
-      heap_increase: 0
-      stable_memory_increase: 0
-    scopes: {}
-  btreemap_v1_contains_u64_u64:
-    total:
-      instructions: 196021965
-      heap_increase: 0
-      stable_memory_increase: 0
-    scopes: {}
-  btreemap_v1_get_blob8_u64:
-    total:
-      instructions: 226053141
-      heap_increase: 0
-      stable_memory_increase: 0
-    scopes: {}
-  btreemap_v1_get_blob_1024_128:
-    total:
-      instructions: 3062249766
-      heap_increase: 0
-      stable_memory_increase: 0
-    scopes: {}
-  btreemap_v1_get_blob_128_128:
-    total:
-      instructions: 618229550
-      heap_increase: 0
-      stable_memory_increase: 0
-    scopes: {}
-  btreemap_v1_get_blob_16_128:
-    total:
-      instructions: 234737465
-      heap_increase: 0
-      stable_memory_increase: 0
-    scopes: {}
-  btreemap_v1_get_blob_256_128:
-    total:
-      instructions: 959560160
-      heap_increase: 0
-      stable_memory_increase: 0
-    scopes: {}
-  btreemap_v1_get_blob_32_1024:
-    total:
-      instructions: 259133975
-      heap_increase: 0
-      stable_memory_increase: 0
-    scopes: {}
-  btreemap_v1_get_blob_32_128:
-    total:
-      instructions: 253461956
-      heap_increase: 0
-      stable_memory_increase: 0
-    scopes: {}
-  btreemap_v1_get_blob_32_16:
-    total:
-      instructions: 249673367
-      heap_increase: 0
-      stable_memory_increase: 0
-    scopes: {}
-  btreemap_v1_get_blob_32_256:
-    total:
-      instructions: 256358543
-      heap_increase: 0
-      stable_memory_increase: 0
-    scopes: {}
-  btreemap_v1_get_blob_32_32:
-    total:
-      instructions: 254243373
-      heap_increase: 0
-      stable_memory_increase: 0
-    scopes: {}
-  btreemap_v1_get_blob_32_4:
-    total:
-      instructions: 249550013
-      heap_increase: 0
-      stable_memory_increase: 0
-    scopes: {}
-  btreemap_v1_get_blob_32_512:
-    total:
-      instructions: 255866506
-      heap_increase: 0
-      stable_memory_increase: 0
-    scopes: {}
-  btreemap_v1_get_blob_32_64:
-    total:
-      instructions: 255219317
-      heap_increase: 0
-      stable_memory_increase: 0
-    scopes: {}
-  btreemap_v1_get_blob_32_8:
-    total:
-      instructions: 251351113
-      heap_increase: 0
-      stable_memory_increase: 0
-    scopes: {}
-  btreemap_v1_get_blob_4_128:
-    total:
-      instructions: 196604066
-      heap_increase: 0
-      stable_memory_increase: 0
-    scopes: {}
-  btreemap_v1_get_blob_512_128:
-    total:
-      instructions: 1653919423
-      heap_increase: 0
-      stable_memory_increase: 0
-    scopes: {}
-  btreemap_v1_get_blob_64_128:
-    total:
-      instructions: 343711304
-      heap_increase: 0
-      stable_memory_increase: 0
-    scopes: {}
-  btreemap_v1_get_blob_8_128:
-    total:
-      instructions: 218813053
-      heap_increase: 0
-      stable_memory_increase: 0
-    scopes: {}
-  btreemap_v1_get_u64_blob8:
-    total:
-      instructions: 206269161
-      heap_increase: 0
-      stable_memory_increase: 0
-    scopes: {}
-  btreemap_v1_get_u64_u64:
-    total:
-      instructions: 208428437
-      heap_increase: 0
-      stable_memory_increase: 0
-    scopes: {}
-  btreemap_v1_insert_blob8_u64:
-    total:
-      instructions: 396006263
-      heap_increase: 0
-      stable_memory_increase: 6
-    scopes: {}
-  btreemap_v1_insert_blob_1024_128:
-    total:
-      instructions: 4197290629
-      heap_increase: 0
-      stable_memory_increase: 262
-    scopes: {}
-  btreemap_v1_insert_blob_128_128:
-    total:
-      instructions: 959129308
-      heap_increase: 0
-      stable_memory_increase: 61
-    scopes: {}
-  btreemap_v1_insert_blob_16_128:
-    total:
-      instructions: 448746473
-      heap_increase: 0
-      stable_memory_increase: 32
-    scopes: {}
-  btreemap_v1_insert_blob_256_128:
-    total:
-      instructions: 1413111739
-      heap_increase: 0
-      stable_memory_increase: 90
-    scopes: {}
-  btreemap_v1_insert_blob_32_1024:
-    total:
-      instructions: 632307971
-      heap_increase: 0
-      stable_memory_increase: 230
-    scopes: {}
-  btreemap_v1_insert_blob_32_128:
-    total:
-      instructions: 475337286
-      heap_increase: 0
-      stable_memory_increase: 37
-    scopes: {}
-  btreemap_v1_insert_blob_32_16:
-    total:
-      instructions: 452118398
-      heap_increase: 0
-      stable_memory_increase: 14
-    scopes: {}
-  btreemap_v1_insert_blob_32_256:
-    total:
-      instructions: 502869401
-      heap_increase: 0
-      stable_memory_increase: 66
-    scopes: {}
-  btreemap_v1_insert_blob_32_32:
-    total:
-      instructions: 456827298
-      heap_increase: 0
-      stable_memory_increase: 17
-    scopes: {}
-  btreemap_v1_insert_blob_32_4:
-    total:
-      instructions: 441367761
-      heap_increase: 0
-      stable_memory_increase: 11
-    scopes: {}
-  btreemap_v1_insert_blob_32_512:
-    total:
-      instructions: 544771606
-      heap_increase: 0
-      stable_memory_increase: 121
-    scopes: {}
-  btreemap_v1_insert_blob_32_64:
-    total:
-      instructions: 465139431
-      heap_increase: 0
-      stable_memory_increase: 24
-    scopes: {}
-  btreemap_v1_insert_blob_32_8:
-    total:
-      instructions: 447170990
-      heap_increase: 0
-      stable_memory_increase: 12
-    scopes: {}
-  btreemap_v1_insert_blob_4_128:
-    total:
-      instructions: 384672598
-      heap_increase: 0
-      stable_memory_increase: 17
-    scopes: {}
-  btreemap_v1_insert_blob_512_128:
-    total:
-      instructions: 2355678964
-      heap_increase: 0
-      stable_memory_increase: 148
-    scopes: {}
-  btreemap_v1_insert_blob_64_128:
-    total:
-      instructions: 588543826
-      heap_increase: 0
-      stable_memory_increase: 46
-    scopes: {}
-  btreemap_v1_insert_blob_8_128:
-    total:
-      instructions: 425034283
-      heap_increase: 0
-      stable_memory_increase: 27
-    scopes: {}
-  btreemap_v1_insert_u64_blob8:
-    total:
-      instructions: 426703106
-      heap_increase: 0
-      stable_memory_increase: 7
-    scopes: {}
-  btreemap_v1_insert_u64_u64:
-    total:
-      instructions: 432591081
-      heap_increase: 0
-      stable_memory_increase: 7
-    scopes: {}
-  btreemap_v1_pop_first_blob8_u64:
-    total:
-      instructions: 472454354
-      heap_increase: 0
-      stable_memory_increase: 0
-    scopes: {}
-  btreemap_v1_pop_first_blob_1024_128:
-    total:
-      instructions: 5968883226
-      heap_increase: 0
-      stable_memory_increase: 0
-    scopes: {}
-  btreemap_v1_pop_first_blob_128_128:
-    total:
-      instructions: 1351764916
-      heap_increase: 0
-      stable_memory_increase: 0
-    scopes: {}
-  btreemap_v1_pop_first_blob_16_128:
-    total:
-      instructions: 604940934
-      heap_increase: 0
-      stable_memory_increase: 0
-    scopes: {}
-  btreemap_v1_pop_first_blob_256_128:
-    total:
-      instructions: 2006348151
-      heap_increase: 0
-      stable_memory_increase: 0
-    scopes: {}
-  btreemap_v1_pop_first_blob_32_1024:
-    total:
-      instructions: 943018826
-      heap_increase: 0
-      stable_memory_increase: 0
-    scopes: {}
-  btreemap_v1_pop_first_blob_32_128:
-    total:
-      instructions: 686775637
-      heap_increase: 0
-      stable_memory_increase: 0
-    scopes: {}
-  btreemap_v1_pop_first_blob_32_16:
-    total:
-      instructions: 629606485
-      heap_increase: 0
-      stable_memory_increase: 0
-    scopes: {}
-  btreemap_v1_pop_first_blob_32_256:
-    total:
-      instructions: 720864823
-      heap_increase: 0
-      stable_memory_increase: 0
-    scopes: {}
-  btreemap_v1_pop_first_blob_32_32:
-    total:
-      instructions: 639564112
-      heap_increase: 0
-      stable_memory_increase: 0
-    scopes: {}
-  btreemap_v1_pop_first_blob_32_4:
-    total:
-      instructions: 613328648
-      heap_increase: 0
-      stable_memory_increase: 0
-    scopes: {}
-  btreemap_v1_pop_first_blob_32_512:
-    total:
-      instructions: 789611286
-      heap_increase: 0
-      stable_memory_increase: 0
-    scopes: {}
-  btreemap_v1_pop_first_blob_32_64:
-    total:
-      instructions: 652639140
-      heap_increase: 0
-      stable_memory_increase: 0
-    scopes: {}
-  btreemap_v1_pop_first_blob_32_8:
-    total:
-      instructions: 629078870
-      heap_increase: 0
-      stable_memory_increase: 0
-    scopes: {}
-  btreemap_v1_pop_first_blob_4_128:
-    total:
-      instructions: 313307630
-      heap_increase: 0
-      stable_memory_increase: 0
-    scopes: {}
-  btreemap_v1_pop_first_blob_512_128:
-    total:
-      instructions: 3330221349
-      heap_increase: 0
-      stable_memory_increase: 0
-    scopes: {}
-  btreemap_v1_pop_first_blob_64_128:
-    total:
-      instructions: 849184741
-      heap_increase: 0
-      stable_memory_increase: 0
-    scopes: {}
-  btreemap_v1_pop_first_blob_8_128:
-    total:
-      instructions: 498913893
-      heap_increase: 0
-      stable_memory_increase: 0
-    scopes: {}
-  btreemap_v1_pop_first_u64_blob8:
-    total:
-      instructions: 628199923
-      heap_increase: 0
-      stable_memory_increase: 0
-    scopes: {}
-  btreemap_v1_pop_first_u64_u64:
-    total:
-      instructions: 632530383
-      heap_increase: 0
-      stable_memory_increase: 0
-    scopes: {}
-  btreemap_v1_pop_last_blob8_u64:
-    total:
-      instructions: 451460019
-      heap_increase: 0
-      stable_memory_increase: 0
-    scopes: {}
-  btreemap_v1_pop_last_blob_1024_128:
-    total:
-      instructions: 5651998304
-      heap_increase: 0
-      stable_memory_increase: 0
-    scopes: {}
-  btreemap_v1_pop_last_blob_128_128:
-    total:
-      instructions: 1286463073
-      heap_increase: 0
-      stable_memory_increase: 0
-    scopes: {}
-  btreemap_v1_pop_last_blob_16_128:
-    total:
-      instructions: 578841691
-      heap_increase: 0
-      stable_memory_increase: 0
-    scopes: {}
-  btreemap_v1_pop_last_blob_256_128:
-    total:
-      instructions: 1899750937
-      heap_increase: 0
-      stable_memory_increase: 0
-    scopes: {}
-  btreemap_v1_pop_last_blob_32_1024:
-    total:
-      instructions: 912952383
-      heap_increase: 0
-      stable_memory_increase: 0
-    scopes: {}
-  btreemap_v1_pop_last_blob_32_128:
-    total:
-      instructions: 656566327
-      heap_increase: 0
-      stable_memory_increase: 0
-    scopes: {}
-  btreemap_v1_pop_last_blob_32_16:
-    total:
-      instructions: 599383690
-      heap_increase: 0
-      stable_memory_increase: 0
-    scopes: {}
-  btreemap_v1_pop_last_blob_32_256:
-    total:
-      instructions: 690485560
-      heap_increase: 0
-      stable_memory_increase: 0
-    scopes: {}
-  btreemap_v1_pop_last_blob_32_32:
-    total:
-      instructions: 610564917
-      heap_increase: 0
-      stable_memory_increase: 0
-    scopes: {}
-  btreemap_v1_pop_last_blob_32_4:
-    total:
-      instructions: 588183759
-      heap_increase: 0
-      stable_memory_increase: 0
-    scopes: {}
-  btreemap_v1_pop_last_blob_32_512:
-    total:
-      instructions: 761717517
-      heap_increase: 0
-      stable_memory_increase: 0
-    scopes: {}
-  btreemap_v1_pop_last_blob_32_64:
-    total:
-      instructions: 624086352
-      heap_increase: 0
-      stable_memory_increase: 0
-    scopes: {}
-  btreemap_v1_pop_last_blob_32_8:
-    total:
-      instructions: 600304042
-      heap_increase: 0
-      stable_memory_increase: 0
-    scopes: {}
-  btreemap_v1_pop_last_blob_4_128:
-    total:
-      instructions: 300227276
-      heap_increase: 0
-      stable_memory_increase: 0
-    scopes: {}
-  btreemap_v1_pop_last_blob_512_128:
-    total:
-      instructions: 3165558118
-      heap_increase: 0
-      stable_memory_increase: 0
-    scopes: {}
-  btreemap_v1_pop_last_blob_64_128:
-    total:
-      instructions: 812589058
-      heap_increase: 0
-      stable_memory_increase: 0
-    scopes: {}
-  btreemap_v1_pop_last_blob_8_128:
-    total:
-      instructions: 485071081
-      heap_increase: 0
-      stable_memory_increase: 0
-    scopes: {}
-  btreemap_v1_pop_last_u64_blob8:
-    total:
-      instructions: 603958429
-      heap_increase: 0
-      stable_memory_increase: 0
-    scopes: {}
-  btreemap_v1_pop_last_u64_u64:
-    total:
-      instructions: 609425522
-      heap_increase: 0
-      stable_memory_increase: 0
-    scopes: {}
-  btreemap_v1_remove_blob8_u64:
-    total:
-      instructions: 530376899
-      heap_increase: 0
-      stable_memory_increase: 0
-    scopes: {}
-  btreemap_v1_remove_blob_1024_128:
-    total:
-      instructions: 5925140748
-      heap_increase: 0
-      stable_memory_increase: 0
-    scopes: {}
-  btreemap_v1_remove_blob_128_128:
-    total:
-      instructions: 1318610652
-      heap_increase: 0
-      stable_memory_increase: 0
-    scopes: {}
-  btreemap_v1_remove_blob_16_128:
-    total:
-      instructions: 622048950
-      heap_increase: 0
-      stable_memory_increase: 0
-    scopes: {}
-  btreemap_v1_remove_blob_256_128:
-    total:
-      instructions: 1959851216
-      heap_increase: 0
-      stable_memory_increase: 0
-    scopes: {}
-  btreemap_v1_remove_blob_32_1024:
-    total:
-      instructions: 898368311
-      heap_increase: 0
-      stable_memory_increase: 0
-    scopes: {}
-  btreemap_v1_remove_blob_32_128:
-    total:
-      instructions: 664214259
-      heap_increase: 0
-      stable_memory_increase: 0
-    scopes: {}
-  btreemap_v1_remove_blob_32_16:
-    total:
-      instructions: 619816674
-      heap_increase: 0
-      stable_memory_increase: 0
-    scopes: {}
-  btreemap_v1_remove_blob_32_256:
-    total:
-      instructions: 700002324
-      heap_increase: 0
-      stable_memory_increase: 0
-    scopes: {}
-  btreemap_v1_remove_blob_32_32:
-    total:
-      instructions: 629240192
-      heap_increase: 0
-      stable_memory_increase: 0
-    scopes: {}
-  btreemap_v1_remove_blob_32_4:
-    total:
-      instructions: 612056855
-      heap_increase: 0
-      stable_memory_increase: 0
-    scopes: {}
-  btreemap_v1_remove_blob_32_512:
-    total:
-      instructions: 772784434
-      heap_increase: 0
-      stable_memory_increase: 0
-    scopes: {}
-  btreemap_v1_remove_blob_32_64:
-    total:
-      instructions: 654345614
-      heap_increase: 0
-      stable_memory_increase: 0
-    scopes: {}
-  btreemap_v1_remove_blob_32_8:
-    total:
-      instructions: 613546662
-      heap_increase: 0
-      stable_memory_increase: 0
-    scopes: {}
-  btreemap_v1_remove_blob_4_128:
-    total:
-      instructions: 416425733
-      heap_increase: 0
-      stable_memory_increase: 0
-    scopes: {}
-  btreemap_v1_remove_blob_512_128:
-    total:
-      instructions: 3308478672
-      heap_increase: 0
-      stable_memory_increase: 0
-    scopes: {}
-  btreemap_v1_remove_blob_64_128:
-    total:
-      instructions: 811561284
-      heap_increase: 0
-      stable_memory_increase: 0
-    scopes: {}
-  btreemap_v1_remove_blob_8_128:
-    total:
-      instructions: 557257050
-      heap_increase: 0
-      stable_memory_increase: 0
-    scopes: {}
-  btreemap_v1_remove_u64_blob8:
-    total:
-      instructions: 602567622
-      heap_increase: 0
-      stable_memory_increase: 0
-    scopes: {}
-  btreemap_v1_remove_u64_u64:
-    total:
-      instructions: 617973106
-      heap_increase: 0
-      stable_memory_increase: 0
-    scopes: {}
-=======
->>>>>>> 0919ac14
   btreemap_v2_contains_10mib_values:
     total:
-      instructions: 142229058
+      instructions: 142213004
       heap_increase: 0
       stable_memory_increase: 0
     scopes: {}
   btreemap_v2_contains_blob8_u64:
     total:
-      instructions: 292071256
+      instructions: 277713087
       heap_increase: 0
       stable_memory_increase: 0
     scopes: {}
   btreemap_v2_contains_blob_1024_128:
     total:
-      instructions: 3004678141
+      instructions: 4897884819
       heap_increase: 0
       stable_memory_increase: 0
     scopes: {}
   btreemap_v2_contains_blob_128_128:
     total:
-      instructions: 665016023
+      instructions: 925983020
       heap_increase: 0
       stable_memory_increase: 0
     scopes: {}
   btreemap_v2_contains_blob_16_128:
     total:
-      instructions: 299266114
+      instructions: 304185180
       heap_increase: 0
       stable_memory_increase: 0
     scopes: {}
   btreemap_v2_contains_blob_256_128:
     total:
-      instructions: 985524245
+      instructions: 1482592583
       heap_increase: 0
       stable_memory_increase: 0
     scopes: {}
   btreemap_v2_contains_blob_32_1024:
     total:
-      instructions: 317750197
+      instructions: 334889492
       heap_increase: 0
       stable_memory_increase: 0
     scopes: {}
   btreemap_v2_contains_blob_32_128:
     total:
-      instructions: 317486525
+      instructions: 332336378
       heap_increase: 0
       stable_memory_increase: 0
     scopes: {}
   btreemap_v2_contains_blob_32_16:
     total:
-      instructions: 316913507
+      instructions: 336647532
       heap_increase: 0
       stable_memory_increase: 0
     scopes: {}
   btreemap_v2_contains_blob_32_256:
     total:
-      instructions: 319375798
+      instructions: 336952134
       heap_increase: 0
       stable_memory_increase: 0
     scopes: {}
   btreemap_v2_contains_blob_32_32:
     total:
-      instructions: 321175428
+      instructions: 337767804
       heap_increase: 0
       stable_memory_increase: 0
     scopes: {}
   btreemap_v2_contains_blob_32_4:
     total:
-      instructions: 317302163
+      instructions: 333734209
       heap_increase: 0
       stable_memory_increase: 0
     scopes: {}
   btreemap_v2_contains_blob_32_512:
     total:
-      instructions: 317454763
+      instructions: 332809414
       heap_increase: 0
       stable_memory_increase: 0
     scopes: {}
   btreemap_v2_contains_blob_32_64:
     total:
-      instructions: 320828457
+      instructions: 335145674
       heap_increase: 0
       stable_memory_increase: 0
     scopes: {}
   btreemap_v2_contains_blob_32_8:
     total:
-      instructions: 318450047
+      instructions: 334699459
       heap_increase: 0
       stable_memory_increase: 0
     scopes: {}
   btreemap_v2_contains_blob_4_128:
     total:
-      instructions: 264127393
+      instructions: 244876846
       heap_increase: 0
       stable_memory_increase: 0
     scopes: {}
   btreemap_v2_contains_blob_512_128:
     total:
-      instructions: 1657176786
+      instructions: 2624677444
       heap_increase: 0
       stable_memory_increase: 0
     scopes: {}
   btreemap_v2_contains_blob_64_128:
     total:
-      instructions: 400794429
+      instructions: 584178824
       heap_increase: 0
       stable_memory_increase: 0
     scopes: {}
   btreemap_v2_contains_blob_8_128:
     total:
-      instructions: 280164328
+      instructions: 268359561
       heap_increase: 0
       stable_memory_increase: 0
     scopes: {}
   btreemap_v2_contains_u64_blob8:
     total:
-      instructions: 249345668
+      instructions: 234897323
       heap_increase: 0
       stable_memory_increase: 0
     scopes: {}
   btreemap_v2_contains_u64_u64:
     total:
-      instructions: 255212854
+      instructions: 236421608
       heap_increase: 0
       stable_memory_increase: 0
     scopes: {}
   btreemap_v2_contains_u64_vec8:
     total:
-      instructions: 249345668
+      instructions: 234897338
       heap_increase: 0
       stable_memory_increase: 0
     scopes: {}
   btreemap_v2_contains_vec8_u64:
     total:
-      instructions: 331414697
+      instructions: 366491431
       heap_increase: 0
       stable_memory_increase: 0
     scopes: {}
   btreemap_v2_contains_vec_1024_128:
     total:
-      instructions: 1843552548
+      instructions: 2875641971
       heap_increase: 0
       stable_memory_increase: 0
     scopes: {}
   btreemap_v2_contains_vec_128_128:
     total:
-      instructions: 559068813
+      instructions: 698056573
       heap_increase: 0
       stable_memory_increase: 0
     scopes: {}
   btreemap_v2_contains_vec_16_128:
     total:
-      instructions: 379282562
+      instructions: 430496510
       heap_increase: 0
       stable_memory_increase: 0
     scopes: {}
   btreemap_v2_contains_vec_256_128:
     total:
-      instructions: 913001425
+      instructions: 1220085542
       heap_increase: 0
       stable_memory_increase: 0
     scopes: {}
   btreemap_v2_contains_vec_32_1024:
     total:
-      instructions: 512588096
+      instructions: 573798539
       heap_increase: 0
       stable_memory_increase: 0
     scopes: {}
   btreemap_v2_contains_vec_32_128:
     total:
-      instructions: 433820781
+      instructions: 488603839
       heap_increase: 0
       stable_memory_increase: 0
     scopes: {}
   btreemap_v2_contains_vec_32_16:
     total:
-      instructions: 363297614
+      instructions: 408307710
       heap_increase: 0
       stable_memory_increase: 0
     scopes: {}
   btreemap_v2_contains_vec_32_256:
     total:
-      instructions: 441973791
+      instructions: 521878485
       heap_increase: 0
       stable_memory_increase: 0
     scopes: {}
   btreemap_v2_contains_vec_32_32:
     total:
-      instructions: 363312712
+      instructions: 408806200
       heap_increase: 0
       stable_memory_increase: 0
     scopes: {}
   btreemap_v2_contains_vec_32_4:
     total:
-      instructions: 362491802
+      instructions: 407179812
       heap_increase: 0
       stable_memory_increase: 0
     scopes: {}
   btreemap_v2_contains_vec_32_512:
     total:
-      instructions: 477204790
+      instructions: 536998195
       heap_increase: 0
       stable_memory_increase: 0
     scopes: {}
   btreemap_v2_contains_vec_32_64:
     total:
-      instructions: 403341248
+      instructions: 463602926
       heap_increase: 0
       stable_memory_increase: 0
     scopes: {}
   btreemap_v2_contains_vec_32_8:
     total:
-      instructions: 362531723
+      instructions: 407102811
       heap_increase: 0
       stable_memory_increase: 0
     scopes: {}
   btreemap_v2_contains_vec_4_128:
     total:
-      instructions: 352494755
+      instructions: 397153848
       heap_increase: 0
       stable_memory_increase: 0
     scopes: {}
   btreemap_v2_contains_vec_512_128:
     total:
-      instructions: 1272734638
+      instructions: 1812299060
       heap_increase: 0
       stable_memory_increase: 0
     scopes: {}
   btreemap_v2_contains_vec_64_128:
     total:
-      instructions: 508397924
+      instructions: 594729377
       heap_increase: 0
       stable_memory_increase: 0
     scopes: {}
   btreemap_v2_contains_vec_8_128:
     total:
-      instructions: 350968224
+      instructions: 388847731
       heap_increase: 0
       stable_memory_increase: 0
     scopes: {}
   btreemap_v2_get_10mib_values:
     total:
-      instructions: 1227489035
+      instructions: 1227472657
       heap_increase: 0
       stable_memory_increase: 0
     scopes: {}
   btreemap_v2_get_blob8_u64:
     total:
-      instructions: 304816032
+      instructions: 297139911
       heap_increase: 0
       stable_memory_increase: 0
     scopes: {}
   btreemap_v2_get_blob_1024_128:
     total:
-      instructions: 3144320444
+      instructions: 4953924210
       heap_increase: 0
       stable_memory_increase: 0
     scopes: {}
   btreemap_v2_get_blob_128_128:
     total:
-      instructions: 698826651
+      instructions: 947186495
       heap_increase: 0
       stable_memory_increase: 0
     scopes: {}
   btreemap_v2_get_blob_16_128:
     total:
-      instructions: 313298866
+      instructions: 317354417
       heap_increase: 0
       stable_memory_increase: 0
     scopes: {}
   btreemap_v2_get_blob_256_128:
     total:
-      instructions: 1032439290
+      instructions: 1507431266
       heap_increase: 0
       stable_memory_increase: 0
     scopes: {}
   btreemap_v2_get_blob_32_1024:
     total:
-      instructions: 338180223
+      instructions: 353756221
       heap_increase: 0
       stable_memory_increase: 0
     scopes: {}
   btreemap_v2_get_blob_32_128:
     total:
-      instructions: 332624198
+      instructions: 345894163
       heap_increase: 0
       stable_memory_increase: 0
     scopes: {}
   btreemap_v2_get_blob_32_16:
     total:
-      instructions: 328919681
+      instructions: 346953462
       heap_increase: 0
       stable_memory_increase: 0
     scopes: {}
   btreemap_v2_get_blob_32_256:
     total:
-      instructions: 335563422
+      instructions: 351580221
       heap_increase: 0
       stable_memory_increase: 0
     scopes: {}
   btreemap_v2_get_blob_32_32:
     total:
-      instructions: 333781460
+      instructions: 348889561
       heap_increase: 0
       stable_memory_increase: 0
     scopes: {}
   btreemap_v2_get_blob_32_4:
     total:
-      instructions: 328246778
+      instructions: 343473664
       heap_increase: 0
       stable_memory_increase: 0
     scopes: {}
   btreemap_v2_get_blob_32_512:
     total:
-      instructions: 335192871
+      instructions: 348929751
       heap_increase: 0
       stable_memory_increase: 0
     scopes: {}
   btreemap_v2_get_blob_32_64:
     total:
-      instructions: 334932529
+      instructions: 347119635
       heap_increase: 0
       stable_memory_increase: 0
     scopes: {}
   btreemap_v2_get_blob_32_8:
     total:
-      instructions: 329900204
+      instructions: 345315038
       heap_increase: 0
       stable_memory_increase: 0
     scopes: {}
   btreemap_v2_get_blob_4_128:
     total:
-      instructions: 276743152
+      instructions: 257370621
       heap_increase: 0
       stable_memory_increase: 0
     scopes: {}
   btreemap_v2_get_blob_512_128:
     total:
-      instructions: 1734963607
+      instructions: 2659912132
       heap_increase: 0
       stable_memory_increase: 0
     scopes: {}
   btreemap_v2_get_blob_64_128:
     total:
-      instructions: 425486333
+      instructions: 601774814
       heap_increase: 0
       stable_memory_increase: 0
     scopes: {}
   btreemap_v2_get_blob_8_128:
     total:
-      instructions: 293940212
+      instructions: 281640219
       heap_increase: 0
       stable_memory_increase: 0
     scopes: {}
   btreemap_v2_get_u64_blob8:
     total:
-      instructions: 260251406
+      instructions: 245362209
       heap_increase: 0
       stable_memory_increase: 0
     scopes: {}
   btreemap_v2_get_u64_u64:
     total:
-      instructions: 268110583
+      instructions: 249268645
       heap_increase: 0
       stable_memory_increase: 0
     scopes: {}
   btreemap_v2_get_u64_vec8:
     total:
-      instructions: 261065188
+      instructions: 246137433
       heap_increase: 0
       stable_memory_increase: 0
     scopes: {}
   btreemap_v2_get_vec8_u64:
     total:
-      instructions: 343885017
+      instructions: 376858286
       heap_increase: 0
       stable_memory_increase: 0
     scopes: {}
   btreemap_v2_get_vec_1024_128:
     total:
-      instructions: 1892468068
+      instructions: 2921959775
       heap_increase: 0
       stable_memory_increase: 0
     scopes: {}
   btreemap_v2_get_vec_128_128:
     total:
-      instructions: 571871925
+      instructions: 710827388
       heap_increase: 0
       stable_memory_increase: 0
     scopes: {}
   btreemap_v2_get_vec_16_128:
     total:
-      instructions: 390610021
+      instructions: 440398211
       heap_increase: 0
       stable_memory_increase: 0
     scopes: {}
   btreemap_v2_get_vec_256_128:
     total:
-      instructions: 926323429
+      instructions: 1233367092
       heap_increase: 0
       stable_memory_increase: 0
     scopes: {}
   btreemap_v2_get_vec_32_1024:
     total:
-      instructions: 555478534
+      instructions: 606431114
       heap_increase: 0
       stable_memory_increase: 0
     scopes: {}
   btreemap_v2_get_vec_32_128:
     total:
-      instructions: 444489523
+      instructions: 498908637
       heap_increase: 0
       stable_memory_increase: 0
     scopes: {}
   btreemap_v2_get_vec_32_16:
     total:
-      instructions: 371411562
+      instructions: 416949497
       heap_increase: 0
       stable_memory_increase: 0
     scopes: {}
   btreemap_v2_get_vec_32_256:
     total:
-      instructions: 460059095
+      instructions: 539821398
       heap_increase: 0
       stable_memory_increase: 0
     scopes: {}
   btreemap_v2_get_vec_32_32:
     total:
-      instructions: 371559358
+      instructions: 417020079
       heap_increase: 0
       stable_memory_increase: 0
     scopes: {}
   btreemap_v2_get_vec_32_4:
     total:
-      instructions: 370813831
+      instructions: 415119023
       heap_increase: 0
       stable_memory_increase: 0
     scopes: {}
   btreemap_v2_get_vec_32_512:
     total:
-      instructions: 499706941
+      instructions: 558783250
       heap_increase: 0
       stable_memory_increase: 0
     scopes: {}
   btreemap_v2_get_vec_32_64:
     total:
-      instructions: 412299789
+      instructions: 472181771
       heap_increase: 0
       stable_memory_increase: 0
     scopes: {}
   btreemap_v2_get_vec_32_8:
     total:
-      instructions: 370858341
+      instructions: 415079885
       heap_increase: 0
       stable_memory_increase: 0
     scopes: {}
   btreemap_v2_get_vec_4_128:
     total:
-      instructions: 363440040
+      instructions: 407056995
       heap_increase: 0
       stable_memory_increase: 0
     scopes: {}
   btreemap_v2_get_vec_512_128:
     total:
-      instructions: 1285923842
+      instructions: 1825704224
       heap_increase: 0
       stable_memory_increase: 0
     scopes: {}
   btreemap_v2_get_vec_64_128:
     total:
-      instructions: 519684483
+      instructions: 606201847
       heap_increase: 0
       stable_memory_increase: 0
     scopes: {}
   btreemap_v2_get_vec_8_128:
     total:
-      instructions: 361789415
+      instructions: 398653757
       heap_increase: 0
       stable_memory_increase: 0
     scopes: {}
   btreemap_v2_insert_10mib_values:
     total:
-<<<<<<< HEAD
-      instructions: 5236020394
-=======
       instructions: 5235944819
->>>>>>> 0919ac14
       heap_increase: 322
       stable_memory_increase: 3613
     scopes: {}
   btreemap_v2_insert_blob8_u64:
     total:
-<<<<<<< HEAD
-      instructions: 501716659
-=======
       instructions: 440868627
->>>>>>> 0919ac14
       heap_increase: 0
       stable_memory_increase: 4
     scopes: {}
   btreemap_v2_insert_blob_1024_128:
     total:
-      instructions: 4298409341
+      instructions: 5104008235
       heap_increase: 0
       stable_memory_increase: 196
     scopes: {}
   btreemap_v2_insert_blob_128_128:
     total:
-      instructions: 1062334322
+      instructions: 1133684047
       heap_increase: 0
       stable_memory_increase: 46
     scopes: {}
   btreemap_v2_insert_blob_16_128:
     total:
-<<<<<<< HEAD
-      instructions: 550033663
-=======
       instructions: 494767994
->>>>>>> 0919ac14
       heap_increase: 0
       stable_memory_increase: 24
     scopes: {}
   btreemap_v2_insert_blob_256_128:
     total:
-      instructions: 1517044762
+      instructions: 1683872591
       heap_increase: 0
       stable_memory_increase: 67
     scopes: {}
   btreemap_v2_insert_blob_32_1024:
     total:
-      instructions: 732784071
+      instructions: 687122501
       heap_increase: 0
       stable_memory_increase: 173
     scopes: {}
   btreemap_v2_insert_blob_32_128:
     total:
-      instructions: 577281316
+      instructions: 529123151
       heap_increase: 0
       stable_memory_increase: 28
     scopes: {}
   btreemap_v2_insert_blob_32_16:
     total:
-<<<<<<< HEAD
-      instructions: 555235014
-=======
       instructions: 508434275
->>>>>>> 0919ac14
       heap_increase: 0
       stable_memory_increase: 11
     scopes: {}
   btreemap_v2_insert_blob_32_256:
     total:
-<<<<<<< HEAD
-      instructions: 603441750
-=======
       instructions: 560318880
->>>>>>> 0919ac14
       heap_increase: 0
       stable_memory_increase: 49
     scopes: {}
   btreemap_v2_insert_blob_32_32:
     total:
-      instructions: 560817016
+      instructions: 514031722
       heap_increase: 0
       stable_memory_increase: 13
     scopes: {}
   btreemap_v2_insert_blob_32_4:
     total:
-<<<<<<< HEAD
-      instructions: 544048239
-=======
       instructions: 496606799
->>>>>>> 0919ac14
       heap_increase: 0
       stable_memory_increase: 8
     scopes: {}
   btreemap_v2_insert_blob_32_512:
     total:
-<<<<<<< HEAD
-      instructions: 645074828
-=======
       instructions: 597566608
->>>>>>> 0919ac14
       heap_increase: 0
       stable_memory_increase: 91
     scopes: {}
   btreemap_v2_insert_blob_32_64:
     total:
-      instructions: 567941552
+      instructions: 519519045
       heap_increase: 0
       stable_memory_increase: 18
     scopes: {}
   btreemap_v2_insert_blob_32_8:
     total:
-      instructions: 549794717
+      instructions: 503751175
       heap_increase: 0
       stable_memory_increase: 9
     scopes: {}
   btreemap_v2_insert_blob_4_128:
     total:
-<<<<<<< HEAD
-      instructions: 477592446
-=======
       instructions: 410411927
->>>>>>> 0919ac14
       heap_increase: 0
       stable_memory_increase: 13
     scopes: {}
   btreemap_v2_insert_blob_512_128:
     total:
-      instructions: 2459054925
+      instructions: 2855055481
       heap_increase: 0
       stable_memory_increase: 111
     scopes: {}
   btreemap_v2_insert_blob_64_128:
     total:
-      instructions: 691018270
+      instructions: 777536947
       heap_increase: 0
       stable_memory_increase: 34
     scopes: {}
   btreemap_v2_insert_blob_8_128:
     total:
-<<<<<<< HEAD
-      instructions: 524164752
-=======
       instructions: 462943499
->>>>>>> 0919ac14
       heap_increase: 0
       stable_memory_increase: 20
     scopes: {}
   btreemap_v2_insert_u64_blob8:
     total:
-<<<<<<< HEAD
-      instructions: 491247984
-=======
       instructions: 422655288
->>>>>>> 0919ac14
       heap_increase: 0
       stable_memory_increase: 5
     scopes: {}
   btreemap_v2_insert_u64_u64:
     total:
-<<<<<<< HEAD
-      instructions: 500866926
-=======
       instructions: 431505229
->>>>>>> 0919ac14
       heap_increase: 0
       stable_memory_increase: 6
     scopes: {}
   btreemap_v2_insert_u64_vec8:
     total:
-      instructions: 501307103
+      instructions: 429929989
       heap_increase: 0
       stable_memory_increase: 21
     scopes: {}
   btreemap_v2_insert_vec8_u64:
     total:
-      instructions: 614982299
+      instructions: 581931268
       heap_increase: 0
       stable_memory_increase: 16
     scopes: {}
   btreemap_v2_insert_vec_1024_128:
     total:
-<<<<<<< HEAD
-      instructions: 2789610913
-=======
       instructions: 3319375377
->>>>>>> 0919ac14
       heap_increase: 0
       stable_memory_increase: 193
     scopes: {}
   btreemap_v2_insert_vec_128_128:
     total:
-<<<<<<< HEAD
-      instructions: 1042177787
-=======
       instructions: 1095946163
->>>>>>> 0919ac14
       heap_increase: 0
       stable_memory_increase: 51
     scopes: {}
   btreemap_v2_insert_vec_16_128:
     total:
-<<<<<<< HEAD
-      instructions: 738414762
-=======
       instructions: 703380587
->>>>>>> 0919ac14
       heap_increase: 0
       stable_memory_increase: 31
     scopes: {}
   btreemap_v2_insert_vec_256_128:
     total:
-<<<<<<< HEAD
-      instructions: 1423894681
-=======
       instructions: 1506981804
->>>>>>> 0919ac14
       heap_increase: 0
       stable_memory_increase: 71
     scopes: {}
   btreemap_v2_insert_vec_32_1024:
     total:
-<<<<<<< HEAD
-      instructions: 1243910406
-=======
       instructions: 1222339084
->>>>>>> 0919ac14
       heap_increase: 0
       stable_memory_increase: 171
     scopes: {}
   btreemap_v2_insert_vec_32_128:
     total:
-<<<<<<< HEAD
-      instructions: 782955660
-=======
       instructions: 761818423
->>>>>>> 0919ac14
       heap_increase: 0
       stable_memory_increase: 33
     scopes: {}
   btreemap_v2_insert_vec_32_16:
     total:
-      instructions: 690772545
+      instructions: 663288909
       heap_increase: 0
       stable_memory_increase: 20
     scopes: {}
   btreemap_v2_insert_vec_32_256:
     total:
-<<<<<<< HEAD
-      instructions: 906365509
-=======
       instructions: 890722862
->>>>>>> 0919ac14
       heap_increase: 0
       stable_memory_increase: 54
     scopes: {}
   btreemap_v2_insert_vec_32_32:
     total:
-      instructions: 684749908
+      instructions: 666181941
       heap_increase: 0
       stable_memory_increase: 20
     scopes: {}
   btreemap_v2_insert_vec_32_4:
     total:
-      instructions: 684856776
+      instructions: 660361307
       heap_increase: 0
       stable_memory_increase: 20
     scopes: {}
   btreemap_v2_insert_vec_32_512:
     total:
-<<<<<<< HEAD
-      instructions: 1026119993
-=======
       instructions: 1009138885
->>>>>>> 0919ac14
       heap_increase: 0
       stable_memory_increase: 91
     scopes: {}
   btreemap_v2_insert_vec_32_64:
     total:
-<<<<<<< HEAD
-      instructions: 716558458
-=======
       instructions: 692141273
->>>>>>> 0919ac14
       heap_increase: 0
       stable_memory_increase: 24
     scopes: {}
   btreemap_v2_insert_vec_32_8:
     total:
-      instructions: 684037572
+      instructions: 660131454
       heap_increase: 0
       stable_memory_increase: 20
     scopes: {}
   btreemap_v2_insert_vec_4_128:
     total:
-<<<<<<< HEAD
-      instructions: 648407960
-=======
       instructions: 608680659
->>>>>>> 0919ac14
       heap_increase: 0
       stable_memory_increase: 16
     scopes: {}
   btreemap_v2_insert_vec_512_128:
     total:
-<<<<<<< HEAD
-      instructions: 1901572280
-=======
       instructions: 2128089786
->>>>>>> 0919ac14
       heap_increase: 0
       stable_memory_increase: 112
     scopes: {}
   btreemap_v2_insert_vec_64_128:
     total:
-<<<<<<< HEAD
-      instructions: 873371621
-=======
       instructions: 880497251
->>>>>>> 0919ac14
       heap_increase: 0
       stable_memory_increase: 41
     scopes: {}
   btreemap_v2_insert_vec_8_128:
     total:
-<<<<<<< HEAD
-      instructions: 707096235
-=======
       instructions: 666361818
->>>>>>> 0919ac14
       heap_increase: 0
       stable_memory_increase: 23
     scopes: {}
   btreemap_v2_mem_manager_contains_blob512_u64:
     total:
-      instructions: 1775949161
+      instructions: 2717630382
       heap_increase: 0
       stable_memory_increase: 0
     scopes: {}
   btreemap_v2_mem_manager_contains_u64_blob512:
     total:
-      instructions: 311272695
+      instructions: 311110875
       heap_increase: 0
       stable_memory_increase: 0
     scopes: {}
   btreemap_v2_mem_manager_contains_u64_u64:
     total:
-<<<<<<< HEAD
-      instructions: 317156841
-=======
       instructions: 316748263
->>>>>>> 0919ac14
       heap_increase: 0
       stable_memory_increase: 0
     scopes: {}
   btreemap_v2_mem_manager_contains_u64_vec512:
     total:
-<<<<<<< HEAD
-      instructions: 400392398
-=======
       instructions: 395074621
->>>>>>> 0919ac14
       heap_increase: 0
       stable_memory_increase: 0
     scopes: {}
   btreemap_v2_mem_manager_contains_vec512_u64:
     total:
-<<<<<<< HEAD
-      instructions: 1258425858
-=======
       instructions: 1752116437
->>>>>>> 0919ac14
       heap_increase: 0
       stable_memory_increase: 0
     scopes: {}
   btreemap_v2_mem_manager_get_blob512_u64:
     total:
-      instructions: 1863808659
+      instructions: 2762707145
       heap_increase: 0
       stable_memory_increase: 0
     scopes: {}
   btreemap_v2_mem_manager_get_u64_blob512:
     total:
-      instructions: 329294891
+      instructions: 327868758
       heap_increase: 0
       stable_memory_increase: 0
     scopes: {}
   btreemap_v2_mem_manager_get_u64_u64:
     total:
-<<<<<<< HEAD
-      instructions: 331652326
-=======
       instructions: 329780567
->>>>>>> 0919ac14
       heap_increase: 0
       stable_memory_increase: 0
     scopes: {}
   btreemap_v2_mem_manager_get_u64_vec512:
     total:
-<<<<<<< HEAD
-      instructions: 427935018
-=======
       instructions: 421942583
->>>>>>> 0919ac14
       heap_increase: 0
       stable_memory_increase: 0
     scopes: {}
   btreemap_v2_mem_manager_get_vec512_u64:
     total:
-<<<<<<< HEAD
-      instructions: 1303577687
-=======
       instructions: 1789680475
->>>>>>> 0919ac14
       heap_increase: 0
       stable_memory_increase: 0
     scopes: {}
   btreemap_v2_mem_manager_insert_blob512_u64:
     total:
-<<<<<<< HEAD
-      instructions: 2597565947
-=======
       instructions: 2959846184
->>>>>>> 0919ac14
       heap_increase: 0
       stable_memory_increase: 0
     scopes: {}
   btreemap_v2_mem_manager_insert_u64_blob512:
     total:
-      instructions: 707049704
+      instructions: 647064908
       heap_increase: 0
       stable_memory_increase: 0
     scopes: {}
   btreemap_v2_mem_manager_insert_u64_u64:
     total:
-<<<<<<< HEAD
-      instructions: 621126909
-=======
       instructions: 560836562
->>>>>>> 0919ac14
       heap_increase: 0
       stable_memory_increase: 0
     scopes: {}
   btreemap_v2_mem_manager_insert_u64_vec512:
     total:
-<<<<<<< HEAD
-      instructions: 960296871
-=======
       instructions: 900634331
->>>>>>> 0919ac14
       heap_increase: 0
       stable_memory_increase: 0
     scopes: {}
   btreemap_v2_mem_manager_insert_vec512_u64:
     total:
-<<<<<<< HEAD
-      instructions: 2031591198
-=======
       instructions: 2238024968
->>>>>>> 0919ac14
       heap_increase: 0
       stable_memory_increase: 0
     scopes: {}
   btreemap_v2_mem_manager_remove_blob512_u64:
     total:
-<<<<<<< HEAD
-      instructions: 3736567051
-=======
       instructions: 3847539102
->>>>>>> 0919ac14
       heap_increase: 0
       stable_memory_increase: 0
     scopes: {}
   btreemap_v2_mem_manager_remove_u64_blob512:
     total:
-      instructions: 1034958115
+      instructions: 947364196
       heap_increase: 0
       stable_memory_increase: 0
     scopes: {}
   btreemap_v2_mem_manager_remove_u64_u64:
     total:
-<<<<<<< HEAD
-      instructions: 892052152
-=======
       instructions: 807344380
->>>>>>> 0919ac14
       heap_increase: 0
       stable_memory_increase: 0
     scopes: {}
   btreemap_v2_mem_manager_remove_u64_vec512:
     total:
-<<<<<<< HEAD
-      instructions: 1375819243
-=======
       instructions: 1285424872
->>>>>>> 0919ac14
       heap_increase: 0
       stable_memory_increase: 0
     scopes: {}
   btreemap_v2_mem_manager_remove_vec512_u64:
     total:
-<<<<<<< HEAD
-      instructions: 3198591960
-=======
       instructions: 3312475662
->>>>>>> 0919ac14
       heap_increase: 0
       stable_memory_increase: 0
     scopes: {}
   btreemap_v2_pop_first_blob8_u64:
     total:
-<<<<<<< HEAD
-      instructions: 629253248
-=======
       instructions: 608312410
->>>>>>> 0919ac14
       heap_increase: 0
       stable_memory_increase: 0
     scopes: {}
   btreemap_v2_pop_first_blob_1024_128:
     total:
-      instructions: 6147001197
+      instructions: 9398188467
       heap_increase: 0
       stable_memory_increase: 0
     scopes: {}
   btreemap_v2_pop_first_blob_128_128:
     total:
-      instructions: 1531908056
+      instructions: 2007415368
       heap_increase: 0
       stable_memory_increase: 0
     scopes: {}
   btreemap_v2_pop_first_blob_16_128:
     total:
-<<<<<<< HEAD
-      instructions: 765283250
-=======
       instructions: 757418973
->>>>>>> 0919ac14
       heap_increase: 0
       stable_memory_increase: 0
     scopes: {}
   btreemap_v2_pop_first_blob_256_128:
     total:
-      instructions: 2185233950
+      instructions: 3093785202
       heap_increase: 0
       stable_memory_increase: 0
     scopes: {}
   btreemap_v2_pop_first_blob_32_1024:
     total:
-      instructions: 1116736838
+      instructions: 1132453514
       heap_increase: 0
       stable_memory_increase: 0
     scopes: {}
   btreemap_v2_pop_first_blob_32_128:
     total:
-      instructions: 860692670
+      instructions: 876371666
       heap_increase: 0
       stable_memory_increase: 0
     scopes: {}
   btreemap_v2_pop_first_blob_32_16:
     total:
-<<<<<<< HEAD
-      instructions: 802464245
-=======
       instructions: 819915580
->>>>>>> 0919ac14
       heap_increase: 0
       stable_memory_increase: 0
     scopes: {}
   btreemap_v2_pop_first_blob_32_256:
     total:
-<<<<<<< HEAD
-      instructions: 892952288
-=======
       instructions: 907503807
->>>>>>> 0919ac14
       heap_increase: 0
       stable_memory_increase: 0
     scopes: {}
   btreemap_v2_pop_first_blob_32_32:
     total:
-      instructions: 811824098
+      instructions: 831628016
       heap_increase: 0
       stable_memory_increase: 0
     scopes: {}
   btreemap_v2_pop_first_blob_32_4:
     total:
-<<<<<<< HEAD
-      instructions: 786045356
-=======
       instructions: 802090340
->>>>>>> 0919ac14
       heap_increase: 0
       stable_memory_increase: 0
     scopes: {}
   btreemap_v2_pop_first_blob_32_512:
     total:
-<<<<<<< HEAD
-      instructions: 960837938
-=======
       instructions: 973265658
->>>>>>> 0919ac14
       heap_increase: 0
       stable_memory_increase: 0
     scopes: {}
   btreemap_v2_pop_first_blob_32_64:
     total:
-      instructions: 823444657
+      instructions: 838693246
       heap_increase: 0
       stable_memory_increase: 0
     scopes: {}
   btreemap_v2_pop_first_blob_32_8:
     total:
-<<<<<<< HEAD
-      instructions: 802974323
-=======
       instructions: 818463796
->>>>>>> 0919ac14
       heap_increase: 0
       stable_memory_increase: 0
     scopes: {}
   btreemap_v2_pop_first_blob_4_128:
     total:
-      instructions: 399711532
+      instructions: 371985311
       heap_increase: 0
       stable_memory_increase: 0
     scopes: {}
   btreemap_v2_pop_first_blob_512_128:
     total:
-<<<<<<< HEAD
-      instructions: 3509572847
-=======
       instructions: 5172264952
->>>>>>> 0919ac14
       heap_increase: 0
       stable_memory_increase: 0
     scopes: {}
   btreemap_v2_pop_first_blob_64_128:
     total:
-      instructions: 1025420211
+      instructions: 1328879808
       heap_increase: 0
       stable_memory_increase: 0
     scopes: {}
   btreemap_v2_pop_first_blob_8_128:
     total:
-<<<<<<< HEAD
-      instructions: 634095102
-=======
       instructions: 611407100
->>>>>>> 0919ac14
       heap_increase: 0
       stable_memory_increase: 0
     scopes: {}
   btreemap_v2_pop_first_u64_blob8:
     total:
-<<<<<<< HEAD
-      instructions: 753793039
-=======
       instructions: 705251730
->>>>>>> 0919ac14
       heap_increase: 0
       stable_memory_increase: 0
     scopes: {}
   btreemap_v2_pop_first_u64_u64:
     total:
-<<<<<<< HEAD
-      instructions: 768155629
-=======
       instructions: 717356696
->>>>>>> 0919ac14
       heap_increase: 0
       stable_memory_increase: 0
     scopes: {}
   btreemap_v2_pop_first_u64_vec8:
     total:
-      instructions: 757240426
+      instructions: 709593211
       heap_increase: 0
       stable_memory_increase: 0
     scopes: {}
   btreemap_v2_pop_first_vec8_u64:
     total:
-      instructions: 732991720
+      instructions: 782287090
       heap_increase: 0
       stable_memory_increase: 0
     scopes: {}
   btreemap_v2_pop_first_vec_1024_128:
     total:
-<<<<<<< HEAD
-      instructions: 4085915603
-=======
       instructions: 5764081817
->>>>>>> 0919ac14
       heap_increase: 0
       stable_memory_increase: 0
     scopes: {}
   btreemap_v2_pop_first_vec_128_128:
     total:
-<<<<<<< HEAD
-      instructions: 1538597561
-=======
       instructions: 1816421653
->>>>>>> 0919ac14
       heap_increase: 0
       stable_memory_increase: 0
     scopes: {}
   btreemap_v2_pop_first_vec_16_128:
     total:
-<<<<<<< HEAD
-      instructions: 969028764
-=======
       instructions: 1024586335
->>>>>>> 0919ac14
       heap_increase: 0
       stable_memory_increase: 0
     scopes: {}
   btreemap_v2_pop_first_vec_256_128:
     total:
-<<<<<<< HEAD
-      instructions: 2055957144
-=======
       instructions: 2529716684
->>>>>>> 0919ac14
       heap_increase: 0
       stable_memory_increase: 0
     scopes: {}
   btreemap_v2_pop_first_vec_32_1024:
     total:
-<<<<<<< HEAD
-      instructions: 1717441040
-=======
       instructions: 1812179448
->>>>>>> 0919ac14
       heap_increase: 0
       stable_memory_increase: 0
     scopes: {}
   btreemap_v2_pop_first_vec_32_128:
     total:
-<<<<<<< HEAD
-      instructions: 1114978395
-=======
       instructions: 1205040545
->>>>>>> 0919ac14
       heap_increase: 0
       stable_memory_increase: 0
     scopes: {}
   btreemap_v2_pop_first_vec_32_16:
     total:
-      instructions: 961475566
+      instructions: 1039338017
       heap_increase: 0
       stable_memory_increase: 0
     scopes: {}
   btreemap_v2_pop_first_vec_32_256:
     total:
-<<<<<<< HEAD
-      instructions: 1243299725
-=======
       instructions: 1327068201
->>>>>>> 0919ac14
       heap_increase: 0
       stable_memory_increase: 0
     scopes: {}
   btreemap_v2_pop_first_vec_32_32:
     total:
-      instructions: 955175429
+      instructions: 1055530159
       heap_increase: 0
       stable_memory_increase: 0
     scopes: {}
   btreemap_v2_pop_first_vec_32_4:
     total:
-      instructions: 948465621
+      instructions: 1038272566
       heap_increase: 0
       stable_memory_increase: 0
     scopes: {}
   btreemap_v2_pop_first_vec_32_512:
     total:
-<<<<<<< HEAD
-      instructions: 1398936327
-=======
       instructions: 1490585519
->>>>>>> 0919ac14
       heap_increase: 0
       stable_memory_increase: 0
     scopes: {}
   btreemap_v2_pop_first_vec_32_64:
     total:
-<<<<<<< HEAD
-      instructions: 1002725828
-=======
       instructions: 1089790483
->>>>>>> 0919ac14
       heap_increase: 0
       stable_memory_increase: 0
     scopes: {}
   btreemap_v2_pop_first_vec_32_8:
     total:
-      instructions: 959526555
+      instructions: 1050176827
       heap_increase: 0
       stable_memory_increase: 0
     scopes: {}
   btreemap_v2_pop_first_vec_4_128:
     total:
-<<<<<<< HEAD
-      instructions: 519693694
-=======
       instructions: 537481485
->>>>>>> 0919ac14
       heap_increase: 0
       stable_memory_increase: 0
     scopes: {}
   btreemap_v2_pop_first_vec_512_128:
     total:
-<<<<<<< HEAD
-      instructions: 2758195778
-=======
       instructions: 3600978903
->>>>>>> 0919ac14
       heap_increase: 0
       stable_memory_increase: 0
     scopes: {}
   btreemap_v2_pop_first_vec_64_128:
     total:
-<<<<<<< HEAD
-      instructions: 1262234043
-=======
       instructions: 1402296775
->>>>>>> 0919ac14
       heap_increase: 0
       stable_memory_increase: 0
     scopes: {}
   btreemap_v2_pop_first_vec_8_128:
     total:
-<<<<<<< HEAD
-      instructions: 808949551
-=======
       instructions: 845611404
->>>>>>> 0919ac14
       heap_increase: 0
       stable_memory_increase: 0
     scopes: {}
   btreemap_v2_pop_last_blob8_u64:
     total:
-<<<<<<< HEAD
-      instructions: 605594719
-=======
       instructions: 592384197
->>>>>>> 0919ac14
       heap_increase: 0
       stable_memory_increase: 0
     scopes: {}
   btreemap_v2_pop_last_blob_1024_128:
     total:
-      instructions: 5830793696
+      instructions: 9219664993
       heap_increase: 0
       stable_memory_increase: 0
     scopes: {}
   btreemap_v2_pop_last_blob_128_128:
     total:
-      instructions: 1465499866
+      instructions: 1958516704
       heap_increase: 0
       stable_memory_increase: 0
     scopes: {}
   btreemap_v2_pop_last_blob_16_128:
     total:
-<<<<<<< HEAD
-      instructions: 738880823
-=======
       instructions: 738623017
->>>>>>> 0919ac14
       heap_increase: 0
       stable_memory_increase: 0
     scopes: {}
   btreemap_v2_pop_last_blob_256_128:
     total:
-      instructions: 2079294367
+      instructions: 3020531374
       heap_increase: 0
       stable_memory_increase: 0
     scopes: {}
   btreemap_v2_pop_last_blob_32_1024:
     total:
-<<<<<<< HEAD
-      instructions: 1085669333
-=======
       instructions: 1112565105
->>>>>>> 0919ac14
       heap_increase: 0
       stable_memory_increase: 0
     scopes: {}
   btreemap_v2_pop_last_blob_32_128:
     total:
-      instructions: 830643675
+      instructions: 854347996
       heap_increase: 0
       stable_memory_increase: 0
     scopes: {}
   btreemap_v2_pop_last_blob_32_16:
     total:
-<<<<<<< HEAD
-      instructions: 769688933
-=======
       instructions: 798819040
->>>>>>> 0919ac14
       heap_increase: 0
       stable_memory_increase: 0
     scopes: {}
   btreemap_v2_pop_last_blob_32_256:
     total:
-<<<<<<< HEAD
-      instructions: 861919416
-=======
       instructions: 886655818
->>>>>>> 0919ac14
       heap_increase: 0
       stable_memory_increase: 0
     scopes: {}
   btreemap_v2_pop_last_blob_32_32:
     total:
-      instructions: 780760100
+      instructions: 810795267
       heap_increase: 0
       stable_memory_increase: 0
     scopes: {}
   btreemap_v2_pop_last_blob_32_4:
     total:
-<<<<<<< HEAD
-      instructions: 760677261
-=======
       instructions: 787773960
->>>>>>> 0919ac14
       heap_increase: 0
       stable_memory_increase: 0
     scopes: {}
   btreemap_v2_pop_last_blob_32_512:
     total:
-      instructions: 933506500
+      instructions: 955218753
       heap_increase: 0
       stable_memory_increase: 0
     scopes: {}
   btreemap_v2_pop_last_blob_32_64:
     total:
-      instructions: 795410677
+      instructions: 820640883
       heap_increase: 0
       stable_memory_increase: 0
     scopes: {}
   btreemap_v2_pop_last_blob_32_8:
     total:
-<<<<<<< HEAD
-      instructions: 771816802
-=======
       instructions: 797866799
->>>>>>> 0919ac14
       heap_increase: 0
       stable_memory_increase: 0
     scopes: {}
   btreemap_v2_pop_last_blob_4_128:
     total:
-      instructions: 386661070
+      instructions: 363658412
       heap_increase: 0
       stable_memory_increase: 0
     scopes: {}
   btreemap_v2_pop_last_blob_512_128:
     total:
-<<<<<<< HEAD
-      instructions: 3345362741
-=======
       instructions: 5053410207
->>>>>>> 0919ac14
       heap_increase: 0
       stable_memory_increase: 0
     scopes: {}
   btreemap_v2_pop_last_blob_64_128:
     total:
-      instructions: 990351700
+      instructions: 1307018060
       heap_increase: 0
       stable_memory_increase: 0
     scopes: {}
   btreemap_v2_pop_last_blob_8_128:
     total:
-<<<<<<< HEAD
-      instructions: 624461847
-=======
       instructions: 611183036
->>>>>>> 0919ac14
       heap_increase: 0
       stable_memory_increase: 0
     scopes: {}
   btreemap_v2_pop_last_u64_blob8:
     total:
-<<<<<<< HEAD
-      instructions: 729066416
-=======
       instructions: 692890659
->>>>>>> 0919ac14
       heap_increase: 0
       stable_memory_increase: 0
     scopes: {}
   btreemap_v2_pop_last_u64_u64:
     total:
-<<<<<<< HEAD
-      instructions: 743800192
-=======
       instructions: 704605693
->>>>>>> 0919ac14
       heap_increase: 0
       stable_memory_increase: 0
     scopes: {}
   btreemap_v2_pop_last_u64_vec8:
     total:
-      instructions: 731910124
+      instructions: 695997588
       heap_increase: 0
       stable_memory_increase: 0
     scopes: {}
   btreemap_v2_pop_last_vec8_u64:
     total:
-      instructions: 708957905
+      instructions: 763627664
       heap_increase: 0
       stable_memory_increase: 0
     scopes: {}
   btreemap_v2_pop_last_vec_1024_128:
     total:
-<<<<<<< HEAD
-      instructions: 4313316700
-=======
       instructions: 6011671477
->>>>>>> 0919ac14
       heap_increase: 0
       stable_memory_increase: 0
     scopes: {}
   btreemap_v2_pop_last_vec_128_128:
     total:
-<<<<<<< HEAD
-      instructions: 1552648335
-=======
       instructions: 1830309719
->>>>>>> 0919ac14
       heap_increase: 0
       stable_memory_increase: 0
     scopes: {}
   btreemap_v2_pop_last_vec_16_128:
     total:
-<<<<<<< HEAD
-      instructions: 947358933
-=======
       instructions: 1012789371
->>>>>>> 0919ac14
       heap_increase: 0
       stable_memory_increase: 0
     scopes: {}
   btreemap_v2_pop_last_vec_256_128:
     total:
-<<<<<<< HEAD
-      instructions: 2129557691
-=======
       instructions: 2583020373
->>>>>>> 0919ac14
       heap_increase: 0
       stable_memory_increase: 0
     scopes: {}
   btreemap_v2_pop_last_vec_32_1024:
     total:
-<<<<<<< HEAD
-      instructions: 1698443491
-=======
       instructions: 1807002225
->>>>>>> 0919ac14
       heap_increase: 0
       stable_memory_increase: 0
     scopes: {}
   btreemap_v2_pop_last_vec_32_128:
     total:
-<<<<<<< HEAD
-      instructions: 1096848946
-=======
       instructions: 1204248068
->>>>>>> 0919ac14
       heap_increase: 0
       stable_memory_increase: 0
     scopes: {}
   btreemap_v2_pop_last_vec_32_16:
     total:
-      instructions: 941209083
+      instructions: 1028212700
       heap_increase: 0
       stable_memory_increase: 0
     scopes: {}
   btreemap_v2_pop_last_vec_32_256:
     total:
-<<<<<<< HEAD
-      instructions: 1226663580
-=======
       instructions: 1324529488
->>>>>>> 0919ac14
       heap_increase: 0
       stable_memory_increase: 0
     scopes: {}
   btreemap_v2_pop_last_vec_32_32:
     total:
-      instructions: 936303418
+      instructions: 1043904024
       heap_increase: 0
       stable_memory_increase: 0
     scopes: {}
   btreemap_v2_pop_last_vec_32_4:
     total:
-      instructions: 934258686
+      instructions: 1036623333
       heap_increase: 0
       stable_memory_increase: 0
     scopes: {}
   btreemap_v2_pop_last_vec_32_512:
     total:
-<<<<<<< HEAD
-      instructions: 1389566809
-=======
       instructions: 1490891594
->>>>>>> 0919ac14
       heap_increase: 0
       stable_memory_increase: 0
     scopes: {}
   btreemap_v2_pop_last_vec_32_64:
     total:
-<<<<<<< HEAD
-      instructions: 983167413
-=======
       instructions: 1084573805
->>>>>>> 0919ac14
       heap_increase: 0
       stable_memory_increase: 0
     scopes: {}
   btreemap_v2_pop_last_vec_32_8:
     total:
-      instructions: 937711654
+      instructions: 1038381761
       heap_increase: 0
       stable_memory_increase: 0
     scopes: {}
   btreemap_v2_pop_last_vec_4_128:
     total:
-<<<<<<< HEAD
-      instructions: 504246189
-=======
       instructions: 528623870
->>>>>>> 0919ac14
       heap_increase: 0
       stable_memory_increase: 0
     scopes: {}
   btreemap_v2_pop_last_vec_512_128:
     total:
-<<<<<<< HEAD
-      instructions: 2873424953
-=======
       instructions: 3723931830
->>>>>>> 0919ac14
       heap_increase: 0
       stable_memory_increase: 0
     scopes: {}
   btreemap_v2_pop_last_vec_64_128:
     total:
-<<<<<<< HEAD
-      instructions: 1255974553
-=======
       instructions: 1415805191
->>>>>>> 0919ac14
       heap_increase: 0
       stable_memory_increase: 0
     scopes: {}
   btreemap_v2_pop_last_vec_8_128:
     total:
-<<<<<<< HEAD
-      instructions: 801484501
-=======
       instructions: 853248522
->>>>>>> 0919ac14
       heap_increase: 0
       stable_memory_increase: 0
     scopes: {}
   btreemap_v2_range_count_1k_0b:
     total:
-      instructions: 20115
+      instructions: 16871
       heap_increase: 0
       stable_memory_increase: 0
     scopes: {}
   btreemap_v2_range_count_1k_10kib:
     total:
-      instructions: 2986687
+      instructions: 2440306
       heap_increase: 0
       stable_memory_increase: 0
     scopes: {}
   btreemap_v2_range_count_20_10mib:
     total:
-      instructions: 20584404
+      instructions: 20572482
       heap_increase: 0
       stable_memory_increase: 0
     scopes: {}
   btreemap_v2_range_key_sum_1k_0b:
     total:
-      instructions: 20531
+      instructions: 17405
       heap_increase: 0
       stable_memory_increase: 0
     scopes: {}
   btreemap_v2_range_key_sum_1k_10kib:
     total:
-      instructions: 57677193
+      instructions: 57254917
       heap_increase: 0
       stable_memory_increase: 0
     scopes: {}
   btreemap_v2_range_key_sum_20_10mib:
     total:
-      instructions: 1105836590
+      instructions: 1105826146
       heap_increase: 0
       stable_memory_increase: 0
     scopes: {}
   btreemap_v2_range_value_sum_1k_0b:
     total:
-      instructions: 20545
+      instructions: 17419
       heap_increase: 0
       stable_memory_increase: 0
     scopes: {}
   btreemap_v2_range_value_sum_1k_10kib:
     total:
-      instructions: 57689189
+      instructions: 57266913
       heap_increase: 0
       stable_memory_increase: 0
     scopes: {}
   btreemap_v2_range_value_sum_20_10mib:
     total:
-      instructions: 1105836826
+      instructions: 1105826382
       heap_increase: 0
       stable_memory_increase: 0
     scopes: {}
   btreemap_v2_remove_10mib_values:
     total:
-<<<<<<< HEAD
-      instructions: 5561272860
-=======
       instructions: 5561183230
->>>>>>> 0919ac14
       heap_increase: 0
       stable_memory_increase: 657
     scopes: {}
   btreemap_v2_remove_blob8_u64:
     total:
-<<<<<<< HEAD
-      instructions: 667900563
-=======
       instructions: 587170055
->>>>>>> 0919ac14
       heap_increase: 0
       stable_memory_increase: 0
     scopes: {}
   btreemap_v2_remove_blob_1024_128:
     total:
-      instructions: 6063706104
+      instructions: 6474121980
       heap_increase: 0
       stable_memory_increase: 0
     scopes: {}
   btreemap_v2_remove_blob_128_128:
     total:
-      instructions: 1457463878
+      instructions: 1466116527
       heap_increase: 0
       stable_memory_increase: 0
     scopes: {}
   btreemap_v2_remove_blob_16_128:
     total:
-      instructions: 757672413
+      instructions: 680002778
       heap_increase: 0
       stable_memory_increase: 0
     scopes: {}
   btreemap_v2_remove_blob_256_128:
     total:
-      instructions: 2098091924
+      instructions: 2195216146
       heap_increase: 0
       stable_memory_increase: 0
     scopes: {}
   btreemap_v2_remove_blob_32_1024:
     total:
-<<<<<<< HEAD
-      instructions: 1036297823
-=======
       instructions: 965884147
->>>>>>> 0919ac14
       heap_increase: 0
       stable_memory_increase: 0
     scopes: {}
   btreemap_v2_remove_blob_32_128:
     total:
-<<<<<<< HEAD
-      instructions: 801420541
-=======
       instructions: 731104521
->>>>>>> 0919ac14
       heap_increase: 0
       stable_memory_increase: 0
     scopes: {}
   btreemap_v2_remove_blob_32_16:
     total:
-      instructions: 755774413
+      instructions: 687174807
       heap_increase: 0
       stable_memory_increase: 0
     scopes: {}
   btreemap_v2_remove_blob_32_256:
     total:
-<<<<<<< HEAD
-      instructions: 837217335
-=======
       instructions: 765993262
->>>>>>> 0919ac14
       heap_increase: 0
       stable_memory_increase: 0
     scopes: {}
   btreemap_v2_remove_blob_32_32:
     total:
-      instructions: 765911420
+      instructions: 695978850
       heap_increase: 0
       stable_memory_increase: 0
     scopes: {}
   btreemap_v2_remove_blob_32_4:
     total:
-<<<<<<< HEAD
-      instructions: 750822623
-=======
       instructions: 679309894
->>>>>>> 0919ac14
       heap_increase: 0
       stable_memory_increase: 0
     scopes: {}
   btreemap_v2_remove_blob_32_512:
     total:
-<<<<<<< HEAD
-      instructions: 911302025
-=======
       instructions: 837922202
->>>>>>> 0919ac14
       heap_increase: 0
       stable_memory_increase: 0
     scopes: {}
   btreemap_v2_remove_blob_32_64:
     total:
-      instructions: 793243985
+      instructions: 720007632
       heap_increase: 0
       stable_memory_increase: 0
     scopes: {}
   btreemap_v2_remove_blob_32_8:
     total:
-<<<<<<< HEAD
-      instructions: 749626337
-=======
       instructions: 679954212
->>>>>>> 0919ac14
       heap_increase: 0
       stable_memory_increase: 0
     scopes: {}
   btreemap_v2_remove_blob_4_128:
     total:
-<<<<<<< HEAD
-      instructions: 522538214
-=======
       instructions: 455500790
->>>>>>> 0919ac14
       heap_increase: 0
       stable_memory_increase: 0
     scopes: {}
   btreemap_v2_remove_blob_512_128:
     total:
-      instructions: 3448674395
+      instructions: 3600501128
       heap_increase: 0
       stable_memory_increase: 0
     scopes: {}
   btreemap_v2_remove_blob_64_128:
     total:
-      instructions: 947748278
+      instructions: 1020115077
       heap_increase: 0
       stable_memory_increase: 0
     scopes: {}
   btreemap_v2_remove_blob_8_128:
     total:
-      instructions: 685714058
+      instructions: 607878082
       heap_increase: 0
       stable_memory_increase: 0
     scopes: {}
   btreemap_v2_remove_u64_blob8:
     total:
-<<<<<<< HEAD
-      instructions: 689441571
-=======
       instructions: 597538858
->>>>>>> 0919ac14
       heap_increase: 0
       stable_memory_increase: 0
     scopes: {}
   btreemap_v2_remove_u64_u64:
     total:
-<<<<<<< HEAD
-      instructions: 712995636
-=======
       instructions: 619109964
->>>>>>> 0919ac14
       heap_increase: 0
       stable_memory_increase: 0
     scopes: {}
   btreemap_v2_remove_u64_vec8:
     total:
-      instructions: 695853424
+      instructions: 603458045
       heap_increase: 0
       stable_memory_increase: 0
     scopes: {}
   btreemap_v2_remove_vec8_u64:
     total:
-      instructions: 804496668
+      instructions: 750426147
       heap_increase: 0
       stable_memory_increase: 0
     scopes: {}
   btreemap_v2_remove_vec_1024_128:
     total:
-<<<<<<< HEAD
-      instructions: 4560037620
-=======
       instructions: 5022631520
->>>>>>> 0919ac14
       heap_increase: 0
       stable_memory_increase: 0
     scopes: {}
   btreemap_v2_remove_vec_128_128:
     total:
-<<<<<<< HEAD
-      instructions: 1473629560
-=======
       instructions: 1452066520
->>>>>>> 0919ac14
       heap_increase: 0
       stable_memory_increase: 0
     scopes: {}
   btreemap_v2_remove_vec_16_128:
     total:
-<<<<<<< HEAD
-      instructions: 971674171
-=======
       instructions: 907746224
->>>>>>> 0919ac14
       heap_increase: 0
       stable_memory_increase: 0
     scopes: {}
   btreemap_v2_remove_vec_256_128:
     total:
-<<<<<<< HEAD
-      instructions: 2293167894
-=======
       instructions: 2314986697
->>>>>>> 0919ac14
       heap_increase: 0
       stable_memory_increase: 0
     scopes: {}
   btreemap_v2_remove_vec_32_1024:
     total:
-<<<<<<< HEAD
-      instructions: 1732355221
-=======
       instructions: 1674012367
->>>>>>> 0919ac14
       heap_increase: 0
       stable_memory_increase: 0
     scopes: {}
   btreemap_v2_remove_vec_32_128:
     total:
-<<<<<<< HEAD
-      instructions: 1069927739
-=======
       instructions: 1010787616
->>>>>>> 0919ac14
       heap_increase: 0
       stable_memory_increase: 0
     scopes: {}
   btreemap_v2_remove_vec_32_16:
     total:
-      instructions: 890477096
+      instructions: 834640728
       heap_increase: 0
       stable_memory_increase: 0
     scopes: {}
   btreemap_v2_remove_vec_32_256:
     total:
-<<<<<<< HEAD
-      instructions: 1280544115
-=======
       instructions: 1229226325
->>>>>>> 0919ac14
       heap_increase: 0
       stable_memory_increase: 0
     scopes: {}
   btreemap_v2_remove_vec_32_32:
     total:
-      instructions: 897812266
+      instructions: 841144006
       heap_increase: 0
       stable_memory_increase: 0
     scopes: {}
   btreemap_v2_remove_vec_32_4:
     total:
-      instructions: 896826883
+      instructions: 839617721
       heap_increase: 0
       stable_memory_increase: 0
     scopes: {}
   btreemap_v2_remove_vec_32_512:
     total:
-<<<<<<< HEAD
-      instructions: 1443936645
-=======
       instructions: 1392996478
->>>>>>> 0919ac14
       heap_increase: 0
       stable_memory_increase: 0
     scopes: {}
   btreemap_v2_remove_vec_32_64:
     total:
-<<<<<<< HEAD
-      instructions: 979473079
-=======
       instructions: 923651396
->>>>>>> 0919ac14
       heap_increase: 0
       stable_memory_increase: 0
     scopes: {}
   btreemap_v2_remove_vec_32_8:
     total:
-      instructions: 890819873
+      instructions: 833306650
       heap_increase: 0
       stable_memory_increase: 0
     scopes: {}
   btreemap_v2_remove_vec_4_128:
     total:
-<<<<<<< HEAD
-      instructions: 687282319
-=======
       instructions: 649657252
->>>>>>> 0919ac14
       heap_increase: 0
       stable_memory_increase: 0
     scopes: {}
   btreemap_v2_remove_vec_512_128:
     total:
-<<<<<<< HEAD
-      instructions: 3130403453
-=======
       instructions: 3266656938
->>>>>>> 0919ac14
       heap_increase: 0
       stable_memory_increase: 0
     scopes: {}
   btreemap_v2_remove_vec_64_128:
     total:
-<<<<<<< HEAD
-      instructions: 1192475703
-=======
       instructions: 1178765367
->>>>>>> 0919ac14
       heap_increase: 0
       stable_memory_increase: 0
     scopes: {}
   btreemap_v2_remove_vec_8_128:
     total:
-<<<<<<< HEAD
-      instructions: 877067292
-=======
       instructions: 820045093
->>>>>>> 0919ac14
       heap_increase: 0
       stable_memory_increase: 0
     scopes: {}
   btreemap_v2_scan_iter_1k_0b:
     total:
-      instructions: 1981104
+      instructions: 1493458
       heap_increase: 0
       stable_memory_increase: 0
     scopes: {}
   btreemap_v2_scan_iter_1k_10kib:
     total:
-      instructions: 57549224
+      instructions: 57069957
       heap_increase: 0
       stable_memory_increase: 0
     scopes: {}
   btreemap_v2_scan_iter_20_10mib:
     total:
-      instructions: 1103729363
+      instructions: 1103719699
       heap_increase: 0
       stable_memory_increase: 0
     scopes: {}
   btreemap_v2_scan_iter_rev_1k_0b:
     total:
-      instructions: 1981815
+      instructions: 1495597
       heap_increase: 0
       stable_memory_increase: 0
     scopes: {}
   btreemap_v2_scan_iter_rev_1k_10kib:
     total:
-      instructions: 57530291
+      instructions: 57047594
       heap_increase: 0
       stable_memory_increase: 0
     scopes: {}
   btreemap_v2_scan_iter_rev_20_10mib:
     total:
-      instructions: 1103728938
+      instructions: 1103719281
       heap_increase: 0
       stable_memory_increase: 0
     scopes: {}
   btreemap_v2_scan_keys_1k_0b:
     total:
-      instructions: 1551166
+      instructions: 946083
       heap_increase: 0
       stable_memory_increase: 0
     scopes: {}
   btreemap_v2_scan_keys_1k_10kib:
     total:
-      instructions: 2958502
+      instructions: 2359607
       heap_increase: 0
       stable_memory_increase: 0
     scopes: {}
   btreemap_v2_scan_keys_20_10mib:
     total:
-      instructions: 18477478
+      instructions: 18465439
       heap_increase: 0
       stable_memory_increase: 0
     scopes: {}
   btreemap_v2_scan_keys_rev_1k_0b:
     total:
-      instructions: 1552873
+      instructions: 963320
       heap_increase: 0
       stable_memory_increase: 0
     scopes: {}
   btreemap_v2_scan_keys_rev_1k_10kib:
     total:
-      instructions: 2941017
+      instructions: 2355505
       heap_increase: 0
       stable_memory_increase: 0
     scopes: {}
   btreemap_v2_scan_keys_rev_20_10mib:
     total:
-      instructions: 18477506
+      instructions: 18465774
       heap_increase: 0
       stable_memory_increase: 0
     scopes: {}
   btreemap_v2_scan_values_1k_0b:
     total:
-      instructions: 1941502
+      instructions: 1490856
       heap_increase: 0
       stable_memory_increase: 0
     scopes: {}
   btreemap_v2_scan_values_1k_10kib:
     total:
-      instructions: 57509622
+      instructions: 57067355
       heap_increase: 0
       stable_memory_increase: 0
     scopes: {}
   btreemap_v2_scan_values_20_10mib:
     total:
-      instructions: 1103728573
+      instructions: 1103719649
       heap_increase: 0
       stable_memory_increase: 0
     scopes: {}
   btreemap_v2_scan_values_rev_1k_0b:
     total:
-      instructions: 1942213
+      instructions: 1492995
       heap_increase: 0
       stable_memory_increase: 0
     scopes: {}
   btreemap_v2_scan_values_rev_1k_10kib:
     total:
-      instructions: 57490689
+      instructions: 57044992
       heap_increase: 0
       stable_memory_increase: 0
     scopes: {}
   btreemap_v2_scan_values_rev_20_10mib:
     total:
-      instructions: 1103728148
+      instructions: 1103719231
       heap_increase: 0
       stable_memory_increase: 0
     scopes: {}
