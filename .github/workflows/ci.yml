name: CI
on: [pull_request]

env:
  CARGO_TERM_COLOR: always # Force Cargo to use colors
  TERM: xterm-256color

jobs:
  build:
    runs-on: ubuntu-latest
    strategy:
      matrix:
        rust: [1.84.0]

    steps:
      - uses: actions/checkout@v4

      - name: Cache Cargo
        uses: actions/cache@v4
        with:
          path: |
            ~/.cargo/registry
            ~/.cargo/git
            target
          key: ${{ matrix.build }}-cargo-${{ hashFiles('**/Cargo.lock') }}
          restore-keys: |
            ${{ matrix.build }}-cargo-

      - name: Install Rust
        run: |
          rustup update ${{ matrix.rust }} --no-self-update
          rustup default ${{ matrix.rust }}
          rustup component add rustfmt
          rustup component add clippy
          rustup toolchain install nightly

      - name: Check Format
        run: cargo fmt --all -- --check

      - name: Clippy
        run: cargo clippy --tests --benches -- -D clippy::all

      - name: Docs
        run: cargo doc --target wasm32-unknown-unknown

      - name: Test
        run: cargo test -- --color always
        env:
          RUST_BACKTRACE: 1

      - name: Build Fuzzers
        run: |
          cargo install cargo-fuzz
          cargo +nightly fuzz build

  examples:
    runs-on: ubuntu-latest

    steps:
      - uses: actions/checkout@v4
      - uses: actions/cache@v4
        with:
          path: |
            ~/.cargo/registry
            ~/.cargo/git
            target
          key: ${{ runner.os }}-cargo-${{ hashFiles('**/Cargo.lock') }}-1

      - name: Install Rust
        run: |
          rustup update ${{ matrix.rust }} --no-self-update
          rustup default ${{ matrix.rust }}
          rustup target add wasm32-unknown-unknown

      - name: Install DFX
        run: |
          wget --output-document install-dfx.sh "https://internetcomputer.org/install.sh"
          DFX_VERSION=${DFX_VERSION:=0.23.0} DFXVM_INIT_YES=true bash install-dfx.sh < <(yes Y)
          echo "$HOME/.local/share/dfx/bin" >> $GITHUB_PATH
          source "$HOME/.local/share/dfx/env"
          rm install-dfx.sh
          dfx cache install
          echo "$HOME/bin" >> $GITHUB_PATH

      - name: Run test
        run: |
          bash examples/test.sh

  benchmark:
    runs-on: ubuntu-latest
    needs: build
    strategy:
      matrix:
        name:
          - btreemap
<<<<<<< HEAD
          # - btreeset
=======
          - btreeset
          - io_chunks
>>>>>>> cb30ee2a
          - memory-manager
          - vec
        include:
          - name: btreemap
            project_dir: ./benchmarks/btreemap
<<<<<<< HEAD
          # - name: btreeset
          #   project_dir: ./benchmarks/btreeset
=======
          - name: btreeset
            project_dir: ./benchmarks/btreeset
          - name: io_chunks
            project_dir: ./benchmarks/io_chunks
>>>>>>> cb30ee2a
          - name: memory-manager
            project_dir: ./benchmarks/memory_manager
          - name: vec
            project_dir: ./benchmarks/vec

    env:
      PROJECT_DIR: ${{ matrix.project_dir }}

    steps:
      - name: Checkout current PR
        uses: actions/checkout@v4

      - name: Checkout baseline branch
        uses: actions/checkout@v4
        with:
          #ref: main
          ref: maksym/baseline-v0.6.7
          path: _canbench_baseline_branch

      - uses: actions/cache@v4
        with:
          path: |
            ~/.cargo/registry
            ~/.cargo/git
            target
          key: ${{ runner.os }}-cargo-${{ hashFiles('**/Cargo.lock') }}-1

      - name: Install Rust
        run: |
          rustup update ${{ matrix.rust || 'stable' }} --no-self-update
          rustup default ${{ matrix.rust || 'stable' }}
          rustup target add wasm32-unknown-unknown

      - name: Benchmark
        run: |
          bash ./scripts/ci_run_benchmark.sh $PROJECT_DIR ${{ matrix.name }}

      - uses: actions/upload-artifact@v4
        with:
          name: canbench_result_${{ matrix.name }}
          path: /tmp/canbench_result_${{ matrix.name }}

      - uses: actions/upload-artifact@v4
        with:
          name: canbench_results_${{ matrix.name }}_csv
          path: /tmp/canbench_results_${{ matrix.name }}.csv

      - name: Pass or fail
        run: |
          bash ./scripts/ci_post_run_benchmark.sh

  upload-pr-number:
    runs-on: ubuntu-latest

    steps:
      - uses: actions/checkout@v4

      - name: Save PR number
        run: |
          echo ${{ github.event.number }} > /tmp/pr_number

      - uses: actions/upload-artifact@v4
        with:
          name: pr_number
          path: /tmp/pr_number

  checks-pass:
    # Always run this job!
    if: always()
    needs:
      - build
      - examples
      - benchmark
    runs-on: ubuntu-latest
    steps:
      - name: check build result
        if: ${{ needs.build.result != 'success' }}
        run: exit 1
      - name: check examples result
        if: ${{ needs.examples.result != 'success' }}
        run: exit 1
      - name: check benchmark result
        if: ${{ needs.benchmark.result != 'success' }}
        run: exit 1<|MERGE_RESOLUTION|>--- conflicted
+++ resolved
@@ -93,26 +93,17 @@
       matrix:
         name:
           - btreemap
-<<<<<<< HEAD
           # - btreeset
-=======
-          - btreeset
           - io_chunks
->>>>>>> cb30ee2a
           - memory-manager
           - vec
         include:
           - name: btreemap
             project_dir: ./benchmarks/btreemap
-<<<<<<< HEAD
           # - name: btreeset
           #   project_dir: ./benchmarks/btreeset
-=======
-          - name: btreeset
-            project_dir: ./benchmarks/btreeset
           - name: io_chunks
             project_dir: ./benchmarks/io_chunks
->>>>>>> cb30ee2a
           - name: memory-manager
             project_dir: ./benchmarks/memory_manager
           - name: vec
