--- conflicted
+++ resolved
@@ -24,12 +24,8 @@
 CANBENCH_RESULTS_CSV_FILE="/tmp/canbench_results_${CANBENCH_JOB_NAME}.csv"
 
 # Install canbench.
-<<<<<<< HEAD
-#cargo install --version 0.1.15 canbench
+#cargo install --version 0.1.15 --locked canbench
 cargo install --git https://github.com/dfinity/canbench --locked canbench
-=======
-cargo install --version 0.1.15 --locked canbench
->>>>>>> 087bbf46
 
 # Verify that the canbench results file exists.
 if [ ! -f "$CANBENCH_RESULTS_FILE" ]; then
